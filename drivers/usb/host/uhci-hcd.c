--- conflicted
+++ resolved
@@ -942,10 +942,6 @@
 
 #ifdef	CONFIG_PM
 	.suspend =	usb_hcd_pci_suspend,
-<<<<<<< HEAD
-	.resume_early =	usb_hcd_pci_resume_early,
-=======
->>>>>>> cb065c06
 	.resume =	usb_hcd_pci_resume,
 #endif	/* PM */
 };
