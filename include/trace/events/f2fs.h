/* SPDX-License-Identifier: GPL-2.0 */
#undef TRACE_SYSTEM
#define TRACE_SYSTEM f2fs

#if !defined(_TRACE_F2FS_H) || defined(TRACE_HEADER_MULTI_READ)
#define _TRACE_F2FS_H

#include <linux/tracepoint.h>

#define show_dev(dev)		MAJOR(dev), MINOR(dev)
#define show_dev_ino(entry)	show_dev(entry->dev), (unsigned long)entry->ino

TRACE_DEFINE_ENUM(NODE);
TRACE_DEFINE_ENUM(DATA);
TRACE_DEFINE_ENUM(META);
TRACE_DEFINE_ENUM(META_FLUSH);
TRACE_DEFINE_ENUM(INMEM);
TRACE_DEFINE_ENUM(INMEM_DROP);
TRACE_DEFINE_ENUM(INMEM_INVALIDATE);
TRACE_DEFINE_ENUM(INMEM_REVOKE);
TRACE_DEFINE_ENUM(IPU);
TRACE_DEFINE_ENUM(OPU);
TRACE_DEFINE_ENUM(HOT);
TRACE_DEFINE_ENUM(WARM);
TRACE_DEFINE_ENUM(COLD);
TRACE_DEFINE_ENUM(CURSEG_HOT_DATA);
TRACE_DEFINE_ENUM(CURSEG_WARM_DATA);
TRACE_DEFINE_ENUM(CURSEG_COLD_DATA);
TRACE_DEFINE_ENUM(CURSEG_HOT_NODE);
TRACE_DEFINE_ENUM(CURSEG_WARM_NODE);
TRACE_DEFINE_ENUM(CURSEG_COLD_NODE);
TRACE_DEFINE_ENUM(NO_CHECK_TYPE);
TRACE_DEFINE_ENUM(GC_GREEDY);
TRACE_DEFINE_ENUM(GC_CB);
TRACE_DEFINE_ENUM(FG_GC);
TRACE_DEFINE_ENUM(BG_GC);
TRACE_DEFINE_ENUM(LFS);
TRACE_DEFINE_ENUM(SSR);
TRACE_DEFINE_ENUM(__REQ_RAHEAD);
TRACE_DEFINE_ENUM(__REQ_SYNC);
TRACE_DEFINE_ENUM(__REQ_IDLE);
TRACE_DEFINE_ENUM(__REQ_PREFLUSH);
TRACE_DEFINE_ENUM(__REQ_FUA);
TRACE_DEFINE_ENUM(__REQ_PRIO);
TRACE_DEFINE_ENUM(__REQ_META);
TRACE_DEFINE_ENUM(CP_UMOUNT);
TRACE_DEFINE_ENUM(CP_FASTBOOT);
TRACE_DEFINE_ENUM(CP_SYNC);
TRACE_DEFINE_ENUM(CP_RECOVERY);
TRACE_DEFINE_ENUM(CP_DISCARD);
TRACE_DEFINE_ENUM(CP_TRIMMED);

#define show_block_type(type)						\
	__print_symbolic(type,						\
		{ NODE,		"NODE" },				\
		{ DATA,		"DATA" },				\
		{ META,		"META" },				\
		{ META_FLUSH,	"META_FLUSH" },				\
		{ INMEM,	"INMEM" },				\
		{ INMEM_DROP,	"INMEM_DROP" },				\
		{ INMEM_INVALIDATE,	"INMEM_INVALIDATE" },		\
		{ INMEM_REVOKE,	"INMEM_REVOKE" },			\
		{ IPU,		"IN-PLACE" },				\
		{ OPU,		"OUT-OF-PLACE" })

#define show_block_temp(temp)						\
	__print_symbolic(temp,						\
		{ HOT,		"HOT" },				\
		{ WARM,		"WARM" },				\
		{ COLD,		"COLD" })

#define F2FS_OP_FLAGS (REQ_RAHEAD | REQ_SYNC | REQ_META | REQ_PRIO |	\
			REQ_PREFLUSH | REQ_FUA)
#define F2FS_BIO_FLAG_MASK(t)	(t & F2FS_OP_FLAGS)

#define show_bio_type(op,op_flags)	show_bio_op(op),		\
						show_bio_op_flags(op_flags)

#define show_bio_op(op)							\
	__print_symbolic(op,						\
		{ REQ_OP_READ,			"READ" },		\
		{ REQ_OP_WRITE,			"WRITE" },		\
		{ REQ_OP_FLUSH,			"FLUSH" },		\
		{ REQ_OP_DISCARD,		"DISCARD" },		\
		{ REQ_OP_ZONE_REPORT,		"ZONE_REPORT" },	\
		{ REQ_OP_SECURE_ERASE,		"SECURE_ERASE" },	\
		{ REQ_OP_ZONE_RESET,		"ZONE_RESET" },		\
		{ REQ_OP_WRITE_SAME,		"WRITE_SAME" },		\
		{ REQ_OP_WRITE_ZEROES,		"WRITE_ZEROES" })

#define show_bio_op_flags(flags)					\
	__print_flags(F2FS_BIO_FLAG_MASK(flags), "|",			\
		{ REQ_RAHEAD,		"R" },				\
		{ REQ_SYNC,		"S" },				\
		{ REQ_META,		"M" },				\
		{ REQ_PRIO,		"P" },				\
		{ REQ_PREFLUSH,		"PF" },				\
		{ REQ_FUA,		"FUA" })

#define show_data_type(type)						\
	__print_symbolic(type,						\
		{ CURSEG_HOT_DATA, 	"Hot DATA" },			\
		{ CURSEG_WARM_DATA, 	"Warm DATA" },			\
		{ CURSEG_COLD_DATA, 	"Cold DATA" },			\
		{ CURSEG_HOT_NODE, 	"Hot NODE" },			\
		{ CURSEG_WARM_NODE, 	"Warm NODE" },			\
		{ CURSEG_COLD_NODE, 	"Cold NODE" },			\
		{ NO_CHECK_TYPE, 	"No TYPE" })

#define show_file_type(type)						\
	__print_symbolic(type,						\
		{ 0,		"FILE" },				\
		{ 1,		"DIR" })

#define show_gc_type(type)						\
	__print_symbolic(type,						\
		{ FG_GC,	"Foreground GC" },			\
		{ BG_GC,	"Background GC" })

#define show_alloc_mode(type)						\
	__print_symbolic(type,						\
		{ LFS,	"LFS-mode" },					\
		{ SSR,	"SSR-mode" })

#define show_victim_policy(type)					\
	__print_symbolic(type,						\
		{ GC_GREEDY,	"Greedy" },				\
		{ GC_CB,	"Cost-Benefit" })

#define show_cpreason(type)						\
	__print_flags(type, "|",					\
		{ CP_UMOUNT,	"Umount" },				\
		{ CP_FASTBOOT,	"Fastboot" },				\
		{ CP_SYNC,	"Sync" },				\
		{ CP_RECOVERY,	"Recovery" },				\
		{ CP_DISCARD,	"Discard" },				\
		{ CP_UMOUNT,	"Umount" },				\
		{ CP_TRIMMED,	"Trimmed" })

#define show_fsync_cpreason(type)					\
	__print_symbolic(type,						\
		{ CP_NO_NEEDED,		"no needed" },			\
		{ CP_NON_REGULAR,	"non regular" },		\
		{ CP_HARDLINK,		"hardlink" },			\
		{ CP_SB_NEED_CP,	"sb needs cp" },		\
		{ CP_WRONG_PINO,	"wrong pino" },			\
		{ CP_NO_SPC_ROLL,	"no space roll forward" },	\
		{ CP_NODE_NEED_CP,	"node needs cp" },		\
		{ CP_FASTBOOT_MODE,	"fastboot mode" },		\
<<<<<<< HEAD
		{ CP_SPEC_LOG_NUM,	"log type is 2" })
=======
		{ CP_SPEC_LOG_NUM,	"log type is 2" },		\
		{ CP_RECOVER_DIR,	"dir needs recovery" })
>>>>>>> 661e50bc

struct victim_sel_policy;
struct f2fs_map_blocks;

DECLARE_EVENT_CLASS(f2fs__inode,

	TP_PROTO(struct inode *inode),

	TP_ARGS(inode),

	TP_STRUCT__entry(
		__field(dev_t,	dev)
		__field(ino_t,	ino)
		__field(ino_t,	pino)
		__field(umode_t, mode)
		__field(loff_t,	size)
		__field(unsigned int, nlink)
		__field(blkcnt_t, blocks)
		__field(__u8,	advise)
	),

	TP_fast_assign(
		__entry->dev	= inode->i_sb->s_dev;
		__entry->ino	= inode->i_ino;
		__entry->pino	= F2FS_I(inode)->i_pino;
		__entry->mode	= inode->i_mode;
		__entry->nlink	= inode->i_nlink;
		__entry->size	= inode->i_size;
		__entry->blocks	= inode->i_blocks;
		__entry->advise	= F2FS_I(inode)->i_advise;
	),

	TP_printk("dev = (%d,%d), ino = %lu, pino = %lu, i_mode = 0x%hx, "
		"i_size = %lld, i_nlink = %u, i_blocks = %llu, i_advise = 0x%x",
		show_dev_ino(__entry),
		(unsigned long)__entry->pino,
		__entry->mode,
		__entry->size,
		(unsigned int)__entry->nlink,
		(unsigned long long)__entry->blocks,
		(unsigned char)__entry->advise)
);

DECLARE_EVENT_CLASS(f2fs__inode_exit,

	TP_PROTO(struct inode *inode, int ret),

	TP_ARGS(inode, ret),

	TP_STRUCT__entry(
		__field(dev_t,	dev)
		__field(ino_t,	ino)
		__field(int,	ret)
	),

	TP_fast_assign(
		__entry->dev	= inode->i_sb->s_dev;
		__entry->ino	= inode->i_ino;
		__entry->ret	= ret;
	),

	TP_printk("dev = (%d,%d), ino = %lu, ret = %d",
		show_dev_ino(__entry),
		__entry->ret)
);

DEFINE_EVENT(f2fs__inode, f2fs_sync_file_enter,

	TP_PROTO(struct inode *inode),

	TP_ARGS(inode)
);

TRACE_EVENT(f2fs_sync_file_exit,

	TP_PROTO(struct inode *inode, int cp_reason, int datasync, int ret),

	TP_ARGS(inode, cp_reason, datasync, ret),

	TP_STRUCT__entry(
		__field(dev_t,	dev)
		__field(ino_t,	ino)
		__field(int,	cp_reason)
		__field(int,	datasync)
		__field(int,	ret)
	),

	TP_fast_assign(
		__entry->dev		= inode->i_sb->s_dev;
		__entry->ino		= inode->i_ino;
		__entry->cp_reason	= cp_reason;
		__entry->datasync	= datasync;
		__entry->ret		= ret;
	),

	TP_printk("dev = (%d,%d), ino = %lu, cp_reason: %s, "
		"datasync = %d, ret = %d",
		show_dev_ino(__entry),
		show_fsync_cpreason(__entry->cp_reason),
		__entry->datasync,
		__entry->ret)
);

TRACE_EVENT(f2fs_sync_fs,

	TP_PROTO(struct super_block *sb, int wait),

	TP_ARGS(sb, wait),

	TP_STRUCT__entry(
		__field(dev_t,	dev)
		__field(int,	dirty)
		__field(int,	wait)
	),

	TP_fast_assign(
		__entry->dev	= sb->s_dev;
		__entry->dirty	= is_sbi_flag_set(F2FS_SB(sb), SBI_IS_DIRTY);
		__entry->wait	= wait;
	),

	TP_printk("dev = (%d,%d), superblock is %s, wait = %d",
		show_dev(__entry->dev),
		__entry->dirty ? "dirty" : "not dirty",
		__entry->wait)
);

DEFINE_EVENT(f2fs__inode, f2fs_iget,

	TP_PROTO(struct inode *inode),

	TP_ARGS(inode)
);

DEFINE_EVENT(f2fs__inode_exit, f2fs_iget_exit,

	TP_PROTO(struct inode *inode, int ret),

	TP_ARGS(inode, ret)
);

DEFINE_EVENT(f2fs__inode, f2fs_evict_inode,

	TP_PROTO(struct inode *inode),

	TP_ARGS(inode)
);

DEFINE_EVENT(f2fs__inode_exit, f2fs_new_inode,

	TP_PROTO(struct inode *inode, int ret),

	TP_ARGS(inode, ret)
);

TRACE_EVENT(f2fs_unlink_enter,

	TP_PROTO(struct inode *dir, struct dentry *dentry),

	TP_ARGS(dir, dentry),

	TP_STRUCT__entry(
		__field(dev_t,	dev)
		__field(ino_t,	ino)
		__field(loff_t,	size)
		__field(blkcnt_t, blocks)
		__field(const char *,	name)
	),

	TP_fast_assign(
		__entry->dev	= dir->i_sb->s_dev;
		__entry->ino	= dir->i_ino;
		__entry->size	= dir->i_size;
		__entry->blocks	= dir->i_blocks;
		__entry->name	= dentry->d_name.name;
	),

	TP_printk("dev = (%d,%d), dir ino = %lu, i_size = %lld, "
		"i_blocks = %llu, name = %s",
		show_dev_ino(__entry),
		__entry->size,
		(unsigned long long)__entry->blocks,
		__entry->name)
);

DEFINE_EVENT(f2fs__inode_exit, f2fs_unlink_exit,

	TP_PROTO(struct inode *inode, int ret),

	TP_ARGS(inode, ret)
);

DEFINE_EVENT(f2fs__inode_exit, f2fs_drop_inode,

	TP_PROTO(struct inode *inode, int ret),

	TP_ARGS(inode, ret)
);

DEFINE_EVENT(f2fs__inode, f2fs_truncate,

	TP_PROTO(struct inode *inode),

	TP_ARGS(inode)
);

TRACE_EVENT(f2fs_truncate_data_blocks_range,

	TP_PROTO(struct inode *inode, nid_t nid, unsigned int ofs, int free),

	TP_ARGS(inode, nid,  ofs, free),

	TP_STRUCT__entry(
		__field(dev_t,	dev)
		__field(ino_t,	ino)
		__field(nid_t,	nid)
		__field(unsigned int,	ofs)
		__field(int,	free)
	),

	TP_fast_assign(
		__entry->dev	= inode->i_sb->s_dev;
		__entry->ino	= inode->i_ino;
		__entry->nid	= nid;
		__entry->ofs	= ofs;
		__entry->free	= free;
	),

	TP_printk("dev = (%d,%d), ino = %lu, nid = %u, offset = %u, freed = %d",
		show_dev_ino(__entry),
		(unsigned int)__entry->nid,
		__entry->ofs,
		__entry->free)
);

DECLARE_EVENT_CLASS(f2fs__truncate_op,

	TP_PROTO(struct inode *inode, u64 from),

	TP_ARGS(inode, from),

	TP_STRUCT__entry(
		__field(dev_t,	dev)
		__field(ino_t,	ino)
		__field(loff_t,	size)
		__field(blkcnt_t, blocks)
		__field(u64,	from)
	),

	TP_fast_assign(
		__entry->dev	= inode->i_sb->s_dev;
		__entry->ino	= inode->i_ino;
		__entry->size	= inode->i_size;
		__entry->blocks	= inode->i_blocks;
		__entry->from	= from;
	),

	TP_printk("dev = (%d,%d), ino = %lu, i_size = %lld, i_blocks = %llu, "
		"start file offset = %llu",
		show_dev_ino(__entry),
		__entry->size,
		(unsigned long long)__entry->blocks,
		(unsigned long long)__entry->from)
);

DEFINE_EVENT(f2fs__truncate_op, f2fs_truncate_blocks_enter,

	TP_PROTO(struct inode *inode, u64 from),

	TP_ARGS(inode, from)
);

DEFINE_EVENT(f2fs__inode_exit, f2fs_truncate_blocks_exit,

	TP_PROTO(struct inode *inode, int ret),

	TP_ARGS(inode, ret)
);

DEFINE_EVENT(f2fs__truncate_op, f2fs_truncate_inode_blocks_enter,

	TP_PROTO(struct inode *inode, u64 from),

	TP_ARGS(inode, from)
);

DEFINE_EVENT(f2fs__inode_exit, f2fs_truncate_inode_blocks_exit,

	TP_PROTO(struct inode *inode, int ret),

	TP_ARGS(inode, ret)
);

DECLARE_EVENT_CLASS(f2fs__truncate_node,

	TP_PROTO(struct inode *inode, nid_t nid, block_t blk_addr),

	TP_ARGS(inode, nid, blk_addr),

	TP_STRUCT__entry(
		__field(dev_t,	dev)
		__field(ino_t,	ino)
		__field(nid_t,	nid)
		__field(block_t,	blk_addr)
	),

	TP_fast_assign(
		__entry->dev		= inode->i_sb->s_dev;
		__entry->ino		= inode->i_ino;
		__entry->nid		= nid;
		__entry->blk_addr	= blk_addr;
	),

	TP_printk("dev = (%d,%d), ino = %lu, nid = %u, block_address = 0x%llx",
		show_dev_ino(__entry),
		(unsigned int)__entry->nid,
		(unsigned long long)__entry->blk_addr)
);

DEFINE_EVENT(f2fs__truncate_node, f2fs_truncate_nodes_enter,

	TP_PROTO(struct inode *inode, nid_t nid, block_t blk_addr),

	TP_ARGS(inode, nid, blk_addr)
);

DEFINE_EVENT(f2fs__inode_exit, f2fs_truncate_nodes_exit,

	TP_PROTO(struct inode *inode, int ret),

	TP_ARGS(inode, ret)
);

DEFINE_EVENT(f2fs__truncate_node, f2fs_truncate_node,

	TP_PROTO(struct inode *inode, nid_t nid, block_t blk_addr),

	TP_ARGS(inode, nid, blk_addr)
);

TRACE_EVENT(f2fs_truncate_partial_nodes,

	TP_PROTO(struct inode *inode, nid_t nid[], int depth, int err),

	TP_ARGS(inode, nid, depth, err),

	TP_STRUCT__entry(
		__field(dev_t,	dev)
		__field(ino_t,	ino)
		__field(nid_t,	nid[3])
		__field(int,	depth)
		__field(int,	err)
	),

	TP_fast_assign(
		__entry->dev	= inode->i_sb->s_dev;
		__entry->ino	= inode->i_ino;
		__entry->nid[0]	= nid[0];
		__entry->nid[1]	= nid[1];
		__entry->nid[2]	= nid[2];
		__entry->depth	= depth;
		__entry->err	= err;
	),

	TP_printk("dev = (%d,%d), ino = %lu, "
		"nid[0] = %u, nid[1] = %u, nid[2] = %u, depth = %d, err = %d",
		show_dev_ino(__entry),
		(unsigned int)__entry->nid[0],
		(unsigned int)__entry->nid[1],
		(unsigned int)__entry->nid[2],
		__entry->depth,
		__entry->err)
);

TRACE_EVENT(f2fs_map_blocks,
	TP_PROTO(struct inode *inode, struct f2fs_map_blocks *map, int ret),

	TP_ARGS(inode, map, ret),

	TP_STRUCT__entry(
		__field(dev_t,	dev)
		__field(ino_t,	ino)
		__field(block_t,	m_lblk)
		__field(block_t,	m_pblk)
		__field(unsigned int,	m_len)
		__field(int,	ret)
	),

	TP_fast_assign(
		__entry->dev		= inode->i_sb->s_dev;
		__entry->ino		= inode->i_ino;
		__entry->m_lblk		= map->m_lblk;
		__entry->m_pblk		= map->m_pblk;
		__entry->m_len		= map->m_len;
		__entry->ret		= ret;
	),

	TP_printk("dev = (%d,%d), ino = %lu, file offset = %llu, "
		"start blkaddr = 0x%llx, len = 0x%llx, err = %d",
		show_dev_ino(__entry),
		(unsigned long long)__entry->m_lblk,
		(unsigned long long)__entry->m_pblk,
		(unsigned long long)__entry->m_len,
		__entry->ret)
);

TRACE_EVENT(f2fs_background_gc,

	TP_PROTO(struct super_block *sb, unsigned int wait_ms,
			unsigned int prefree, unsigned int free),

	TP_ARGS(sb, wait_ms, prefree, free),

	TP_STRUCT__entry(
		__field(dev_t,	dev)
		__field(unsigned int,	wait_ms)
		__field(unsigned int,	prefree)
		__field(unsigned int,	free)
	),

	TP_fast_assign(
		__entry->dev		= sb->s_dev;
		__entry->wait_ms	= wait_ms;
		__entry->prefree	= prefree;
		__entry->free		= free;
	),

	TP_printk("dev = (%d,%d), wait_ms = %u, prefree = %u, free = %u",
		show_dev(__entry->dev),
		__entry->wait_ms,
		__entry->prefree,
		__entry->free)
);

TRACE_EVENT(f2fs_gc_begin,

	TP_PROTO(struct super_block *sb, bool sync, bool background,
			long long dirty_nodes, long long dirty_dents,
			long long dirty_imeta, unsigned int free_sec,
			unsigned int free_seg, int reserved_seg,
			unsigned int prefree_seg),

	TP_ARGS(sb, sync, background, dirty_nodes, dirty_dents, dirty_imeta,
		free_sec, free_seg, reserved_seg, prefree_seg),

	TP_STRUCT__entry(
		__field(dev_t,		dev)
		__field(bool,		sync)
		__field(bool,		background)
		__field(long long,	dirty_nodes)
		__field(long long,	dirty_dents)
		__field(long long,	dirty_imeta)
		__field(unsigned int,	free_sec)
		__field(unsigned int,	free_seg)
		__field(int,		reserved_seg)
		__field(unsigned int,	prefree_seg)
	),

	TP_fast_assign(
		__entry->dev		= sb->s_dev;
		__entry->sync		= sync;
		__entry->background	= background;
		__entry->dirty_nodes	= dirty_nodes;
		__entry->dirty_dents	= dirty_dents;
		__entry->dirty_imeta	= dirty_imeta;
		__entry->free_sec	= free_sec;
		__entry->free_seg	= free_seg;
		__entry->reserved_seg	= reserved_seg;
		__entry->prefree_seg	= prefree_seg;
	),

	TP_printk("dev = (%d,%d), sync = %d, background = %d, nodes = %lld, "
		"dents = %lld, imeta = %lld, free_sec:%u, free_seg:%u, "
		"rsv_seg:%d, prefree_seg:%u",
		show_dev(__entry->dev),
		__entry->sync,
		__entry->background,
		__entry->dirty_nodes,
		__entry->dirty_dents,
		__entry->dirty_imeta,
		__entry->free_sec,
		__entry->free_seg,
		__entry->reserved_seg,
		__entry->prefree_seg)
);

TRACE_EVENT(f2fs_gc_end,

	TP_PROTO(struct super_block *sb, int ret, int seg_freed,
			int sec_freed, long long dirty_nodes,
			long long dirty_dents, long long dirty_imeta,
			unsigned int free_sec, unsigned int free_seg,
			int reserved_seg, unsigned int prefree_seg),

	TP_ARGS(sb, ret, seg_freed, sec_freed, dirty_nodes, dirty_dents,
		dirty_imeta, free_sec, free_seg, reserved_seg, prefree_seg),

	TP_STRUCT__entry(
		__field(dev_t,		dev)
		__field(int,		ret)
		__field(int,		seg_freed)
		__field(int,		sec_freed)
		__field(long long,	dirty_nodes)
		__field(long long,	dirty_dents)
		__field(long long,	dirty_imeta)
		__field(unsigned int,	free_sec)
		__field(unsigned int,	free_seg)
		__field(int,		reserved_seg)
		__field(unsigned int,	prefree_seg)
	),

	TP_fast_assign(
		__entry->dev		= sb->s_dev;
		__entry->ret		= ret;
		__entry->seg_freed	= seg_freed;
		__entry->sec_freed	= sec_freed;
		__entry->dirty_nodes	= dirty_nodes;
		__entry->dirty_dents	= dirty_dents;
		__entry->dirty_imeta	= dirty_imeta;
		__entry->free_sec	= free_sec;
		__entry->free_seg	= free_seg;
		__entry->reserved_seg	= reserved_seg;
		__entry->prefree_seg	= prefree_seg;
	),

	TP_printk("dev = (%d,%d), ret = %d, seg_freed = %d, sec_freed = %d, "
		"nodes = %lld, dents = %lld, imeta = %lld, free_sec:%u, "
		"free_seg:%u, rsv_seg:%d, prefree_seg:%u",
		show_dev(__entry->dev),
		__entry->ret,
		__entry->seg_freed,
		__entry->sec_freed,
		__entry->dirty_nodes,
		__entry->dirty_dents,
		__entry->dirty_imeta,
		__entry->free_sec,
		__entry->free_seg,
		__entry->reserved_seg,
		__entry->prefree_seg)
);

TRACE_EVENT(f2fs_get_victim,

	TP_PROTO(struct super_block *sb, int type, int gc_type,
			struct victim_sel_policy *p, unsigned int pre_victim,
			unsigned int prefree, unsigned int free),

	TP_ARGS(sb, type, gc_type, p, pre_victim, prefree, free),

	TP_STRUCT__entry(
		__field(dev_t,	dev)
		__field(int,	type)
		__field(int,	gc_type)
		__field(int,	alloc_mode)
		__field(int,	gc_mode)
		__field(unsigned int,	victim)
		__field(unsigned int,	cost)
		__field(unsigned int,	ofs_unit)
		__field(unsigned int,	pre_victim)
		__field(unsigned int,	prefree)
		__field(unsigned int,	free)
	),

	TP_fast_assign(
		__entry->dev		= sb->s_dev;
		__entry->type		= type;
		__entry->gc_type	= gc_type;
		__entry->alloc_mode	= p->alloc_mode;
		__entry->gc_mode	= p->gc_mode;
		__entry->victim		= p->min_segno;
		__entry->cost		= p->min_cost;
		__entry->ofs_unit	= p->ofs_unit;
		__entry->pre_victim	= pre_victim;
		__entry->prefree	= prefree;
		__entry->free		= free;
	),

	TP_printk("dev = (%d,%d), type = %s, policy = (%s, %s, %s), "
		"victim = %u, cost = %u, ofs_unit = %u, "
		"pre_victim_secno = %d, prefree = %u, free = %u",
		show_dev(__entry->dev),
		show_data_type(__entry->type),
		show_gc_type(__entry->gc_type),
		show_alloc_mode(__entry->alloc_mode),
		show_victim_policy(__entry->gc_mode),
		__entry->victim,
		__entry->cost,
		__entry->ofs_unit,
		(int)__entry->pre_victim,
		__entry->prefree,
		__entry->free)
);

TRACE_EVENT(f2fs_lookup_start,

	TP_PROTO(struct inode *dir, struct dentry *dentry, unsigned int flags),

	TP_ARGS(dir, dentry, flags),

	TP_STRUCT__entry(
		__field(dev_t,	dev)
		__field(ino_t,	ino)
		__field(const char *,	name)
		__field(unsigned int, flags)
	),

	TP_fast_assign(
		__entry->dev	= dir->i_sb->s_dev;
		__entry->ino	= dir->i_ino;
		__entry->name	= dentry->d_name.name;
		__entry->flags	= flags;
	),

	TP_printk("dev = (%d,%d), pino = %lu, name:%s, flags:%u",
		show_dev_ino(__entry),
		__entry->name,
		__entry->flags)
);

TRACE_EVENT(f2fs_lookup_end,

	TP_PROTO(struct inode *dir, struct dentry *dentry, nid_t ino,
		int err),

	TP_ARGS(dir, dentry, ino, err),

	TP_STRUCT__entry(
		__field(dev_t,	dev)
		__field(ino_t,	ino)
		__field(const char *,	name)
		__field(nid_t,	cino)
		__field(int,	err)
	),

	TP_fast_assign(
		__entry->dev	= dir->i_sb->s_dev;
		__entry->ino	= dir->i_ino;
		__entry->name	= dentry->d_name.name;
		__entry->cino	= ino;
		__entry->err	= err;
	),

	TP_printk("dev = (%d,%d), pino = %lu, name:%s, ino:%u, err:%d",
		show_dev_ino(__entry),
		__entry->name,
		__entry->cino,
		__entry->err)
);

TRACE_EVENT(f2fs_readdir,

	TP_PROTO(struct inode *dir, loff_t start_pos, loff_t end_pos, int err),

	TP_ARGS(dir, start_pos, end_pos, err),

	TP_STRUCT__entry(
		__field(dev_t,	dev)
		__field(ino_t,	ino)
		__field(loff_t,	start)
		__field(loff_t,	end)
		__field(int,	err)
	),

	TP_fast_assign(
		__entry->dev	= dir->i_sb->s_dev;
		__entry->ino	= dir->i_ino;
		__entry->start	= start_pos;
		__entry->end	= end_pos;
		__entry->err	= err;
	),

	TP_printk("dev = (%d,%d), ino = %lu, start_pos:%llu, end_pos:%llu, err:%d",
		show_dev_ino(__entry),
		__entry->start,
		__entry->end,
		__entry->err)
);

TRACE_EVENT(f2fs_fallocate,

	TP_PROTO(struct inode *inode, int mode,
				loff_t offset, loff_t len, int ret),

	TP_ARGS(inode, mode, offset, len, ret),

	TP_STRUCT__entry(
		__field(dev_t,	dev)
		__field(ino_t,	ino)
		__field(int,	mode)
		__field(loff_t,	offset)
		__field(loff_t,	len)
		__field(loff_t, size)
		__field(blkcnt_t, blocks)
		__field(int,	ret)
	),

	TP_fast_assign(
		__entry->dev	= inode->i_sb->s_dev;
		__entry->ino	= inode->i_ino;
		__entry->mode	= mode;
		__entry->offset	= offset;
		__entry->len	= len;
		__entry->size	= inode->i_size;
		__entry->blocks = inode->i_blocks;
		__entry->ret	= ret;
	),

	TP_printk("dev = (%d,%d), ino = %lu, mode = %x, offset = %lld, "
		"len = %lld,  i_size = %lld, i_blocks = %llu, ret = %d",
		show_dev_ino(__entry),
		__entry->mode,
		(unsigned long long)__entry->offset,
		(unsigned long long)__entry->len,
		(unsigned long long)__entry->size,
		(unsigned long long)__entry->blocks,
		__entry->ret)
);

TRACE_EVENT(f2fs_direct_IO_enter,

	TP_PROTO(struct inode *inode, loff_t offset, unsigned long len, int rw),

	TP_ARGS(inode, offset, len, rw),

	TP_STRUCT__entry(
		__field(dev_t,	dev)
		__field(ino_t,	ino)
		__field(loff_t,	pos)
		__field(unsigned long,	len)
		__field(int,	rw)
	),

	TP_fast_assign(
		__entry->dev	= inode->i_sb->s_dev;
		__entry->ino	= inode->i_ino;
		__entry->pos	= offset;
		__entry->len	= len;
		__entry->rw	= rw;
	),

	TP_printk("dev = (%d,%d), ino = %lu pos = %lld len = %lu rw = %d",
		show_dev_ino(__entry),
		__entry->pos,
		__entry->len,
		__entry->rw)
);

TRACE_EVENT(f2fs_direct_IO_exit,

	TP_PROTO(struct inode *inode, loff_t offset, unsigned long len,
		 int rw, int ret),

	TP_ARGS(inode, offset, len, rw, ret),

	TP_STRUCT__entry(
		__field(dev_t,	dev)
		__field(ino_t,	ino)
		__field(loff_t,	pos)
		__field(unsigned long,	len)
		__field(int,	rw)
		__field(int,	ret)
	),

	TP_fast_assign(
		__entry->dev	= inode->i_sb->s_dev;
		__entry->ino	= inode->i_ino;
		__entry->pos	= offset;
		__entry->len	= len;
		__entry->rw	= rw;
		__entry->ret	= ret;
	),

	TP_printk("dev = (%d,%d), ino = %lu pos = %lld len = %lu "
		"rw = %d ret = %d",
		show_dev_ino(__entry),
		__entry->pos,
		__entry->len,
		__entry->rw,
		__entry->ret)
);

TRACE_EVENT(f2fs_reserve_new_blocks,

	TP_PROTO(struct inode *inode, nid_t nid, unsigned int ofs_in_node,
							blkcnt_t count),

	TP_ARGS(inode, nid, ofs_in_node, count),

	TP_STRUCT__entry(
		__field(dev_t,	dev)
		__field(nid_t, nid)
		__field(unsigned int, ofs_in_node)
		__field(blkcnt_t, count)
	),

	TP_fast_assign(
		__entry->dev	= inode->i_sb->s_dev;
		__entry->nid	= nid;
		__entry->ofs_in_node = ofs_in_node;
		__entry->count = count;
	),

	TP_printk("dev = (%d,%d), nid = %u, ofs_in_node = %u, count = %llu",
		show_dev(__entry->dev),
		(unsigned int)__entry->nid,
		__entry->ofs_in_node,
		(unsigned long long)__entry->count)
);

DECLARE_EVENT_CLASS(f2fs__submit_page_bio,

	TP_PROTO(struct page *page, struct f2fs_io_info *fio),

	TP_ARGS(page, fio),

	TP_STRUCT__entry(
		__field(dev_t, dev)
		__field(ino_t, ino)
		__field(pgoff_t, index)
		__field(block_t, old_blkaddr)
		__field(block_t, new_blkaddr)
		__field(int, op)
		__field(int, op_flags)
		__field(int, temp)
		__field(int, type)
	),

	TP_fast_assign(
		__entry->dev		= page->mapping->host->i_sb->s_dev;
		__entry->ino		= page->mapping->host->i_ino;
		__entry->index		= page->index;
		__entry->old_blkaddr	= fio->old_blkaddr;
		__entry->new_blkaddr	= fio->new_blkaddr;
		__entry->op		= fio->op;
		__entry->op_flags	= fio->op_flags;
		__entry->temp		= fio->temp;
		__entry->type		= fio->type;
	),

	TP_printk("dev = (%d,%d), ino = %lu, page_index = 0x%lx, "
		"oldaddr = 0x%llx, newaddr = 0x%llx, rw = %s(%s), type = %s_%s",
		show_dev_ino(__entry),
		(unsigned long)__entry->index,
		(unsigned long long)__entry->old_blkaddr,
		(unsigned long long)__entry->new_blkaddr,
		show_bio_type(__entry->op, __entry->op_flags),
		show_block_temp(__entry->temp),
		show_block_type(__entry->type))
);

DEFINE_EVENT_CONDITION(f2fs__submit_page_bio, f2fs_submit_page_bio,

	TP_PROTO(struct page *page, struct f2fs_io_info *fio),

	TP_ARGS(page, fio),

	TP_CONDITION(page->mapping)
);

DEFINE_EVENT_CONDITION(f2fs__submit_page_bio, f2fs_submit_page_write,

	TP_PROTO(struct page *page, struct f2fs_io_info *fio),

	TP_ARGS(page, fio),

	TP_CONDITION(page->mapping)
);

DECLARE_EVENT_CLASS(f2fs__bio,

	TP_PROTO(struct super_block *sb, int type, struct bio *bio),

	TP_ARGS(sb, type, bio),

	TP_STRUCT__entry(
		__field(dev_t,	dev)
		__field(dev_t,	target)
		__field(int,	op)
		__field(int,	op_flags)
		__field(int,	type)
		__field(sector_t,	sector)
		__field(unsigned int,	size)
	),

	TP_fast_assign(
		__entry->dev		= sb->s_dev;
		__entry->target		= bio_dev(bio);
		__entry->op		= bio_op(bio);
		__entry->op_flags	= bio->bi_opf;
		__entry->type		= type;
		__entry->sector		= bio->bi_iter.bi_sector;
		__entry->size		= bio->bi_iter.bi_size;
	),

	TP_printk("dev = (%d,%d)/(%d,%d), rw = %s(%s), %s, sector = %lld, size = %u",
		show_dev(__entry->target),
		show_dev(__entry->dev),
		show_bio_type(__entry->op, __entry->op_flags),
		show_block_type(__entry->type),
		(unsigned long long)__entry->sector,
		__entry->size)
);

DEFINE_EVENT_CONDITION(f2fs__bio, f2fs_prepare_write_bio,

	TP_PROTO(struct super_block *sb, int type, struct bio *bio),

	TP_ARGS(sb, type, bio),

	TP_CONDITION(bio)
);

DEFINE_EVENT_CONDITION(f2fs__bio, f2fs_prepare_read_bio,

	TP_PROTO(struct super_block *sb, int type, struct bio *bio),

	TP_ARGS(sb, type, bio),

	TP_CONDITION(bio)
);

DEFINE_EVENT_CONDITION(f2fs__bio, f2fs_submit_read_bio,

	TP_PROTO(struct super_block *sb, int type, struct bio *bio),

	TP_ARGS(sb, type, bio),

	TP_CONDITION(bio)
);

DEFINE_EVENT_CONDITION(f2fs__bio, f2fs_submit_write_bio,

	TP_PROTO(struct super_block *sb, int type, struct bio *bio),

	TP_ARGS(sb, type, bio),

	TP_CONDITION(bio)
);

TRACE_EVENT(f2fs_write_begin,

	TP_PROTO(struct inode *inode, loff_t pos, unsigned int len,
				unsigned int flags),

	TP_ARGS(inode, pos, len, flags),

	TP_STRUCT__entry(
		__field(dev_t,	dev)
		__field(ino_t,	ino)
		__field(loff_t,	pos)
		__field(unsigned int, len)
		__field(unsigned int, flags)
	),

	TP_fast_assign(
		__entry->dev	= inode->i_sb->s_dev;
		__entry->ino	= inode->i_ino;
		__entry->pos	= pos;
		__entry->len	= len;
		__entry->flags	= flags;
	),

	TP_printk("dev = (%d,%d), ino = %lu, pos = %llu, len = %u, flags = %u",
		show_dev_ino(__entry),
		(unsigned long long)__entry->pos,
		__entry->len,
		__entry->flags)
);

TRACE_EVENT(f2fs_write_end,

	TP_PROTO(struct inode *inode, loff_t pos, unsigned int len,
				unsigned int copied),

	TP_ARGS(inode, pos, len, copied),

	TP_STRUCT__entry(
		__field(dev_t,	dev)
		__field(ino_t,	ino)
		__field(loff_t,	pos)
		__field(unsigned int, len)
		__field(unsigned int, copied)
	),

	TP_fast_assign(
		__entry->dev	= inode->i_sb->s_dev;
		__entry->ino	= inode->i_ino;
		__entry->pos	= pos;
		__entry->len	= len;
		__entry->copied	= copied;
	),

	TP_printk("dev = (%d,%d), ino = %lu, pos = %llu, len = %u, copied = %u",
		show_dev_ino(__entry),
		(unsigned long long)__entry->pos,
		__entry->len,
		__entry->copied)
);

DECLARE_EVENT_CLASS(f2fs__page,

	TP_PROTO(struct page *page, int type),

	TP_ARGS(page, type),

	TP_STRUCT__entry(
		__field(dev_t,	dev)
		__field(ino_t,	ino)
		__field(int, type)
		__field(int, dir)
		__field(pgoff_t, index)
		__field(int, dirty)
		__field(int, uptodate)
	),

	TP_fast_assign(
		__entry->dev	= page->mapping->host->i_sb->s_dev;
		__entry->ino	= page->mapping->host->i_ino;
		__entry->type	= type;
		__entry->dir	= S_ISDIR(page->mapping->host->i_mode);
		__entry->index	= page->index;
		__entry->dirty	= PageDirty(page);
		__entry->uptodate = PageUptodate(page);
	),

	TP_printk("dev = (%d,%d), ino = %lu, %s, %s, index = %lu, "
		"dirty = %d, uptodate = %d",
		show_dev_ino(__entry),
		show_block_type(__entry->type),
		show_file_type(__entry->dir),
		(unsigned long)__entry->index,
		__entry->dirty,
		__entry->uptodate)
);

DEFINE_EVENT(f2fs__page, f2fs_writepage,

	TP_PROTO(struct page *page, int type),

	TP_ARGS(page, type)
);

DEFINE_EVENT(f2fs__page, f2fs_do_write_data_page,

	TP_PROTO(struct page *page, int type),

	TP_ARGS(page, type)
);

DEFINE_EVENT(f2fs__page, f2fs_readpage,

	TP_PROTO(struct page *page, int type),

	TP_ARGS(page, type)
);

DEFINE_EVENT(f2fs__page, f2fs_set_page_dirty,

	TP_PROTO(struct page *page, int type),

	TP_ARGS(page, type)
);

DEFINE_EVENT(f2fs__page, f2fs_vm_page_mkwrite,

	TP_PROTO(struct page *page, int type),

	TP_ARGS(page, type)
);

DEFINE_EVENT(f2fs__page, f2fs_register_inmem_page,

	TP_PROTO(struct page *page, int type),

	TP_ARGS(page, type)
);

DEFINE_EVENT(f2fs__page, f2fs_commit_inmem_page,

	TP_PROTO(struct page *page, int type),

	TP_ARGS(page, type)
);

TRACE_EVENT(f2fs_writepages,

	TP_PROTO(struct inode *inode, struct writeback_control *wbc, int type),

	TP_ARGS(inode, wbc, type),

	TP_STRUCT__entry(
		__field(dev_t,	dev)
		__field(ino_t,	ino)
		__field(int,	type)
		__field(int,	dir)
		__field(long,	nr_to_write)
		__field(long,	pages_skipped)
		__field(loff_t,	range_start)
		__field(loff_t,	range_end)
		__field(pgoff_t, writeback_index)
		__field(int,	sync_mode)
		__field(char,	for_kupdate)
		__field(char,	for_background)
		__field(char,	tagged_writepages)
		__field(char,	for_reclaim)
		__field(char,	range_cyclic)
		__field(char,	for_sync)
	),

	TP_fast_assign(
		__entry->dev		= inode->i_sb->s_dev;
		__entry->ino		= inode->i_ino;
		__entry->type		= type;
		__entry->dir		= S_ISDIR(inode->i_mode);
		__entry->nr_to_write	= wbc->nr_to_write;
		__entry->pages_skipped	= wbc->pages_skipped;
		__entry->range_start	= wbc->range_start;
		__entry->range_end	= wbc->range_end;
		__entry->writeback_index = inode->i_mapping->writeback_index;
		__entry->sync_mode	= wbc->sync_mode;
		__entry->for_kupdate	= wbc->for_kupdate;
		__entry->for_background	= wbc->for_background;
		__entry->tagged_writepages	= wbc->tagged_writepages;
		__entry->for_reclaim	= wbc->for_reclaim;
		__entry->range_cyclic	= wbc->range_cyclic;
		__entry->for_sync	= wbc->for_sync;
	),

	TP_printk("dev = (%d,%d), ino = %lu, %s, %s, nr_to_write %ld, "
		"skipped %ld, start %lld, end %lld, wb_idx %lu, sync_mode %d, "
		"kupdate %u background %u tagged %u reclaim %u cyclic %u sync %u",
		show_dev_ino(__entry),
		show_block_type(__entry->type),
		show_file_type(__entry->dir),
		__entry->nr_to_write,
		__entry->pages_skipped,
		__entry->range_start,
		__entry->range_end,
		(unsigned long)__entry->writeback_index,
		__entry->sync_mode,
		__entry->for_kupdate,
		__entry->for_background,
		__entry->tagged_writepages,
		__entry->for_reclaim,
		__entry->range_cyclic,
		__entry->for_sync)
);

TRACE_EVENT(f2fs_readpages,

	TP_PROTO(struct inode *inode, struct page *page, unsigned int nrpage),

	TP_ARGS(inode, page, nrpage),

	TP_STRUCT__entry(
		__field(dev_t,	dev)
		__field(ino_t,	ino)
		__field(pgoff_t,	start)
		__field(unsigned int,	nrpage)
	),

	TP_fast_assign(
		__entry->dev	= inode->i_sb->s_dev;
		__entry->ino	= inode->i_ino;
		__entry->start	= page->index;
		__entry->nrpage	= nrpage;
	),

	TP_printk("dev = (%d,%d), ino = %lu, start = %lu nrpage = %u",
		show_dev_ino(__entry),
		(unsigned long)__entry->start,
		__entry->nrpage)
);

TRACE_EVENT(f2fs_write_checkpoint,

	TP_PROTO(struct super_block *sb, int reason, char *msg),

	TP_ARGS(sb, reason, msg),

	TP_STRUCT__entry(
		__field(dev_t,	dev)
		__field(int,	reason)
		__field(char *,	msg)
	),

	TP_fast_assign(
		__entry->dev		= sb->s_dev;
		__entry->reason		= reason;
		__entry->msg		= msg;
	),

	TP_printk("dev = (%d,%d), checkpoint for %s, state = %s",
		show_dev(__entry->dev),
		show_cpreason(__entry->reason),
		__entry->msg)
);

DECLARE_EVENT_CLASS(f2fs_discard,

	TP_PROTO(struct block_device *dev, block_t blkstart, block_t blklen),

	TP_ARGS(dev, blkstart, blklen),

	TP_STRUCT__entry(
		__field(dev_t,	dev)
		__field(block_t, blkstart)
		__field(block_t, blklen)
	),

	TP_fast_assign(
		__entry->dev	= dev->bd_dev;
		__entry->blkstart = blkstart;
		__entry->blklen = blklen;
	),

	TP_printk("dev = (%d,%d), blkstart = 0x%llx, blklen = 0x%llx",
		show_dev(__entry->dev),
		(unsigned long long)__entry->blkstart,
		(unsigned long long)__entry->blklen)
);

DEFINE_EVENT(f2fs_discard, f2fs_queue_discard,

	TP_PROTO(struct block_device *dev, block_t blkstart, block_t blklen),

	TP_ARGS(dev, blkstart, blklen)
);

DEFINE_EVENT(f2fs_discard, f2fs_issue_discard,

	TP_PROTO(struct block_device *dev, block_t blkstart, block_t blklen),

	TP_ARGS(dev, blkstart, blklen)
);

DEFINE_EVENT(f2fs_discard, f2fs_remove_discard,

	TP_PROTO(struct block_device *dev, block_t blkstart, block_t blklen),

	TP_ARGS(dev, blkstart, blklen)
);

TRACE_EVENT(f2fs_issue_reset_zone,

	TP_PROTO(struct block_device *dev, block_t blkstart),

	TP_ARGS(dev, blkstart),

	TP_STRUCT__entry(
		__field(dev_t,	dev)
		__field(block_t, blkstart)
	),

	TP_fast_assign(
		__entry->dev	= dev->bd_dev;
		__entry->blkstart = blkstart;
	),

	TP_printk("dev = (%d,%d), reset zone at block = 0x%llx",
		show_dev(__entry->dev),
		(unsigned long long)__entry->blkstart)
);

TRACE_EVENT(f2fs_issue_flush,

	TP_PROTO(struct block_device *dev, unsigned int nobarrier,
				unsigned int flush_merge, int ret),

	TP_ARGS(dev, nobarrier, flush_merge, ret),

	TP_STRUCT__entry(
		__field(dev_t,	dev)
		__field(unsigned int, nobarrier)
		__field(unsigned int, flush_merge)
		__field(int,  ret)
	),

	TP_fast_assign(
		__entry->dev	= dev->bd_dev;
		__entry->nobarrier = nobarrier;
		__entry->flush_merge = flush_merge;
		__entry->ret = ret;
	),

	TP_printk("dev = (%d,%d), %s %s, ret = %d",
		show_dev(__entry->dev),
		__entry->nobarrier ? "skip (nobarrier)" : "issue",
		__entry->flush_merge ? " with flush_merge" : "",
		__entry->ret)
);

TRACE_EVENT(f2fs_lookup_extent_tree_start,

	TP_PROTO(struct inode *inode, unsigned int pgofs),

	TP_ARGS(inode, pgofs),

	TP_STRUCT__entry(
		__field(dev_t,	dev)
		__field(ino_t,	ino)
		__field(unsigned int, pgofs)
	),

	TP_fast_assign(
		__entry->dev = inode->i_sb->s_dev;
		__entry->ino = inode->i_ino;
		__entry->pgofs = pgofs;
	),

	TP_printk("dev = (%d,%d), ino = %lu, pgofs = %u",
		show_dev_ino(__entry),
		__entry->pgofs)
);

TRACE_EVENT_CONDITION(f2fs_lookup_extent_tree_end,

	TP_PROTO(struct inode *inode, unsigned int pgofs,
						struct extent_info *ei),

	TP_ARGS(inode, pgofs, ei),

	TP_CONDITION(ei),

	TP_STRUCT__entry(
		__field(dev_t,	dev)
		__field(ino_t,	ino)
		__field(unsigned int, pgofs)
		__field(unsigned int, fofs)
		__field(u32, blk)
		__field(unsigned int, len)
	),

	TP_fast_assign(
		__entry->dev = inode->i_sb->s_dev;
		__entry->ino = inode->i_ino;
		__entry->pgofs = pgofs;
		__entry->fofs = ei->fofs;
		__entry->blk = ei->blk;
		__entry->len = ei->len;
	),

	TP_printk("dev = (%d,%d), ino = %lu, pgofs = %u, "
		"ext_info(fofs: %u, blk: %u, len: %u)",
		show_dev_ino(__entry),
		__entry->pgofs,
		__entry->fofs,
		__entry->blk,
		__entry->len)
);

TRACE_EVENT(f2fs_update_extent_tree_range,

	TP_PROTO(struct inode *inode, unsigned int pgofs, block_t blkaddr,
						unsigned int len),

	TP_ARGS(inode, pgofs, blkaddr, len),

	TP_STRUCT__entry(
		__field(dev_t,	dev)
		__field(ino_t,	ino)
		__field(unsigned int, pgofs)
		__field(u32, blk)
		__field(unsigned int, len)
	),

	TP_fast_assign(
		__entry->dev = inode->i_sb->s_dev;
		__entry->ino = inode->i_ino;
		__entry->pgofs = pgofs;
		__entry->blk = blkaddr;
		__entry->len = len;
	),

	TP_printk("dev = (%d,%d), ino = %lu, pgofs = %u, "
					"blkaddr = %u, len = %u",
		show_dev_ino(__entry),
		__entry->pgofs,
		__entry->blk,
		__entry->len)
);

TRACE_EVENT(f2fs_shrink_extent_tree,

	TP_PROTO(struct f2fs_sb_info *sbi, unsigned int node_cnt,
						unsigned int tree_cnt),

	TP_ARGS(sbi, node_cnt, tree_cnt),

	TP_STRUCT__entry(
		__field(dev_t,	dev)
		__field(unsigned int, node_cnt)
		__field(unsigned int, tree_cnt)
	),

	TP_fast_assign(
		__entry->dev = sbi->sb->s_dev;
		__entry->node_cnt = node_cnt;
		__entry->tree_cnt = tree_cnt;
	),

	TP_printk("dev = (%d,%d), shrunk: node_cnt = %u, tree_cnt = %u",
		show_dev(__entry->dev),
		__entry->node_cnt,
		__entry->tree_cnt)
);

TRACE_EVENT(f2fs_destroy_extent_tree,

	TP_PROTO(struct inode *inode, unsigned int node_cnt),

	TP_ARGS(inode, node_cnt),

	TP_STRUCT__entry(
		__field(dev_t,	dev)
		__field(ino_t,	ino)
		__field(unsigned int, node_cnt)
	),

	TP_fast_assign(
		__entry->dev = inode->i_sb->s_dev;
		__entry->ino = inode->i_ino;
		__entry->node_cnt = node_cnt;
	),

	TP_printk("dev = (%d,%d), ino = %lu, destroyed: node_cnt = %u",
		show_dev_ino(__entry),
		__entry->node_cnt)
);

DECLARE_EVENT_CLASS(f2fs_sync_dirty_inodes,

	TP_PROTO(struct super_block *sb, int type, s64 count),

	TP_ARGS(sb, type, count),

	TP_STRUCT__entry(
		__field(dev_t, dev)
		__field(int, type)
		__field(s64, count)
	),

	TP_fast_assign(
		__entry->dev	= sb->s_dev;
		__entry->type	= type;
		__entry->count	= count;
	),

	TP_printk("dev = (%d,%d), %s, dirty count = %lld",
		show_dev(__entry->dev),
		show_file_type(__entry->type),
		__entry->count)
);

DEFINE_EVENT(f2fs_sync_dirty_inodes, f2fs_sync_dirty_inodes_enter,

	TP_PROTO(struct super_block *sb, int type, s64 count),

	TP_ARGS(sb, type, count)
);

DEFINE_EVENT(f2fs_sync_dirty_inodes, f2fs_sync_dirty_inodes_exit,

	TP_PROTO(struct super_block *sb, int type, s64 count),

	TP_ARGS(sb, type, count)
);

#endif /* _TRACE_F2FS_H */

 /* This part must be outside protection */
#include <trace/define_trace.h><|MERGE_RESOLUTION|>--- conflicted
+++ resolved
@@ -147,12 +147,8 @@
 		{ CP_NO_SPC_ROLL,	"no space roll forward" },	\
 		{ CP_NODE_NEED_CP,	"node needs cp" },		\
 		{ CP_FASTBOOT_MODE,	"fastboot mode" },		\
-<<<<<<< HEAD
-		{ CP_SPEC_LOG_NUM,	"log type is 2" })
-=======
 		{ CP_SPEC_LOG_NUM,	"log type is 2" },		\
 		{ CP_RECOVER_DIR,	"dir needs recovery" })
->>>>>>> 661e50bc
 
 struct victim_sel_policy;
 struct f2fs_map_blocks;
