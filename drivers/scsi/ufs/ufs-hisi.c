// SPDX-License-Identifier: GPL-2.0-only
/*
 * HiSilicon Hixxxx UFS Driver
 *
 * Copyright (c) 2016-2017 Linaro Ltd.
 * Copyright (c) 2016-2017 HiSilicon Technologies Co., Ltd.
 */

#include <linux/time.h>
#include <linux/of.h>
#include <linux/of_address.h>
#include <linux/dma-mapping.h>
#include <linux/platform_device.h>
#include <linux/reset.h>

#include "ufshcd.h"
#include "ufshcd-pltfrm.h"
#include "unipro.h"
#include "ufs-hisi.h"
#include "ufshci.h"
#include "ufs_quirks.h"

static int ufs_hisi_check_hibern8(struct ufs_hba *hba)
{
	int err = 0;
	u32 tx_fsm_val_0 = 0;
	u32 tx_fsm_val_1 = 0;
	unsigned long timeout = jiffies + msecs_to_jiffies(HBRN8_POLL_TOUT_MS);

	do {
		err = ufshcd_dme_get(hba, UIC_ARG_MIB_SEL(MPHY_TX_FSM_STATE, 0),
				      &tx_fsm_val_0);
		err |= ufshcd_dme_get(hba,
		    UIC_ARG_MIB_SEL(MPHY_TX_FSM_STATE, 1), &tx_fsm_val_1);
		if (err || (tx_fsm_val_0 == TX_FSM_HIBERN8 &&
			tx_fsm_val_1 == TX_FSM_HIBERN8))
			break;

		/* sleep for max. 200us */
		usleep_range(100, 200);
	} while (time_before(jiffies, timeout));

	/*
	 * we might have scheduled out for long during polling so
	 * check the state again.
	 */
	if (time_after(jiffies, timeout)) {
		err = ufshcd_dme_get(hba, UIC_ARG_MIB_SEL(MPHY_TX_FSM_STATE, 0),
				     &tx_fsm_val_0);
		err |= ufshcd_dme_get(hba,
		 UIC_ARG_MIB_SEL(MPHY_TX_FSM_STATE, 1), &tx_fsm_val_1);
	}

	if (err) {
		dev_err(hba->dev, "%s: unable to get TX_FSM_STATE, err %d\n",
			__func__, err);
	} else if (tx_fsm_val_0 != TX_FSM_HIBERN8 ||
			 tx_fsm_val_1 != TX_FSM_HIBERN8) {
		err = -1;
		dev_err(hba->dev, "%s: invalid TX_FSM_STATE, lane0 = %d, lane1 = %d\n",
			__func__, tx_fsm_val_0, tx_fsm_val_1);
	}

	return err;
}

static void ufs_hisi_clk_init(struct ufs_hba *hba)
{
	struct ufs_hisi_host *host = ufshcd_get_variant(hba);

	ufs_sys_ctrl_clr_bits(host, BIT_SYSCTRL_REF_CLOCK_EN, PHY_CLK_CTRL);
	if (ufs_sys_ctrl_readl(host, PHY_CLK_CTRL) & BIT_SYSCTRL_REF_CLOCK_EN)
		mdelay(1);
	/* use abb clk */
	ufs_sys_ctrl_clr_bits(host, BIT_UFS_REFCLK_SRC_SEl, UFS_SYSCTRL);
	ufs_sys_ctrl_clr_bits(host, BIT_UFS_REFCLK_ISO_EN, PHY_ISO_EN);
	/* open mphy ref clk */
	ufs_sys_ctrl_set_bits(host, BIT_SYSCTRL_REF_CLOCK_EN, PHY_CLK_CTRL);
}

static void ufs_hisi_soc_init(struct ufs_hba *hba)
{
	struct ufs_hisi_host *host = ufshcd_get_variant(hba);
	u32 reg;

	if (!IS_ERR(host->rst))
		reset_control_assert(host->rst);

	/* HC_PSW powerup */
	ufs_sys_ctrl_set_bits(host, BIT_UFS_PSW_MTCMOS_EN, PSW_POWER_CTRL);
	udelay(10);
	/* notify PWR ready */
	ufs_sys_ctrl_set_bits(host, BIT_SYSCTRL_PWR_READY, HC_LP_CTRL);
	ufs_sys_ctrl_writel(host, MASK_UFS_DEVICE_RESET | 0,
		UFS_DEVICE_RESET_CTRL);

	reg = ufs_sys_ctrl_readl(host, PHY_CLK_CTRL);
	reg = (reg & ~MASK_SYSCTRL_CFG_CLOCK_FREQ) | UFS_FREQ_CFG_CLK;
	/* set cfg clk freq */
	ufs_sys_ctrl_writel(host, reg, PHY_CLK_CTRL);
	/* set ref clk freq */
	ufs_sys_ctrl_clr_bits(host, MASK_SYSCTRL_REF_CLOCK_SEL, PHY_CLK_CTRL);
	/* bypass ufs clk gate */
	ufs_sys_ctrl_set_bits(host, MASK_UFS_CLK_GATE_BYPASS,
						 CLOCK_GATE_BYPASS);
	ufs_sys_ctrl_set_bits(host, MASK_UFS_SYSCRTL_BYPASS, UFS_SYSCTRL);

	/* open psw clk */
	ufs_sys_ctrl_set_bits(host, BIT_SYSCTRL_PSW_CLK_EN, PSW_CLK_CTRL);
	/* disable ufshc iso */
	ufs_sys_ctrl_clr_bits(host, BIT_UFS_PSW_ISO_CTRL, PSW_POWER_CTRL);
	/* disable phy iso */
	ufs_sys_ctrl_clr_bits(host, BIT_UFS_PHY_ISO_CTRL, PHY_ISO_EN);
	/* notice iso disable */
	ufs_sys_ctrl_clr_bits(host, BIT_SYSCTRL_LP_ISOL_EN, HC_LP_CTRL);

	/* disable lp_reset_n */
	ufs_sys_ctrl_set_bits(host, BIT_SYSCTRL_LP_RESET_N, RESET_CTRL_EN);
	mdelay(1);

	ufs_sys_ctrl_writel(host, MASK_UFS_DEVICE_RESET | BIT_UFS_DEVICE_RESET,
		UFS_DEVICE_RESET_CTRL);

	msleep(20);

	/*
	 * enable the fix of linereset recovery,
	 * and enable rx_reset/tx_rest beat
	 * enable ref_clk_en override(bit5) &
	 * override value = 1(bit4), with mask
	 */
	ufs_sys_ctrl_writel(host, 0x03300330, UFS_DEVICE_RESET_CTRL);

	if (!IS_ERR(host->rst))
		reset_control_deassert(host->rst);
}

static int ufs_hisi_link_startup_pre_change(struct ufs_hba *hba)
{
	struct ufs_hisi_host *host = ufshcd_get_variant(hba);
	int err;
	uint32_t value;
	uint32_t reg;

	/* Unipro VS_mphy_disable */
	ufshcd_dme_set(hba, UIC_ARG_MIB_SEL(0xD0C1, 0x0), 0x1);
	/* PA_HSSeries */
	ufshcd_dme_set(hba, UIC_ARG_MIB_SEL(0x156A, 0x0), 0x2);
	/* MPHY CBRATESEL */
	ufshcd_dme_set(hba, UIC_ARG_MIB_SEL(0x8114, 0x0), 0x1);
	/* MPHY CBOVRCTRL2 */
	ufshcd_dme_set(hba, UIC_ARG_MIB_SEL(0x8121, 0x0), 0x2D);
	/* MPHY CBOVRCTRL3 */
	ufshcd_dme_set(hba, UIC_ARG_MIB_SEL(0x8122, 0x0), 0x1);

	if (host->caps & UFS_HISI_CAP_PHY10nm) {
		/* MPHY CBOVRCTRL4 */
		ufshcd_dme_set(hba, UIC_ARG_MIB_SEL(0x8127, 0x0), 0x98);
		/* MPHY CBOVRCTRL5 */
		ufshcd_dme_set(hba, UIC_ARG_MIB_SEL(0x8128, 0x0), 0x1);
	}

	/* Unipro VS_MphyCfgUpdt */
	ufshcd_dme_set(hba, UIC_ARG_MIB_SEL(0xD085, 0x0), 0x1);
	/* MPHY RXOVRCTRL4 rx0 */
	ufshcd_dme_set(hba, UIC_ARG_MIB_SEL(0x800D, 0x4), 0x58);
	/* MPHY RXOVRCTRL4 rx1 */
	ufshcd_dme_set(hba, UIC_ARG_MIB_SEL(0x800D, 0x5), 0x58);
	/* MPHY RXOVRCTRL5 rx0 */
	ufshcd_dme_set(hba, UIC_ARG_MIB_SEL(0x800E, 0x4), 0xB);
	/* MPHY RXOVRCTRL5 rx1 */
	ufshcd_dme_set(hba, UIC_ARG_MIB_SEL(0x800E, 0x5), 0xB);
	/* MPHY RXSQCONTROL rx0 */
	ufshcd_dme_set(hba, UIC_ARG_MIB_SEL(0x8009, 0x4), 0x1);
	/* MPHY RXSQCONTROL rx1 */
	ufshcd_dme_set(hba, UIC_ARG_MIB_SEL(0x8009, 0x5), 0x1);
	/* Unipro VS_MphyCfgUpdt */
	ufshcd_dme_set(hba, UIC_ARG_MIB_SEL(0xD085, 0x0), 0x1);

	ufshcd_dme_set(hba, UIC_ARG_MIB_SEL(0x8113, 0x0), 0x1);
	ufshcd_dme_set(hba, UIC_ARG_MIB_SEL(0xD085, 0x0), 0x1);

	if (host->caps & UFS_HISI_CAP_PHY10nm) {
		/* RX_Hibern8Time_Capability*/
		ufshcd_dme_set(hba, UIC_ARG_MIB_SEL(0x0092, 0x4), 0xA);
		/* RX_Hibern8Time_Capability*/
		ufshcd_dme_set(hba, UIC_ARG_MIB_SEL(0x0092, 0x5), 0xA);
		/* RX_Min_ActivateTime */
		ufshcd_dme_set(hba, UIC_ARG_MIB_SEL(0x008f, 0x4), 0xA);
		/* RX_Min_ActivateTime*/
		ufshcd_dme_set(hba, UIC_ARG_MIB_SEL(0x008f, 0x5), 0xA);
	} else {
		/* Tactive RX */
		ufshcd_dme_set(hba, UIC_ARG_MIB_SEL(0x008F, 0x4), 0x7);
		/* Tactive RX */
		ufshcd_dme_set(hba, UIC_ARG_MIB_SEL(0x008F, 0x5), 0x7);
	}

	/* Gear3 Synclength */
	ufshcd_dme_set(hba, UIC_ARG_MIB_SEL(0x0095, 0x4), 0x4F);
	/* Gear3 Synclength */
	ufshcd_dme_set(hba, UIC_ARG_MIB_SEL(0x0095, 0x5), 0x4F);
	/* Gear2 Synclength */
	ufshcd_dme_set(hba, UIC_ARG_MIB_SEL(0x0094, 0x4), 0x4F);
	/* Gear2 Synclength */
	ufshcd_dme_set(hba, UIC_ARG_MIB_SEL(0x0094, 0x5), 0x4F);
	/* Gear1 Synclength */
	ufshcd_dme_set(hba, UIC_ARG_MIB_SEL(0x008B, 0x4), 0x4F);
	/* Gear1 Synclength */
	ufshcd_dme_set(hba, UIC_ARG_MIB_SEL(0x008B, 0x5), 0x4F);
	/* Thibernate Tx */
	ufshcd_dme_set(hba, UIC_ARG_MIB_SEL(0x000F, 0x0), 0x5);
	/* Thibernate Tx */
	ufshcd_dme_set(hba, UIC_ARG_MIB_SEL(0x000F, 0x1), 0x5);

	ufshcd_dme_set(hba, UIC_ARG_MIB_SEL(0xD085, 0x0), 0x1);
	/* Unipro VS_mphy_disable */
	ufshcd_dme_get(hba, UIC_ARG_MIB_SEL(0xD0C1, 0x0), &value);
	if (value != 0x1)
		dev_info(hba->dev,
		    "Warring!!! Unipro VS_mphy_disable is 0x%x\n", value);

	/* Unipro VS_mphy_disable */
	ufshcd_dme_set(hba, UIC_ARG_MIB_SEL(0xD0C1, 0x0), 0x0);
	err = ufs_hisi_check_hibern8(hba);
	if (err)
		dev_err(hba->dev, "ufs_hisi_check_hibern8 error\n");

	if (!(host->caps & UFS_HISI_CAP_PHY10nm))
		ufshcd_writel(hba, UFS_HCLKDIV_NORMAL_VALUE, UFS_REG_HCLKDIV);

	/* disable auto H8 */
	reg = ufshcd_readl(hba, REG_AUTO_HIBERNATE_IDLE_TIMER);
	reg = reg & (~UFS_AHIT_AH8ITV_MASK);
	ufshcd_writel(hba, reg, REG_AUTO_HIBERNATE_IDLE_TIMER);

	/* Unipro PA_Local_TX_LCC_Enable */
	ufshcd_disable_host_tx_lcc(hba);
	/* close Unipro VS_Mk2ExtnSupport */
	ufshcd_dme_set(hba, UIC_ARG_MIB_SEL(0xD0AB, 0x0), 0x0);
	ufshcd_dme_get(hba, UIC_ARG_MIB_SEL(0xD0AB, 0x0), &value);
	if (value != 0) {
		/* Ensure close success */
		dev_info(hba->dev, "WARN: close VS_Mk2ExtnSupport failed\n");
	}

	return err;
}

static int ufs_hisi_link_startup_post_change(struct ufs_hba *hba)
{
	struct ufs_hisi_host *host = ufshcd_get_variant(hba);

	/* Unipro DL_AFC0CreditThreshold */
	ufshcd_dme_set(hba, UIC_ARG_MIB(0x2044), 0x0);
	/* Unipro DL_TC0OutAckThreshold */
	ufshcd_dme_set(hba, UIC_ARG_MIB(0x2045), 0x0);
	/* Unipro DL_TC0TXFCThreshold */
	ufshcd_dme_set(hba, UIC_ARG_MIB(0x2040), 0x9);

	/* not bypass ufs clk gate */
	ufs_sys_ctrl_clr_bits(host, MASK_UFS_CLK_GATE_BYPASS,
						CLOCK_GATE_BYPASS);
	ufs_sys_ctrl_clr_bits(host, MASK_UFS_SYSCRTL_BYPASS,
						UFS_SYSCTRL);

	/* select received symbol cnt */
	ufshcd_dme_set(hba, UIC_ARG_MIB(0xd09a), 0x80000000);
	 /* reset counter0 and enable */
	ufshcd_dme_set(hba, UIC_ARG_MIB(0xd09c), 0x00000005);

	return 0;
}

static int ufs_hisi_link_startup_notify(struct ufs_hba *hba,
					  enum ufs_notify_change_status status)
{
	int err = 0;

	switch (status) {
	case PRE_CHANGE:
		err = ufs_hisi_link_startup_pre_change(hba);
		break;
	case POST_CHANGE:
		err = ufs_hisi_link_startup_post_change(hba);
		break;
	default:
		break;
	}

	return err;
}

static void ufs_hisi_set_dev_cap(struct ufs_dev_params *hisi_param)
{
	ufshcd_init_pwr_dev_param(hisi_param);
}

static void ufs_hisi_pwr_change_pre_change(struct ufs_hba *hba)
{
	struct ufs_hisi_host *host = ufshcd_get_variant(hba);

	if (host->caps & UFS_HISI_CAP_PHY10nm) {
		/*
		 * Boston platform need to set SaveConfigTime to 0x13,
		 * and change sync length to maximum value
		 */
		/* VS_DebugSaveConfigTime */
		ufshcd_dme_set(hba, UIC_ARG_MIB((u32)0xD0A0), 0x13);
		/* g1 sync length */
		ufshcd_dme_set(hba, UIC_ARG_MIB((u32)0x1552), 0x4f);
		/* g2 sync length */
		ufshcd_dme_set(hba, UIC_ARG_MIB((u32)0x1554), 0x4f);
		/* g3 sync length */
		ufshcd_dme_set(hba, UIC_ARG_MIB((u32)0x1556), 0x4f);
		/* PA_Hibern8Time */
		ufshcd_dme_set(hba, UIC_ARG_MIB((u32)0x15a7), 0xA);
		/* PA_Tactivate */
		ufshcd_dme_set(hba, UIC_ARG_MIB((u32)0x15a8), 0xA);
		ufshcd_dme_set(hba, UIC_ARG_MIB_SEL(0xd085, 0x0), 0x01);
	}

	if (hba->dev_quirks & UFS_DEVICE_QUIRK_HOST_VS_DEBUGSAVECONFIGTIME) {
		pr_info("ufs flash device must set VS_DebugSaveConfigTime 0x10\n");
		/* VS_DebugSaveConfigTime */
		ufshcd_dme_set(hba, UIC_ARG_MIB(0xD0A0), 0x10);
		/* sync length */
		ufshcd_dme_set(hba, UIC_ARG_MIB(0x1556), 0x48);
	}

	/* update */
	ufshcd_dme_set(hba, UIC_ARG_MIB(0x15A8), 0x1);
	/* PA_TxSkip */
	ufshcd_dme_set(hba, UIC_ARG_MIB(0x155c), 0x0);
	/*PA_PWRModeUserData0 = 8191, default is 0*/
	ufshcd_dme_set(hba, UIC_ARG_MIB(0x15b0), 8191);
	/*PA_PWRModeUserData1 = 65535, default is 0*/
	ufshcd_dme_set(hba, UIC_ARG_MIB(0x15b1), 65535);
	/*PA_PWRModeUserData2 = 32767, default is 0*/
	ufshcd_dme_set(hba, UIC_ARG_MIB(0x15b2), 32767);
	/*DME_FC0ProtectionTimeOutVal = 8191, default is 0*/
	ufshcd_dme_set(hba, UIC_ARG_MIB(0xd041), 8191);
	/*DME_TC0ReplayTimeOutVal = 65535, default is 0*/
	ufshcd_dme_set(hba, UIC_ARG_MIB(0xd042), 65535);
	/*DME_AFC0ReqTimeOutVal = 32767, default is 0*/
	ufshcd_dme_set(hba, UIC_ARG_MIB(0xd043), 32767);
	/*PA_PWRModeUserData3 = 8191, default is 0*/
	ufshcd_dme_set(hba, UIC_ARG_MIB(0x15b3), 8191);
	/*PA_PWRModeUserData4 = 65535, default is 0*/
	ufshcd_dme_set(hba, UIC_ARG_MIB(0x15b4), 65535);
	/*PA_PWRModeUserData5 = 32767, default is 0*/
	ufshcd_dme_set(hba, UIC_ARG_MIB(0x15b5), 32767);
	/*DME_FC1ProtectionTimeOutVal = 8191, default is 0*/
	ufshcd_dme_set(hba, UIC_ARG_MIB(0xd044), 8191);
	/*DME_TC1ReplayTimeOutVal = 65535, default is 0*/
	ufshcd_dme_set(hba, UIC_ARG_MIB(0xd045), 65535);
	/*DME_AFC1ReqTimeOutVal = 32767, default is 0*/
	ufshcd_dme_set(hba, UIC_ARG_MIB(0xd046), 32767);
}

static int ufs_hisi_pwr_change_notify(struct ufs_hba *hba,
				       enum ufs_notify_change_status status,
				       struct ufs_pa_layer_attr *dev_max_params,
				       struct ufs_pa_layer_attr *dev_req_params)
{
	struct ufs_dev_params ufs_hisi_cap;
	int ret = 0;

	if (!dev_req_params) {
		dev_err(hba->dev,
			    "%s: incoming dev_req_params is NULL\n", __func__);
		ret = -EINVAL;
		goto out;
	}

	switch (status) {
	case PRE_CHANGE:
		ufs_hisi_set_dev_cap(&ufs_hisi_cap);
		ret = ufshcd_get_pwr_dev_param(&ufs_hisi_cap,
					       dev_max_params, dev_req_params);
		if (ret) {
			dev_err(hba->dev,
			    "%s: failed to determine capabilities\n", __func__);
			goto out;
		}

		ufs_hisi_pwr_change_pre_change(hba);
		break;
	case POST_CHANGE:
		break;
	default:
		ret = -EINVAL;
		break;
	}
out:
	return ret;
}

<<<<<<< HEAD
=======
static int ufs_hisi_suspend_prepare(struct device *dev)
{
	/* RPM and SPM are different. Refer ufs_hisi_suspend() */
	return __ufshcd_suspend_prepare(dev, false);
}

>>>>>>> 754e0b0e
static int ufs_hisi_suspend(struct ufs_hba *hba, enum ufs_pm_op pm_op,
	enum ufs_notify_change_status status)
{
	struct ufs_hisi_host *host = ufshcd_get_variant(hba);

	if (status == PRE_CHANGE)
		return 0;

	if (pm_op == UFS_RUNTIME_PM)
		return 0;

	if (host->in_suspend) {
		WARN_ON(1);
		return 0;
	}

	ufs_sys_ctrl_clr_bits(host, BIT_SYSCTRL_REF_CLOCK_EN, PHY_CLK_CTRL);
	udelay(10);
	/* set ref_dig_clk override of PHY PCS to 0 */
	ufs_sys_ctrl_writel(host, 0x00100000, UFS_DEVICE_RESET_CTRL);

	host->in_suspend = true;

	return 0;
}

static int ufs_hisi_resume(struct ufs_hba *hba, enum ufs_pm_op pm_op)
{
	struct ufs_hisi_host *host = ufshcd_get_variant(hba);

	if (!host->in_suspend)
		return 0;

	/* set ref_dig_clk override of PHY PCS to 1 */
	ufs_sys_ctrl_writel(host, 0x00100010, UFS_DEVICE_RESET_CTRL);
	udelay(10);
	ufs_sys_ctrl_set_bits(host, BIT_SYSCTRL_REF_CLOCK_EN, PHY_CLK_CTRL);

	host->in_suspend = false;
	return 0;
}

static int ufs_hisi_get_resource(struct ufs_hisi_host *host)
{
	struct device *dev = host->hba->dev;
	struct platform_device *pdev = to_platform_device(dev);

	/* get resource of ufs sys ctrl */
	host->ufs_sys_ctrl = devm_platform_ioremap_resource(pdev, 1);
	return PTR_ERR_OR_ZERO(host->ufs_sys_ctrl);
}

static void ufs_hisi_set_pm_lvl(struct ufs_hba *hba)
{
	hba->rpm_lvl = UFS_PM_LVL_1;
	hba->spm_lvl = UFS_PM_LVL_3;
}

/**
 * ufs_hisi_init_common
 * @hba: host controller instance
 */
static int ufs_hisi_init_common(struct ufs_hba *hba)
{
	int err = 0;
	struct device *dev = hba->dev;
	struct ufs_hisi_host *host;

	host = devm_kzalloc(dev, sizeof(*host), GFP_KERNEL);
	if (!host)
		return -ENOMEM;

	host->hba = hba;
	ufshcd_set_variant(hba, host);

	host->rst = devm_reset_control_get(dev, "rst");
	if (IS_ERR(host->rst)) {
		dev_err(dev, "%s: failed to get reset control\n", __func__);
		err = PTR_ERR(host->rst);
		goto error;
	}

	ufs_hisi_set_pm_lvl(hba);

	err = ufs_hisi_get_resource(host);
	if (err)
		goto error;

	return 0;

error:
	ufshcd_set_variant(hba, NULL);
	return err;
}

static int ufs_hi3660_init(struct ufs_hba *hba)
{
	int ret = 0;
	struct device *dev = hba->dev;

	ret = ufs_hisi_init_common(hba);
	if (ret) {
		dev_err(dev, "%s: ufs common init fail\n", __func__);
		return ret;
	}

	ufs_hisi_clk_init(hba);

	ufs_hisi_soc_init(hba);

	return 0;
}

static int ufs_hi3670_init(struct ufs_hba *hba)
{
	int ret = 0;
	struct device *dev = hba->dev;
	struct ufs_hisi_host *host;

	ret = ufs_hisi_init_common(hba);
	if (ret) {
		dev_err(dev, "%s: ufs common init fail\n", __func__);
		return ret;
	}

	ufs_hisi_clk_init(hba);

	ufs_hisi_soc_init(hba);

	/* Add cap for 10nm PHY variant on HI3670 SoC */
	host = ufshcd_get_variant(hba);
	host->caps |= UFS_HISI_CAP_PHY10nm;

	return 0;
}

static const struct ufs_hba_variant_ops ufs_hba_hi3660_vops = {
	.name = "hi3660",
	.init = ufs_hi3660_init,
	.link_startup_notify = ufs_hisi_link_startup_notify,
	.pwr_change_notify = ufs_hisi_pwr_change_notify,
	.suspend = ufs_hisi_suspend,
	.resume = ufs_hisi_resume,
};

static const struct ufs_hba_variant_ops ufs_hba_hi3670_vops = {
	.name = "hi3670",
	.init = ufs_hi3670_init,
	.link_startup_notify = ufs_hisi_link_startup_notify,
	.pwr_change_notify = ufs_hisi_pwr_change_notify,
	.suspend = ufs_hisi_suspend,
	.resume = ufs_hisi_resume,
};

static const struct of_device_id ufs_hisi_of_match[] = {
	{ .compatible = "hisilicon,hi3660-ufs", .data = &ufs_hba_hi3660_vops },
	{ .compatible = "hisilicon,hi3670-ufs", .data = &ufs_hba_hi3670_vops },
	{},
};

MODULE_DEVICE_TABLE(of, ufs_hisi_of_match);

static int ufs_hisi_probe(struct platform_device *pdev)
{
	const struct of_device_id *of_id;

	of_id = of_match_node(ufs_hisi_of_match, pdev->dev.of_node);

	return ufshcd_pltfrm_init(pdev, of_id->data);
}

static int ufs_hisi_remove(struct platform_device *pdev)
{
	struct ufs_hba *hba =  platform_get_drvdata(pdev);

	ufshcd_remove(hba);
	return 0;
}

static const struct dev_pm_ops ufs_hisi_pm_ops = {
	SET_SYSTEM_SLEEP_PM_OPS(ufshcd_system_suspend, ufshcd_system_resume)
	SET_RUNTIME_PM_OPS(ufshcd_runtime_suspend, ufshcd_runtime_resume, NULL)
	.prepare	 = ufs_hisi_suspend_prepare,
	.complete	 = ufshcd_resume_complete,
};

static struct platform_driver ufs_hisi_pltform = {
	.probe	= ufs_hisi_probe,
	.remove	= ufs_hisi_remove,
	.shutdown = ufshcd_pltfrm_shutdown,
	.driver	= {
		.name	= "ufshcd-hisi",
		.pm	= &ufs_hisi_pm_ops,
		.of_match_table = of_match_ptr(ufs_hisi_of_match),
	},
};
module_platform_driver(ufs_hisi_pltform);

MODULE_LICENSE("GPL");
MODULE_ALIAS("platform:ufshcd-hisi");
MODULE_DESCRIPTION("HiSilicon Hixxxx UFS Driver");<|MERGE_RESOLUTION|>--- conflicted
+++ resolved
@@ -396,15 +396,12 @@
 	return ret;
 }
 
-<<<<<<< HEAD
-=======
 static int ufs_hisi_suspend_prepare(struct device *dev)
 {
 	/* RPM and SPM are different. Refer ufs_hisi_suspend() */
 	return __ufshcd_suspend_prepare(dev, false);
 }
 
->>>>>>> 754e0b0e
 static int ufs_hisi_suspend(struct ufs_hba *hba, enum ufs_pm_op pm_op,
 	enum ufs_notify_change_status status)
 {
