--- conflicted
+++ resolved
@@ -276,11 +276,7 @@
 extern int set_user_sigmask(const sigset_t __user *usigmask, sigset_t *set,
 	sigset_t *oldset, size_t sigsetsize);
 extern void restore_user_sigmask(const void __user *usigmask,
-<<<<<<< HEAD
-				 sigset_t *sigsaved);
-=======
 				 sigset_t *sigsaved, bool interrupted);
->>>>>>> 0ecfebd2
 extern void set_current_blocked(sigset_t *);
 extern void __set_current_blocked(const sigset_t *);
 extern int show_unhandled_signals;
