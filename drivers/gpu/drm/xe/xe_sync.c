--- conflicted
+++ resolved
@@ -55,11 +55,7 @@
 	struct xe_user_fence *ufence;
 	u64 __user *ptr = u64_to_user_ptr(addr);
 
-<<<<<<< HEAD
-	if (!access_ok(ptr, sizeof(ptr)))
-=======
 	if (!access_ok(ptr, sizeof(*ptr)))
->>>>>>> 17b65575
 		return ERR_PTR(-EFAULT);
 
 	ufence = kmalloc(sizeof(*ufence), GFP_KERNEL);
