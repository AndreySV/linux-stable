--- conflicted
+++ resolved
@@ -771,10 +771,6 @@
 	u8 size, timeout;
 	u16 val16;
 
-<<<<<<< HEAD
-	rtw_write32_set(rtwdev, REG_RXDMA_AGG_PG_TH, BIT_EN_PRE_CALC);
-=======
->>>>>>> 58cfef73
 	rtw_write8_set(rtwdev, REG_TXDMA_PQ_MAP, BIT_RXDMA_AGG_EN);
 	rtw_write8_clr(rtwdev, REG_RXDMA_AGG_PG_TH + 3, BIT(7));
 
