--- conflicted
+++ resolved
@@ -145,19 +145,18 @@
 			      0 73 0x4>;
 	};
 
-<<<<<<< HEAD
 	pfc: pfc@e6050000 {
 		compatible = "renesas,pfc-r8a7740";
 		reg = <0xe6050000 0x8000>,
 		      <0xe605800c 0x20>;
 		gpio-controller;
 		#gpio-cells = <2>;
-=======
+	};
+
 	tpu: pwm@e6600000 {
 		compatible = "renesas,tpu-r8a7740", "renesas,tpu";
 		reg = <0xe6600000 0x100>;
 		status = "disabled";
 		#pwm-cells = <3>;
->>>>>>> 25475030
 	};
 };