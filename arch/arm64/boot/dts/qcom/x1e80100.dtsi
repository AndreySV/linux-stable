// SPDX-License-Identifier: BSD-3-Clause
/*
 * Copyright (c) 2023 Qualcomm Innovation Center, Inc. All rights reserved.
 */

#include <dt-bindings/clock/qcom,rpmh.h>
#include <dt-bindings/clock/qcom,sc8280xp-lpasscc.h>
#include <dt-bindings/clock/qcom,x1e80100-dispcc.h>
#include <dt-bindings/clock/qcom,x1e80100-gcc.h>
#include <dt-bindings/clock/qcom,x1e80100-gpucc.h>
#include <dt-bindings/clock/qcom,x1e80100-tcsr.h>
#include <dt-bindings/dma/qcom-gpi.h>
#include <dt-bindings/interconnect/qcom,icc.h>
#include <dt-bindings/interconnect/qcom,x1e80100-rpmh.h>
#include <dt-bindings/interrupt-controller/arm-gic.h>
#include <dt-bindings/mailbox/qcom-ipcc.h>
#include <dt-bindings/phy/phy-qcom-qmp.h>
#include <dt-bindings/power/qcom,rpmhpd.h>
#include <dt-bindings/power/qcom-rpmpd.h>
#include <dt-bindings/soc/qcom,gpr.h>
#include <dt-bindings/soc/qcom,rpmh-rsc.h>
#include <dt-bindings/sound/qcom,q6dsp-lpass-ports.h>

/ {
	interrupt-parent = <&intc>;

	#address-cells = <2>;
	#size-cells = <2>;

	chosen { };

	clocks {
		xo_board: xo-board {
			compatible = "fixed-clock";
			clock-frequency = <76800000>;
			#clock-cells = <0>;
		};

		sleep_clk: sleep-clk {
			compatible = "fixed-clock";
			clock-frequency = <32000>;
			#clock-cells = <0>;
		};

		bi_tcxo_div2: bi-tcxo-div2-clk {
			compatible = "fixed-factor-clock";
			#clock-cells = <0>;

			clocks = <&rpmhcc RPMH_CXO_CLK>;
			clock-mult = <1>;
			clock-div = <2>;
		};

		bi_tcxo_ao_div2: bi-tcxo-ao-div2-clk {
			compatible = "fixed-factor-clock";
			#clock-cells = <0>;

			clocks = <&rpmhcc RPMH_CXO_CLK_A>;
			clock-mult = <1>;
			clock-div = <2>;
		};
	};

	cpus {
		#address-cells = <2>;
		#size-cells = <0>;

		cpu0: cpu@0 {
			device_type = "cpu";
			compatible = "qcom,oryon";
			reg = <0x0 0x0>;
			enable-method = "psci";
			next-level-cache = <&l2_0>;
			power-domains = <&cpu_pd0>;
			power-domain-names = "psci";
			cpu-idle-states = <&cluster_c4>;

			l2_0: l2-cache {
				compatible = "cache";
				cache-level = <2>;
				cache-unified;
			};
		};

		cpu1: cpu@100 {
			device_type = "cpu";
			compatible = "qcom,oryon";
			reg = <0x0 0x100>;
			enable-method = "psci";
			next-level-cache = <&l2_0>;
			power-domains = <&cpu_pd1>;
			power-domain-names = "psci";
			cpu-idle-states = <&cluster_c4>;
		};

		cpu2: cpu@200 {
			device_type = "cpu";
			compatible = "qcom,oryon";
			reg = <0x0 0x200>;
			enable-method = "psci";
			next-level-cache = <&l2_0>;
			power-domains = <&cpu_pd2>;
			power-domain-names = "psci";
			cpu-idle-states = <&cluster_c4>;
		};

		cpu3: cpu@300 {
			device_type = "cpu";
			compatible = "qcom,oryon";
			reg = <0x0 0x300>;
			enable-method = "psci";
			next-level-cache = <&l2_0>;
			power-domains = <&cpu_pd3>;
			power-domain-names = "psci";
			cpu-idle-states = <&cluster_c4>;
		};

		cpu4: cpu@10000 {
			device_type = "cpu";
			compatible = "qcom,oryon";
			reg = <0x0 0x10000>;
			enable-method = "psci";
			next-level-cache = <&l2_1>;
			power-domains = <&cpu_pd4>;
			power-domain-names = "psci";
			cpu-idle-states = <&cluster_c4>;

			l2_1: l2-cache {
				compatible = "cache";
				cache-level = <2>;
				cache-unified;
			};
		};

		cpu5: cpu@10100 {
			device_type = "cpu";
			compatible = "qcom,oryon";
			reg = <0x0 0x10100>;
			enable-method = "psci";
			next-level-cache = <&l2_1>;
			power-domains = <&cpu_pd5>;
			power-domain-names = "psci";
			cpu-idle-states = <&cluster_c4>;
		};

		cpu6: cpu@10200 {
			device_type = "cpu";
			compatible = "qcom,oryon";
			reg = <0x0 0x10200>;
			enable-method = "psci";
			next-level-cache = <&l2_1>;
			power-domains = <&cpu_pd6>;
			power-domain-names = "psci";
			cpu-idle-states = <&cluster_c4>;
		};

		cpu7: cpu@10300 {
			device_type = "cpu";
			compatible = "qcom,oryon";
			reg = <0x0 0x10300>;
			enable-method = "psci";
			next-level-cache = <&l2_1>;
			power-domains = <&cpu_pd7>;
			power-domain-names = "psci";
			cpu-idle-states = <&cluster_c4>;
		};

		cpu8: cpu@20000 {
			device_type = "cpu";
			compatible = "qcom,oryon";
			reg = <0x0 0x20000>;
			enable-method = "psci";
			next-level-cache = <&l2_2>;
			power-domains = <&cpu_pd8>;
			power-domain-names = "psci";
			cpu-idle-states = <&cluster_c4>;

			l2_2: l2-cache {
				compatible = "cache";
				cache-level = <2>;
				cache-unified;
			};
		};

		cpu9: cpu@20100 {
			device_type = "cpu";
			compatible = "qcom,oryon";
			reg = <0x0 0x20100>;
			enable-method = "psci";
			next-level-cache = <&l2_2>;
			power-domains = <&cpu_pd9>;
			power-domain-names = "psci";
			cpu-idle-states = <&cluster_c4>;
		};

		cpu10: cpu@20200 {
			device_type = "cpu";
			compatible = "qcom,oryon";
			reg = <0x0 0x20200>;
			enable-method = "psci";
			next-level-cache = <&l2_2>;
			power-domains = <&cpu_pd10>;
			power-domain-names = "psci";
			cpu-idle-states = <&cluster_c4>;
		};

		cpu11: cpu@20300 {
			device_type = "cpu";
			compatible = "qcom,oryon";
			reg = <0x0 0x20300>;
			enable-method = "psci";
			next-level-cache = <&l2_2>;
			power-domains = <&cpu_pd11>;
			power-domain-names = "psci";
			cpu-idle-states = <&cluster_c4>;
		};

		cpu-map {
			cluster0 {
				core0 {
					cpu = <&cpu0>;
				};

				core1 {
					cpu = <&cpu1>;
				};

				core2 {
					cpu = <&cpu2>;
				};

				core3 {
					cpu = <&cpu3>;
				};
			};

			cluster1 {
				core0 {
					cpu = <&cpu4>;
				};

				core1 {
					cpu = <&cpu5>;
				};

				core2 {
					cpu = <&cpu6>;
				};

				core3 {
					cpu = <&cpu7>;
				};
			};

			cluster2 {
				core0 {
					cpu = <&cpu8>;
				};

				core1 {
					cpu = <&cpu9>;
				};

				core2 {
					cpu = <&cpu10>;
				};

				core3 {
					cpu = <&cpu11>;
				};
			};
		};

		idle-states {
			entry-method = "psci";

			cluster_c4: cpu-sleep-0 {
				compatible = "arm,idle-state";
				idle-state-name = "ret";
				arm,psci-suspend-param = <0x00000004>;
				entry-latency-us = <180>;
				exit-latency-us = <500>;
				min-residency-us = <600>;
			};
		};

		domain-idle-states {
			cluster_cl4: cluster-sleep-0 {
				compatible = "domain-idle-state";
				arm,psci-suspend-param = <0x01000044>;
				entry-latency-us = <350>;
				exit-latency-us = <500>;
				min-residency-us = <2500>;
			};

			cluster_cl5: cluster-sleep-1 {
				compatible = "domain-idle-state";
				arm,psci-suspend-param = <0x01000054>;
				entry-latency-us = <2200>;
				exit-latency-us = <4000>;
				min-residency-us = <7000>;
			};
		};
	};

	firmware {
		scm: scm {
			compatible = "qcom,scm-x1e80100", "qcom,scm";
			interconnects = <&aggre2_noc MASTER_CRYPTO QCOM_ICC_TAG_ALWAYS
					 &mc_virt SLAVE_EBI1 QCOM_ICC_TAG_ALWAYS>;
			qcom,dload-mode = <&tcsr 0x19000>;
		};
	};

	clk_virt: interconnect-0 {
		compatible = "qcom,x1e80100-clk-virt";
		#interconnect-cells = <2>;
		qcom,bcm-voters = <&apps_bcm_voter>;
	};

	mc_virt: interconnect-1 {
		compatible = "qcom,x1e80100-mc-virt";
		#interconnect-cells = <2>;
		qcom,bcm-voters = <&apps_bcm_voter>;
	};

	memory@80000000 {
		device_type = "memory";
		/* We expect the bootloader to fill in the size */
		reg = <0 0x80000000 0 0>;
	};

	pmu {
		compatible = "arm,armv8-pmuv3";
		interrupts = <GIC_PPI 7 IRQ_TYPE_LEVEL_LOW>;
	};

	psci {
		compatible = "arm,psci-1.0";
		method = "smc";

		cpu_pd0: power-domain-cpu0 {
			#power-domain-cells = <0>;
			power-domains = <&cluster_pd0>;
		};

		cpu_pd1: power-domain-cpu1 {
			#power-domain-cells = <0>;
			power-domains = <&cluster_pd0>;
		};

		cpu_pd2: power-domain-cpu2 {
			#power-domain-cells = <0>;
			power-domains = <&cluster_pd0>;
		};

		cpu_pd3: power-domain-cpu3 {
			#power-domain-cells = <0>;
			power-domains = <&cluster_pd0>;
		};

		cpu_pd4: power-domain-cpu4 {
			#power-domain-cells = <0>;
			power-domains = <&cluster_pd1>;
		};

		cpu_pd5: power-domain-cpu5 {
			#power-domain-cells = <0>;
			power-domains = <&cluster_pd1>;
		};

		cpu_pd6: power-domain-cpu6 {
			#power-domain-cells = <0>;
			power-domains = <&cluster_pd1>;
		};

		cpu_pd7: power-domain-cpu7 {
			#power-domain-cells = <0>;
			power-domains = <&cluster_pd1>;
		};

		cpu_pd8: power-domain-cpu8 {
			#power-domain-cells = <0>;
			power-domains = <&cluster_pd2>;
		};

		cpu_pd9: power-domain-cpu9 {
			#power-domain-cells = <0>;
			power-domains = <&cluster_pd2>;
		};

		cpu_pd10: power-domain-cpu10 {
			#power-domain-cells = <0>;
			power-domains = <&cluster_pd2>;
		};

		cpu_pd11: power-domain-cpu11 {
			#power-domain-cells = <0>;
			power-domains = <&cluster_pd2>;
		};

		cluster_pd0: power-domain-cpu-cluster0 {
			#power-domain-cells = <0>;
			domain-idle-states = <&cluster_cl4>, <&cluster_cl5>;
			power-domains = <&system_pd>;
		};

		cluster_pd1: power-domain-cpu-cluster1 {
			#power-domain-cells = <0>;
			domain-idle-states = <&cluster_cl4>, <&cluster_cl5>;
			power-domains = <&system_pd>;
		};

		cluster_pd2: power-domain-cpu-cluster2 {
			#power-domain-cells = <0>;
			domain-idle-states = <&cluster_cl4>, <&cluster_cl5>;
			power-domains = <&system_pd>;
		};

		system_pd: power-domain-system {
			#power-domain-cells = <0>;
			/* TODO: system-wide idle states */
		};
	};

	reserved-memory {
		#address-cells = <2>;
		#size-cells = <2>;
		ranges;

		gunyah_hyp_mem: gunyah-hyp@80000000 {
			reg = <0x0 0x80000000 0x0 0x800000>;
			no-map;
		};

		hyp_elf_package_mem: hyp-elf-package@80800000 {
			reg = <0x0 0x80800000 0x0 0x200000>;
			no-map;
		};

		ncc_mem: ncc@80a00000 {
			reg = <0x0 0x80a00000 0x0 0x400000>;
			no-map;
		};

		cpucp_log_mem: cpucp-log@80e00000 {
			reg = <0x0 0x80e00000 0x0 0x40000>;
			no-map;
		};

		cpucp_mem: cpucp@80e40000 {
			reg = <0x0 0x80e40000 0x0 0x540000>;
			no-map;
		};

		reserved-region@81380000 {
			reg = <0x0 0x81380000 0x0 0x80000>;
			no-map;
		};

		tags_mem: tags-region@81400000 {
			reg = <0x0 0x81400000 0x0 0x1a0000>;
			no-map;
		};

		xbl_dtlog_mem: xbl-dtlog@81a00000 {
			reg = <0x0 0x81a00000 0x0 0x40000>;
			no-map;
		};

		xbl_ramdump_mem: xbl-ramdump@81a40000 {
			reg = <0x0 0x81a40000 0x0 0x1c0000>;
			no-map;
		};

		aop_image_mem: aop-image@81c00000 {
			reg = <0x0 0x81c00000 0x0 0x60000>;
			no-map;
		};

		aop_cmd_db_mem: aop-cmd-db@81c60000 {
			compatible = "qcom,cmd-db";
			reg = <0x0 0x81c60000 0x0 0x20000>;
			no-map;
		};

		aop_config_mem: aop-config@81c80000 {
			reg = <0x0 0x81c80000 0x0 0x20000>;
			no-map;
		};

		tme_crash_dump_mem: tme-crash-dump@81ca0000 {
			reg = <0x0 0x81ca0000 0x0 0x40000>;
			no-map;
		};

		tme_log_mem: tme-log@81ce0000 {
			reg = <0x0 0x81ce0000 0x0 0x4000>;
			no-map;
		};

		uefi_log_mem: uefi-log@81ce4000 {
			reg = <0x0 0x81ce4000 0x0 0x10000>;
			no-map;
		};

		secdata_apss_mem: secdata-apss@81cff000 {
			reg = <0x0 0x81cff000 0x0 0x1000>;
			no-map;
		};

		pdp_ns_shared_mem: pdp-ns-shared@81e00000 {
			reg = <0x0 0x81e00000 0x0 0x100000>;
			no-map;
		};

		gpu_prr_mem: gpu-prr@81f00000 {
			reg = <0x0 0x81f00000 0x0 0x10000>;
			no-map;
		};

		tpm_control_mem: tpm-control@81f10000 {
			reg = <0x0 0x81f10000 0x0 0x10000>;
			no-map;
		};

		usb_ucsi_shared_mem: usb-ucsi-shared@81f20000 {
			reg = <0x0 0x81f20000 0x0 0x10000>;
			no-map;
		};

		pld_pep_mem: pld-pep@81f30000 {
			reg = <0x0 0x81f30000 0x0 0x6000>;
			no-map;
		};

		pld_gmu_mem: pld-gmu@81f36000 {
			reg = <0x0 0x81f36000 0x0 0x1000>;
			no-map;
		};

		pld_pdp_mem: pld-pdp@81f37000 {
			reg = <0x0 0x81f37000 0x0 0x1000>;
			no-map;
		};

		tz_stat_mem: tz-stat@82700000 {
			reg = <0x0 0x82700000 0x0 0x100000>;
			no-map;
		};

		xbl_tmp_buffer_mem: xbl-tmp-buffer@82800000 {
			reg = <0x0 0x82800000 0x0 0xc00000>;
			no-map;
		};

		adsp_rpc_remote_heap_mem: adsp-rpc-remote-heap@84b00000 {
			reg = <0x0 0x84b00000 0x0 0x800000>;
			no-map;
		};

		spu_secure_shared_memory_mem: spu-secure-shared-memory@85300000 {
			reg = <0x0 0x85300000 0x0 0x80000>;
			no-map;
		};

		adsp_boot_dtb_mem: adsp-boot-dtb@866c0000 {
			reg = <0x0 0x866c0000 0x0 0x40000>;
			no-map;
		};

		spss_region_mem: spss-region@86700000 {
			reg = <0x0 0x86700000 0x0 0x400000>;
			no-map;
		};

		adsp_boot_mem: adsp-boot@86b00000 {
			reg = <0x0 0x86b00000 0x0 0xc00000>;
			no-map;
		};

		video_mem: video@87700000 {
			reg = <0x0 0x87700000 0x0 0x700000>;
			no-map;
		};

		adspslpi_mem: adspslpi@87e00000 {
			reg = <0x0 0x87e00000 0x0 0x3a00000>;
			no-map;
		};

		q6_adsp_dtb_mem: q6-adsp-dtb@8b800000 {
			reg = <0x0 0x8b800000 0x0 0x80000>;
			no-map;
		};

		cdsp_mem: cdsp@8b900000 {
			reg = <0x0 0x8b900000 0x0 0x2000000>;
			no-map;
		};

		q6_cdsp_dtb_mem: q6-cdsp-dtb@8d900000 {
			reg = <0x0 0x8d900000 0x0 0x80000>;
			no-map;
		};

		gpu_microcode_mem: gpu-microcode@8d9fe000 {
			reg = <0x0 0x8d9fe000 0x0 0x2000>;
			no-map;
		};

		cvp_mem: cvp@8da00000 {
			reg = <0x0 0x8da00000 0x0 0x700000>;
			no-map;
		};

		camera_mem: camera@8e100000 {
			reg = <0x0 0x8e100000 0x0 0x800000>;
			no-map;
		};

		av1_encoder_mem: av1-encoder@8e900000 {
			reg = <0x0 0x8e900000 0x0 0x700000>;
			no-map;
		};

		reserved-region@8f000000 {
			reg = <0x0 0x8f000000 0x0 0xa00000>;
			no-map;
		};

		wpss_mem: wpss@8fa00000 {
			reg = <0x0 0x8fa00000 0x0 0x1900000>;
			no-map;
		};

		q6_wpss_dtb_mem: q6-wpss-dtb@91300000 {
			reg = <0x0 0x91300000 0x0 0x80000>;
			no-map;
		};

		xbl_sc_mem: xbl-sc@d8000000 {
			reg = <0x0 0xd8000000 0x0 0x40000>;
			no-map;
		};

		reserved-region@d8040000 {
			reg = <0x0 0xd8040000 0x0 0xa0000>;
			no-map;
		};

		qtee_mem: qtee@d80e0000 {
			reg = <0x0 0xd80e0000 0x0 0x520000>;
			no-map;
		};

		ta_mem: ta@d8600000 {
			reg = <0x0 0xd8600000 0x0 0x8a00000>;
			no-map;
		};

		tags_mem1: tags@e1000000 {
			reg = <0x0 0xe1000000 0x0 0x26a0000>;
			no-map;
		};

		llcc_lpi_mem: llcc-lpi@ff800000 {
			reg = <0x0 0xff800000 0x0 0x600000>;
			no-map;
		};

		smem_mem: smem@ffe00000 {
			compatible = "qcom,smem";
			reg = <0x0 0xffe00000 0x0 0x200000>;
			hwlocks = <&tcsr_mutex 3>;
			no-map;
		};
	};

	smp2p-adsp {
		compatible = "qcom,smp2p";

		interrupts-extended = <&ipcc IPCC_CLIENT_LPASS
					     IPCC_MPROC_SIGNAL_SMP2P
					     IRQ_TYPE_EDGE_RISING>;

		mboxes = <&ipcc IPCC_CLIENT_LPASS
				IPCC_MPROC_SIGNAL_SMP2P>;

		qcom,smem = <443>, <429>;
		qcom,local-pid = <0>;
		qcom,remote-pid = <2>;

		smp2p_adsp_out: master-kernel {
			qcom,entry-name = "master-kernel";
			#qcom,smem-state-cells = <1>;
		};

		smp2p_adsp_in: slave-kernel {
			qcom,entry-name = "slave-kernel";
			interrupt-controller;
			#interrupt-cells = <2>;
		};
	};

	smp2p-cdsp {
		compatible = "qcom,smp2p";

		interrupts-extended = <&ipcc IPCC_CLIENT_CDSP
					     IPCC_MPROC_SIGNAL_SMP2P
					     IRQ_TYPE_EDGE_RISING>;

		mboxes = <&ipcc IPCC_CLIENT_CDSP
				IPCC_MPROC_SIGNAL_SMP2P>;

		qcom,smem = <94>, <432>;
		qcom,local-pid = <0>;
		qcom,remote-pid = <5>;

		smp2p_cdsp_out: master-kernel {
			qcom,entry-name = "master-kernel";
			#qcom,smem-state-cells = <1>;
		};

		smp2p_cdsp_in: slave-kernel {
			qcom,entry-name = "slave-kernel";
			interrupt-controller;
			#interrupt-cells = <2>;
		};
	};

	soc: soc@0 {
		compatible = "simple-bus";

		#address-cells = <2>;
		#size-cells = <2>;
		dma-ranges = <0 0 0 0 0x10 0>;
		ranges = <0 0 0 0 0x10 0>;

		gcc: clock-controller@100000 {
			compatible = "qcom,x1e80100-gcc";
			reg = <0 0x00100000 0 0x200000>;

			clocks = <&bi_tcxo_div2>,
				 <&sleep_clk>,
				 <0>,
				 <&pcie4_phy>,
				 <&pcie5_phy>,
				 <&pcie6a_phy>,
				 <0>,
				 <&usb_1_ss0_qmpphy QMP_USB43DP_USB3_PIPE_CLK>,
				 <&usb_1_ss1_qmpphy QMP_USB43DP_USB3_PIPE_CLK>,
				 <&usb_1_ss2_qmpphy QMP_USB43DP_USB3_PIPE_CLK>;

			power-domains = <&rpmhpd RPMHPD_CX>;
			#clock-cells = <1>;
			#reset-cells = <1>;
			#power-domain-cells = <1>;
		};

		ipcc: mailbox@408000 {
			compatible = "qcom,x1e80100-ipcc", "qcom,ipcc";
			reg = <0 0x00408000 0 0x1000>;

			interrupts = <GIC_SPI 229 IRQ_TYPE_LEVEL_HIGH>;
			interrupt-controller;
			#interrupt-cells = <3>;

			#mbox-cells = <2>;
		};

		gpi_dma2: dma-controller@800000 {
			compatible = "qcom,x1e80100-gpi-dma", "qcom,sm6350-gpi-dma";
			reg = <0 0x00800000 0 0x60000>;

			interrupts = <GIC_SPI 788 IRQ_TYPE_LEVEL_HIGH>,
				     <GIC_SPI 789 IRQ_TYPE_LEVEL_HIGH>,
				     <GIC_SPI 790 IRQ_TYPE_LEVEL_HIGH>,
				     <GIC_SPI 791 IRQ_TYPE_LEVEL_HIGH>,
				     <GIC_SPI 792 IRQ_TYPE_LEVEL_HIGH>,
				     <GIC_SPI 793 IRQ_TYPE_LEVEL_HIGH>,
				     <GIC_SPI 794 IRQ_TYPE_LEVEL_HIGH>,
				     <GIC_SPI 795 IRQ_TYPE_LEVEL_HIGH>,
				     <GIC_SPI 796 IRQ_TYPE_LEVEL_HIGH>,
				     <GIC_SPI 797 IRQ_TYPE_LEVEL_HIGH>,
				     <GIC_SPI 798 IRQ_TYPE_LEVEL_HIGH>,
				     <GIC_SPI 799 IRQ_TYPE_LEVEL_HIGH>;

			dma-channels = <12>;
			dma-channel-mask = <0x3e>;
			#dma-cells = <3>;

			iommus = <&apps_smmu 0x436 0x0>;

			status = "disabled";
		};

		qupv3_2: geniqup@8c0000 {
			compatible = "qcom,geni-se-qup";
			reg = <0 0x008c0000 0 0x2000>;

			clocks = <&gcc GCC_QUPV3_WRAP_2_M_AHB_CLK>,
				 <&gcc GCC_QUPV3_WRAP_2_S_AHB_CLK>;
			clock-names = "m-ahb",
				      "s-ahb";

			iommus = <&apps_smmu 0x423 0x0>;

			#address-cells = <2>;
			#size-cells = <2>;
			ranges;

			status = "disabled";

			i2c16: i2c@880000 {
				compatible = "qcom,geni-i2c";
				reg = <0 0x00880000 0 0x4000>;

				interrupts = <GIC_SPI 808 IRQ_TYPE_LEVEL_HIGH>;

				clocks = <&gcc GCC_QUPV3_WRAP2_S0_CLK>;
				clock-names = "se";

				interconnects = <&clk_virt MASTER_QUP_CORE_2 QCOM_ICC_TAG_ALWAYS
						 &clk_virt SLAVE_QUP_CORE_2 QCOM_ICC_TAG_ALWAYS>,
						<&gem_noc MASTER_APPSS_PROC QCOM_ICC_TAG_ALWAYS
						 &config_noc SLAVE_QUP_2 QCOM_ICC_TAG_ALWAYS>,
						<&aggre2_noc MASTER_QUP_2 QCOM_ICC_TAG_ALWAYS
						 &mc_virt SLAVE_EBI1 QCOM_ICC_TAG_ALWAYS>;
				interconnect-names = "qup-core",
						     "qup-config",
						     "qup-memory";

				dmas = <&gpi_dma2 0 0 QCOM_GPI_I2C>,
				       <&gpi_dma2 1 0 QCOM_GPI_I2C>;
				dma-names = "tx",
					    "rx";

				pinctrl-0 = <&qup_i2c16_data_clk>;
				pinctrl-names = "default";

				#address-cells = <1>;
				#size-cells = <0>;

				status = "disabled";
			};

			spi16: spi@880000 {
				compatible = "qcom,geni-spi";
				reg = <0 0x00880000 0 0x4000>;

				interrupts = <GIC_SPI 808 IRQ_TYPE_LEVEL_HIGH>;

				clocks = <&gcc GCC_QUPV3_WRAP2_S0_CLK>;
				clock-names = "se";

				interconnects = <&clk_virt MASTER_QUP_CORE_2 QCOM_ICC_TAG_ALWAYS
						 &clk_virt SLAVE_QUP_CORE_2 QCOM_ICC_TAG_ALWAYS>,
						<&gem_noc MASTER_APPSS_PROC QCOM_ICC_TAG_ALWAYS
						 &config_noc SLAVE_QUP_2 QCOM_ICC_TAG_ALWAYS>,
						<&aggre2_noc MASTER_QUP_2 QCOM_ICC_TAG_ALWAYS
						 &mc_virt SLAVE_EBI1 QCOM_ICC_TAG_ALWAYS>;
				interconnect-names = "qup-core",
						     "qup-config",
						     "qup-memory";

				dmas = <&gpi_dma2 0 0 QCOM_GPI_SPI>,
				       <&gpi_dma2 1 0 QCOM_GPI_SPI>;
				dma-names = "tx",
					    "rx";

				pinctrl-0 = <&qup_spi16_data_clk>, <&qup_spi16_cs>;
				pinctrl-names = "default";

				#address-cells = <1>;
				#size-cells = <0>;

				status = "disabled";
			};

			i2c17: i2c@884000 {
				compatible = "qcom,geni-i2c";
				reg = <0 0x00884000 0 0x4000>;

				interrupts = <GIC_SPI 809 IRQ_TYPE_LEVEL_HIGH>;

				clocks = <&gcc GCC_QUPV3_WRAP2_S1_CLK>;
				clock-names = "se";

				interconnects = <&clk_virt MASTER_QUP_CORE_2 QCOM_ICC_TAG_ALWAYS
						 &clk_virt SLAVE_QUP_CORE_2 QCOM_ICC_TAG_ALWAYS>,
						<&gem_noc MASTER_APPSS_PROC QCOM_ICC_TAG_ALWAYS
						 &config_noc SLAVE_QUP_2 QCOM_ICC_TAG_ALWAYS>,
						<&aggre2_noc MASTER_QUP_2 QCOM_ICC_TAG_ALWAYS
						 &mc_virt SLAVE_EBI1 QCOM_ICC_TAG_ALWAYS>;
				interconnect-names = "qup-core",
						     "qup-config",
						     "qup-memory";

				dmas = <&gpi_dma2 0 1 QCOM_GPI_I2C>,
				       <&gpi_dma2 1 1 QCOM_GPI_I2C>;
				dma-names = "tx",
					    "rx";

				pinctrl-0 = <&qup_i2c17_data_clk>;
				pinctrl-names = "default";

				#address-cells = <1>;
				#size-cells = <0>;

				status = "disabled";
			};

			spi17: spi@884000 {
				compatible = "qcom,geni-spi";
				reg = <0 0x00884000 0 0x4000>;

				interrupts = <GIC_SPI 809 IRQ_TYPE_LEVEL_HIGH>;

				clocks = <&gcc GCC_QUPV3_WRAP2_S1_CLK>;
				clock-names = "se";

				interconnects = <&clk_virt MASTER_QUP_CORE_2 QCOM_ICC_TAG_ALWAYS
						 &clk_virt SLAVE_QUP_CORE_2 QCOM_ICC_TAG_ALWAYS>,
						<&gem_noc MASTER_APPSS_PROC QCOM_ICC_TAG_ALWAYS
						 &config_noc SLAVE_QUP_2 QCOM_ICC_TAG_ALWAYS>,
						<&aggre2_noc MASTER_QUP_2 QCOM_ICC_TAG_ALWAYS
						 &mc_virt SLAVE_EBI1 QCOM_ICC_TAG_ALWAYS>;
				interconnect-names = "qup-core",
						     "qup-config",
						     "qup-memory";

				dmas = <&gpi_dma2 0 1 QCOM_GPI_SPI>,
				       <&gpi_dma2 1 1 QCOM_GPI_SPI>;
				dma-names = "tx",
					    "rx";

				pinctrl-0 = <&qup_spi17_data_clk>, <&qup_spi17_cs>;
				pinctrl-names = "default";

				#address-cells = <1>;
				#size-cells = <0>;

				status = "disabled";
			};

			i2c18: i2c@888000 {
				compatible = "qcom,geni-i2c";
				reg = <0 0x00888000 0 0x4000>;

				interrupts = <GIC_SPI 810 IRQ_TYPE_LEVEL_HIGH>;

				clocks = <&gcc GCC_QUPV3_WRAP2_S2_CLK>;
				clock-names = "se";

				interconnects = <&clk_virt MASTER_QUP_CORE_2 QCOM_ICC_TAG_ALWAYS
						 &clk_virt SLAVE_QUP_CORE_2 QCOM_ICC_TAG_ALWAYS>,
						<&gem_noc MASTER_APPSS_PROC QCOM_ICC_TAG_ALWAYS
						 &config_noc SLAVE_QUP_2 QCOM_ICC_TAG_ALWAYS>,
						<&aggre2_noc MASTER_QUP_2 QCOM_ICC_TAG_ALWAYS
						 &mc_virt SLAVE_EBI1 QCOM_ICC_TAG_ALWAYS>;
				interconnect-names = "qup-core",
						     "qup-config",
						     "qup-memory";

				dmas = <&gpi_dma2 0 2 QCOM_GPI_I2C>,
				       <&gpi_dma2 1 2 QCOM_GPI_I2C>;
				dma-names = "tx",
					    "rx";

				pinctrl-0 = <&qup_i2c18_data_clk>;
				pinctrl-names = "default";

				#address-cells = <1>;
				#size-cells = <0>;

				status = "disabled";
			};

			spi18: spi@888000 {
				compatible = "qcom,geni-spi";
				reg = <0 0x00888000 0 0x4000>;

				interrupts = <GIC_SPI 810 IRQ_TYPE_LEVEL_HIGH>;

				clocks = <&gcc GCC_QUPV3_WRAP2_S2_CLK>;
				clock-names = "se";

				interconnects = <&clk_virt MASTER_QUP_CORE_2 QCOM_ICC_TAG_ALWAYS
						 &clk_virt SLAVE_QUP_CORE_2 QCOM_ICC_TAG_ALWAYS>,
						<&gem_noc MASTER_APPSS_PROC QCOM_ICC_TAG_ALWAYS
						 &config_noc SLAVE_QUP_2 QCOM_ICC_TAG_ALWAYS>,
						<&aggre2_noc MASTER_QUP_2 QCOM_ICC_TAG_ALWAYS
						 &mc_virt SLAVE_EBI1 QCOM_ICC_TAG_ALWAYS>;
				interconnect-names = "qup-core",
						     "qup-config",
						     "qup-memory";

				dmas = <&gpi_dma2 0 2 QCOM_GPI_SPI>,
				       <&gpi_dma2 1 2 QCOM_GPI_SPI>;
				dma-names = "tx",
					    "rx";

				pinctrl-0 = <&qup_spi18_data_clk>, <&qup_spi18_cs>;
				pinctrl-names = "default";

				#address-cells = <1>;
				#size-cells = <0>;

				status = "disabled";
			};

			i2c19: i2c@88c000 {
				compatible = "qcom,geni-i2c";
				reg = <0 0x0088c000 0 0x4000>;

				interrupts = <GIC_SPI 811 IRQ_TYPE_LEVEL_HIGH>;

				clocks = <&gcc GCC_QUPV3_WRAP2_S3_CLK>;
				clock-names = "se";

				interconnects = <&clk_virt MASTER_QUP_CORE_2 QCOM_ICC_TAG_ALWAYS
						 &clk_virt SLAVE_QUP_CORE_2 QCOM_ICC_TAG_ALWAYS>,
						<&gem_noc MASTER_APPSS_PROC QCOM_ICC_TAG_ALWAYS
						 &config_noc SLAVE_QUP_2 QCOM_ICC_TAG_ALWAYS>,
						<&aggre2_noc MASTER_QUP_2 QCOM_ICC_TAG_ALWAYS
						 &mc_virt SLAVE_EBI1 QCOM_ICC_TAG_ALWAYS>;
				interconnect-names = "qup-core",
						     "qup-config",
						     "qup-memory";

				dmas = <&gpi_dma2 0 3 QCOM_GPI_I2C>,
				       <&gpi_dma2 1 3 QCOM_GPI_I2C>;
				dma-names = "tx",
					    "rx";

				pinctrl-0 = <&qup_i2c19_data_clk>;
				pinctrl-names = "default";

				#address-cells = <1>;
				#size-cells = <0>;

				status = "disabled";
			};

			spi19: spi@88c000 {
				compatible = "qcom,geni-spi";
				reg = <0 0x0088c000 0 0x4000>;

				interrupts = <GIC_SPI 811 IRQ_TYPE_LEVEL_HIGH>;

				clocks = <&gcc GCC_QUPV3_WRAP2_S3_CLK>;
				clock-names = "se";

				interconnects = <&clk_virt MASTER_QUP_CORE_2 QCOM_ICC_TAG_ALWAYS
						 &clk_virt SLAVE_QUP_CORE_2 QCOM_ICC_TAG_ALWAYS>,
						<&gem_noc MASTER_APPSS_PROC QCOM_ICC_TAG_ALWAYS
						 &config_noc SLAVE_QUP_2 QCOM_ICC_TAG_ALWAYS>,
						<&aggre2_noc MASTER_QUP_2 QCOM_ICC_TAG_ALWAYS
						 &mc_virt SLAVE_EBI1 QCOM_ICC_TAG_ALWAYS>;
				interconnect-names = "qup-core",
						     "qup-config",
						     "qup-memory";

				dmas = <&gpi_dma2 0 3 QCOM_GPI_SPI>,
				       <&gpi_dma2 1 3 QCOM_GPI_SPI>;
				dma-names = "tx",
					    "rx";

				pinctrl-0 = <&qup_spi19_data_clk>, <&qup_spi19_cs>;
				pinctrl-names = "default";

				#address-cells = <1>;
				#size-cells = <0>;

				status = "disabled";
			};

			i2c20: i2c@890000 {
				compatible = "qcom,geni-i2c";
				reg = <0 0x00890000 0 0x4000>;

				interrupts = <GIC_SPI 812 IRQ_TYPE_LEVEL_HIGH>;

				clocks = <&gcc GCC_QUPV3_WRAP2_S4_CLK>;
				clock-names = "se";

				interconnects = <&clk_virt MASTER_QUP_CORE_2 QCOM_ICC_TAG_ALWAYS
						 &clk_virt SLAVE_QUP_CORE_2 QCOM_ICC_TAG_ALWAYS>,
						<&gem_noc MASTER_APPSS_PROC QCOM_ICC_TAG_ALWAYS
						 &config_noc SLAVE_QUP_2 QCOM_ICC_TAG_ALWAYS>,
						<&aggre2_noc MASTER_QUP_2 QCOM_ICC_TAG_ALWAYS
						 &mc_virt SLAVE_EBI1 QCOM_ICC_TAG_ALWAYS>;
				interconnect-names = "qup-core",
						     "qup-config",
						     "qup-memory";

				dmas = <&gpi_dma2 0 4 QCOM_GPI_I2C>,
				       <&gpi_dma2 1 4 QCOM_GPI_I2C>;
				dma-names = "tx",
					    "rx";

				pinctrl-0 = <&qup_i2c20_data_clk>;
				pinctrl-names = "default";

				#address-cells = <1>;
				#size-cells = <0>;

				status = "disabled";
			};

			spi20: spi@890000 {
				compatible = "qcom,geni-spi";
				reg = <0 0x00890000 0 0x4000>;

				interrupts = <GIC_SPI 812 IRQ_TYPE_LEVEL_HIGH>;

				clocks = <&gcc GCC_QUPV3_WRAP2_S4_CLK>;
				clock-names = "se";

				interconnects = <&clk_virt MASTER_QUP_CORE_2 QCOM_ICC_TAG_ALWAYS
						 &clk_virt SLAVE_QUP_CORE_2 QCOM_ICC_TAG_ALWAYS>,
						<&gem_noc MASTER_APPSS_PROC QCOM_ICC_TAG_ALWAYS
						 &config_noc SLAVE_QUP_2 QCOM_ICC_TAG_ALWAYS>,
						<&aggre2_noc MASTER_QUP_2 QCOM_ICC_TAG_ALWAYS
						 &mc_virt SLAVE_EBI1 QCOM_ICC_TAG_ALWAYS>;
				interconnect-names = "qup-core",
						     "qup-config",
						     "qup-memory";

				dmas = <&gpi_dma2 0 4 QCOM_GPI_SPI>,
				       <&gpi_dma2 1 4 QCOM_GPI_SPI>;
				dma-names = "tx",
					    "rx";

				pinctrl-0 = <&qup_spi20_data_clk>, <&qup_spi20_cs>;
				pinctrl-names = "default";

				#address-cells = <1>;
				#size-cells = <0>;

				status = "disabled";
			};

			i2c21: i2c@894000 {
				compatible = "qcom,geni-i2c";
				reg = <0 0x00894000 0 0x4000>;

				interrupts = <GIC_SPI 813 IRQ_TYPE_LEVEL_HIGH>;

				clocks = <&gcc GCC_QUPV3_WRAP2_S5_CLK>;
				clock-names = "se";

				interconnects = <&clk_virt MASTER_QUP_CORE_2 QCOM_ICC_TAG_ALWAYS
						 &clk_virt SLAVE_QUP_CORE_2 QCOM_ICC_TAG_ALWAYS>,
						<&gem_noc MASTER_APPSS_PROC QCOM_ICC_TAG_ALWAYS
						 &config_noc SLAVE_QUP_2 QCOM_ICC_TAG_ALWAYS>,
						<&aggre2_noc MASTER_QUP_2 QCOM_ICC_TAG_ALWAYS
						 &mc_virt SLAVE_EBI1 QCOM_ICC_TAG_ALWAYS>;
				interconnect-names = "qup-core",
						     "qup-config",
						     "qup-memory";

				dmas = <&gpi_dma2 0 5 QCOM_GPI_I2C>,
				       <&gpi_dma2 1 5 QCOM_GPI_I2C>;
				dma-names = "tx",
					    "rx";

				pinctrl-0 = <&qup_i2c21_data_clk>;
				pinctrl-names = "default";

				#address-cells = <1>;
				#size-cells = <0>;

				status = "disabled";
			};

			spi21: spi@894000 {
				compatible = "qcom,geni-spi";
				reg = <0 0x00894000 0 0x4000>;

				interrupts = <GIC_SPI 813 IRQ_TYPE_LEVEL_HIGH>;

				clocks = <&gcc GCC_QUPV3_WRAP2_S5_CLK>;
				clock-names = "se";

				interconnects = <&clk_virt MASTER_QUP_CORE_2 QCOM_ICC_TAG_ALWAYS
						 &clk_virt SLAVE_QUP_CORE_2 QCOM_ICC_TAG_ALWAYS>,
						<&gem_noc MASTER_APPSS_PROC QCOM_ICC_TAG_ALWAYS
						 &config_noc SLAVE_QUP_2 QCOM_ICC_TAG_ALWAYS>,
						<&aggre2_noc MASTER_QUP_2 QCOM_ICC_TAG_ALWAYS
						 &mc_virt SLAVE_EBI1 QCOM_ICC_TAG_ALWAYS>;
				interconnect-names = "qup-core",
						     "qup-config",
						     "qup-memory";

				dmas = <&gpi_dma2 0 5 QCOM_GPI_SPI>,
				       <&gpi_dma2 1 5 QCOM_GPI_SPI>;
				dma-names = "tx",
					    "rx";

				pinctrl-0 = <&qup_spi21_data_clk>, <&qup_spi21_cs>;
				pinctrl-names = "default";

				#address-cells = <1>;
				#size-cells = <0>;

				status = "disabled";
			};

			uart21: serial@894000 {
				compatible = "qcom,geni-uart";
				reg = <0 0x00894000 0 0x4000>;

				interrupts = <GIC_SPI 813 IRQ_TYPE_LEVEL_HIGH>;

				clocks = <&gcc GCC_QUPV3_WRAP2_S5_CLK>;
				clock-names = "se";

				interconnects = <&clk_virt MASTER_QUP_CORE_2 QCOM_ICC_TAG_ALWAYS
						 &clk_virt SLAVE_QUP_CORE_2 QCOM_ICC_TAG_ALWAYS>,
						<&gem_noc MASTER_APPSS_PROC QCOM_ICC_TAG_ALWAYS
						 &config_noc SLAVE_QUP_2 QCOM_ICC_TAG_ALWAYS>;
				interconnect-names = "qup-core",
						     "qup-config";

				pinctrl-0 = <&qup_uart21_default>;
				pinctrl-names = "default";

				status = "disabled";
			};

			i2c22: i2c@898000 {
				compatible = "qcom,geni-i2c";
				reg = <0 0x00898000 0 0x4000>;

				interrupts = <GIC_SPI 461 IRQ_TYPE_LEVEL_HIGH>;

				clocks = <&gcc GCC_QUPV3_WRAP2_S6_CLK>;
				clock-names = "se";

				interconnects = <&clk_virt MASTER_QUP_CORE_2 QCOM_ICC_TAG_ALWAYS
						 &clk_virt SLAVE_QUP_CORE_2 QCOM_ICC_TAG_ALWAYS>,
						<&gem_noc MASTER_APPSS_PROC QCOM_ICC_TAG_ALWAYS
						 &config_noc SLAVE_QUP_2 QCOM_ICC_TAG_ALWAYS>,
						<&aggre2_noc MASTER_QUP_2 QCOM_ICC_TAG_ALWAYS
						 &mc_virt SLAVE_EBI1 QCOM_ICC_TAG_ALWAYS>;
				interconnect-names = "qup-core",
						     "qup-config",
						     "qup-memory";

				dmas = <&gpi_dma2 0 6 QCOM_GPI_I2C>,
				       <&gpi_dma2 1 6 QCOM_GPI_I2C>;
				dma-names = "tx",
					    "rx";

				pinctrl-0 = <&qup_i2c22_data_clk>;
				pinctrl-names = "default";

				#address-cells = <1>;
				#size-cells = <0>;

				status = "disabled";
			};

			spi22: spi@898000 {
				compatible = "qcom,geni-spi";
				reg = <0 0x00898000 0 0x4000>;

				interrupts = <GIC_SPI 461 IRQ_TYPE_LEVEL_HIGH>;

				clocks = <&gcc GCC_QUPV3_WRAP2_S6_CLK>;
				clock-names = "se";

				interconnects = <&clk_virt MASTER_QUP_CORE_2 QCOM_ICC_TAG_ALWAYS
						 &clk_virt SLAVE_QUP_CORE_2 QCOM_ICC_TAG_ALWAYS>,
						<&gem_noc MASTER_APPSS_PROC QCOM_ICC_TAG_ALWAYS
						 &config_noc SLAVE_QUP_2 QCOM_ICC_TAG_ALWAYS>,
						<&aggre2_noc MASTER_QUP_2 QCOM_ICC_TAG_ALWAYS
						 &mc_virt SLAVE_EBI1 QCOM_ICC_TAG_ALWAYS>;
				interconnect-names = "qup-core",
						     "qup-config",
						     "qup-memory";

				dmas = <&gpi_dma2 0 6 QCOM_GPI_SPI>,
				       <&gpi_dma2 1 6 QCOM_GPI_SPI>;
				dma-names = "tx",
					    "rx";

				pinctrl-0 = <&qup_spi22_data_clk>, <&qup_spi22_cs>;
				pinctrl-names = "default";

				#address-cells = <1>;
				#size-cells = <0>;

				status = "disabled";
			};

			i2c23: i2c@89c000 {
				compatible = "qcom,geni-i2c";
				reg = <0 0x0089c000 0 0x4000>;

				interrupts = <GIC_SPI 462 IRQ_TYPE_LEVEL_HIGH>;

				clocks = <&gcc GCC_QUPV3_WRAP2_S7_CLK>;
				clock-names = "se";

				interconnects = <&clk_virt MASTER_QUP_CORE_2 QCOM_ICC_TAG_ALWAYS
						 &clk_virt SLAVE_QUP_CORE_2 QCOM_ICC_TAG_ALWAYS>,
						<&gem_noc MASTER_APPSS_PROC QCOM_ICC_TAG_ALWAYS
						 &config_noc SLAVE_QUP_2 QCOM_ICC_TAG_ALWAYS>,
						<&aggre2_noc MASTER_QUP_2 QCOM_ICC_TAG_ALWAYS
						 &mc_virt SLAVE_EBI1 QCOM_ICC_TAG_ALWAYS>;
				interconnect-names = "qup-core",
						     "qup-config",
						     "qup-memory";

				dmas = <&gpi_dma2 0 7 QCOM_GPI_I2C>,
				       <&gpi_dma2 1 7 QCOM_GPI_I2C>;
				dma-names = "tx",
					    "rx";

				pinctrl-0 = <&qup_i2c23_data_clk>;
				pinctrl-names = "default";

				#address-cells = <1>;
				#size-cells = <0>;

				status = "disabled";
			};

			spi23: spi@89c000 {
				compatible = "qcom,geni-spi";
				reg = <0 0x0089c000 0 0x4000>;

				interrupts = <GIC_SPI 462 IRQ_TYPE_LEVEL_HIGH>;

				clocks = <&gcc GCC_QUPV3_WRAP2_S7_CLK>;
				clock-names = "se";

				interconnects = <&clk_virt MASTER_QUP_CORE_2 QCOM_ICC_TAG_ALWAYS
						 &clk_virt SLAVE_QUP_CORE_2 QCOM_ICC_TAG_ALWAYS>,
						<&gem_noc MASTER_APPSS_PROC QCOM_ICC_TAG_ALWAYS
						 &config_noc SLAVE_QUP_2 QCOM_ICC_TAG_ALWAYS>,
						<&aggre2_noc MASTER_QUP_2 QCOM_ICC_TAG_ALWAYS
						 &mc_virt SLAVE_EBI1 QCOM_ICC_TAG_ALWAYS>;
				interconnect-names = "qup-core",
						     "qup-config",
						     "qup-memory";

				dmas = <&gpi_dma2 0 7 QCOM_GPI_SPI>,
				       <&gpi_dma2 1 7 QCOM_GPI_SPI>;
				dma-names = "tx",
					    "rx";

				pinctrl-0 = <&qup_spi23_data_clk>, <&qup_spi23_cs>;
				pinctrl-names = "default";

				#address-cells = <1>;
				#size-cells = <0>;

				status = "disabled";
			};
		};

		gpi_dma1: dma-controller@a00000 {
			compatible = "qcom,x1e80100-gpi-dma", "qcom,sm6350-gpi-dma";
			reg = <0 0x00a00000 0 0x60000>;

			interrupts = <GIC_SPI 776 IRQ_TYPE_LEVEL_HIGH>,
				     <GIC_SPI 777 IRQ_TYPE_LEVEL_HIGH>,
				     <GIC_SPI 778 IRQ_TYPE_LEVEL_HIGH>,
				     <GIC_SPI 779 IRQ_TYPE_LEVEL_HIGH>,
				     <GIC_SPI 780 IRQ_TYPE_LEVEL_HIGH>,
				     <GIC_SPI 781 IRQ_TYPE_LEVEL_HIGH>,
				     <GIC_SPI 782 IRQ_TYPE_LEVEL_HIGH>,
				     <GIC_SPI 783 IRQ_TYPE_LEVEL_HIGH>,
				     <GIC_SPI 784 IRQ_TYPE_LEVEL_HIGH>,
				     <GIC_SPI 785 IRQ_TYPE_LEVEL_HIGH>,
				     <GIC_SPI 786 IRQ_TYPE_LEVEL_HIGH>,
				     <GIC_SPI 787 IRQ_TYPE_LEVEL_HIGH>;

			dma-channels = <12>;
			dma-channel-mask = <0x3e>;
			#dma-cells = <3>;

			iommus = <&apps_smmu 0x136 0x0>;

			status = "disabled";
		};

		qupv3_1: geniqup@ac0000 {
			compatible = "qcom,geni-se-qup";
			reg = <0 0x00ac0000 0 0x2000>;

			clocks = <&gcc GCC_QUPV3_WRAP_1_M_AHB_CLK>,
				 <&gcc GCC_QUPV3_WRAP_1_S_AHB_CLK>;
			clock-names = "m-ahb",
				      "s-ahb";

			iommus = <&apps_smmu 0x123 0x0>;

			#address-cells = <2>;
			#size-cells = <2>;
			ranges;

			status = "disabled";

			i2c8: i2c@a80000 {
				compatible = "qcom,geni-i2c";
				reg = <0 0x00a80000 0 0x4000>;

				interrupts = <GIC_SPI 800 IRQ_TYPE_LEVEL_HIGH>;

				clocks = <&gcc GCC_QUPV3_WRAP1_S0_CLK>;
				clock-names = "se";

				interconnects = <&clk_virt MASTER_QUP_CORE_1 QCOM_ICC_TAG_ALWAYS
						 &clk_virt SLAVE_QUP_CORE_1 QCOM_ICC_TAG_ALWAYS>,
						<&gem_noc MASTER_APPSS_PROC QCOM_ICC_TAG_ALWAYS
						 &config_noc SLAVE_QUP_1 QCOM_ICC_TAG_ALWAYS>,
						<&aggre1_noc MASTER_QUP_1 QCOM_ICC_TAG_ALWAYS
						 &mc_virt SLAVE_EBI1 QCOM_ICC_TAG_ALWAYS>;
				interconnect-names = "qup-core",
						     "qup-config",
						     "qup-memory";

				dmas = <&gpi_dma1 0 0 QCOM_GPI_I2C>,
				       <&gpi_dma1 1 0 QCOM_GPI_I2C>;
				dma-names = "tx",
					    "rx";

				pinctrl-0 = <&qup_i2c8_data_clk>;
				pinctrl-names = "default";

				#address-cells = <1>;
				#size-cells = <0>;

				status = "disabled";
			};

			spi8: spi@a80000 {
				compatible = "qcom,geni-spi";
				reg = <0 0x00a80000 0 0x4000>;

				interrupts = <GIC_SPI 800 IRQ_TYPE_LEVEL_HIGH>;

				clocks = <&gcc GCC_QUPV3_WRAP1_S0_CLK>;
				clock-names = "se";

				interconnects = <&clk_virt MASTER_QUP_CORE_1 QCOM_ICC_TAG_ALWAYS
						 &clk_virt SLAVE_QUP_CORE_1 QCOM_ICC_TAG_ALWAYS>,
						<&gem_noc MASTER_APPSS_PROC QCOM_ICC_TAG_ALWAYS
						 &config_noc SLAVE_QUP_1 QCOM_ICC_TAG_ALWAYS>,
						<&aggre1_noc MASTER_QUP_1 QCOM_ICC_TAG_ALWAYS
						 &mc_virt SLAVE_EBI1 QCOM_ICC_TAG_ALWAYS>;
				interconnect-names = "qup-core",
						     "qup-config",
						     "qup-memory";

				dmas = <&gpi_dma1 0 0 QCOM_GPI_SPI>,
				       <&gpi_dma1 1 0 QCOM_GPI_SPI>;
				dma-names = "tx",
					    "rx";

				pinctrl-0 = <&qup_spi8_data_clk>, <&qup_spi8_cs>;
				pinctrl-names = "default";

				#address-cells = <1>;
				#size-cells = <0>;

				status = "disabled";
			};

			i2c9: i2c@a84000 {
				compatible = "qcom,geni-i2c";
				reg = <0 0x00a84000 0 0x4000>;

				interrupts = <GIC_SPI 801 IRQ_TYPE_LEVEL_HIGH>;

				clocks = <&gcc GCC_QUPV3_WRAP1_S1_CLK>;
				clock-names = "se";

				interconnects = <&clk_virt MASTER_QUP_CORE_1 QCOM_ICC_TAG_ALWAYS
						 &clk_virt SLAVE_QUP_CORE_1 QCOM_ICC_TAG_ALWAYS>,
						<&gem_noc MASTER_APPSS_PROC QCOM_ICC_TAG_ALWAYS
						 &config_noc SLAVE_QUP_1 QCOM_ICC_TAG_ALWAYS>,
						<&aggre1_noc MASTER_QUP_1 QCOM_ICC_TAG_ALWAYS
						 &mc_virt SLAVE_EBI1 QCOM_ICC_TAG_ALWAYS>;
				interconnect-names = "qup-core",
						     "qup-config",
						     "qup-memory";

				dmas = <&gpi_dma1 0 1 QCOM_GPI_I2C>,
				       <&gpi_dma1 1 1 QCOM_GPI_I2C>;
				dma-names = "tx",
					    "rx";

				pinctrl-0 = <&qup_i2c9_data_clk>;
				pinctrl-names = "default";

				#address-cells = <1>;
				#size-cells = <0>;

				status = "disabled";
			};

			spi9: spi@a84000 {
				compatible = "qcom,geni-spi";
				reg = <0 0x00a84000 0 0x4000>;

				interrupts = <GIC_SPI 801 IRQ_TYPE_LEVEL_HIGH>;

				clocks = <&gcc GCC_QUPV3_WRAP1_S1_CLK>;
				clock-names = "se";

				interconnects = <&clk_virt MASTER_QUP_CORE_1 QCOM_ICC_TAG_ALWAYS
						 &clk_virt SLAVE_QUP_CORE_1 QCOM_ICC_TAG_ALWAYS>,
						<&gem_noc MASTER_APPSS_PROC QCOM_ICC_TAG_ALWAYS
						 &config_noc SLAVE_QUP_1 QCOM_ICC_TAG_ALWAYS>,
						<&aggre1_noc MASTER_QUP_1 QCOM_ICC_TAG_ALWAYS
						 &mc_virt SLAVE_EBI1 QCOM_ICC_TAG_ALWAYS>;
				interconnect-names = "qup-core",
						     "qup-config",
						     "qup-memory";

				dmas = <&gpi_dma1 0 1 QCOM_GPI_SPI>,
				       <&gpi_dma1 1 1 QCOM_GPI_SPI>;
				dma-names = "tx",
					    "rx";

				pinctrl-0 = <&qup_spi9_data_clk>, <&qup_spi9_cs>;
				pinctrl-names = "default";

				#address-cells = <1>;
				#size-cells = <0>;

				status = "disabled";
			};

			i2c10: i2c@a88000 {
				compatible = "qcom,geni-i2c";
				reg = <0 0x00a88000 0 0x4000>;

				interrupts = <GIC_SPI 802 IRQ_TYPE_LEVEL_HIGH>;

				clocks = <&gcc GCC_QUPV3_WRAP1_S2_CLK>;
				clock-names = "se";

				interconnects = <&clk_virt MASTER_QUP_CORE_1 QCOM_ICC_TAG_ALWAYS
						 &clk_virt SLAVE_QUP_CORE_1 QCOM_ICC_TAG_ALWAYS>,
						<&gem_noc MASTER_APPSS_PROC QCOM_ICC_TAG_ALWAYS
						 &config_noc SLAVE_QUP_1 QCOM_ICC_TAG_ALWAYS>,
						<&aggre1_noc MASTER_QUP_1 QCOM_ICC_TAG_ALWAYS
						 &mc_virt SLAVE_EBI1 QCOM_ICC_TAG_ALWAYS>;
				interconnect-names = "qup-core",
						     "qup-config",
						     "qup-memory";

				dmas = <&gpi_dma1 0 2 QCOM_GPI_I2C>,
				       <&gpi_dma1 1 2 QCOM_GPI_I2C>;
				dma-names = "tx",
					    "rx";

				pinctrl-0 = <&qup_i2c10_data_clk>;
				pinctrl-names = "default";

				#address-cells = <1>;
				#size-cells = <0>;

				status = "disabled";
			};

			spi10: spi@a88000 {
				compatible = "qcom,geni-spi";
				reg = <0 0x00a88000 0 0x4000>;

				interrupts = <GIC_SPI 802 IRQ_TYPE_LEVEL_HIGH>;

				clocks = <&gcc GCC_QUPV3_WRAP1_S2_CLK>;
				clock-names = "se";

				interconnects = <&clk_virt MASTER_QUP_CORE_1 QCOM_ICC_TAG_ALWAYS
						 &clk_virt SLAVE_QUP_CORE_1 QCOM_ICC_TAG_ALWAYS>,
						<&gem_noc MASTER_APPSS_PROC QCOM_ICC_TAG_ALWAYS
						 &config_noc SLAVE_QUP_1 QCOM_ICC_TAG_ALWAYS>,
						<&aggre1_noc MASTER_QUP_1 QCOM_ICC_TAG_ALWAYS
						 &mc_virt SLAVE_EBI1 QCOM_ICC_TAG_ALWAYS>;
				interconnect-names = "qup-core",
						     "qup-config",
						     "qup-memory";

				dmas = <&gpi_dma1 0 2 QCOM_GPI_SPI>,
				       <&gpi_dma1 1 2 QCOM_GPI_SPI>;
				dma-names = "tx",
					    "rx";

				pinctrl-0 = <&qup_spi10_data_clk>, <&qup_spi10_cs>;
				pinctrl-names = "default";

				#address-cells = <1>;
				#size-cells = <0>;

				status = "disabled";
			};

			i2c11: i2c@a8c000 {
				compatible = "qcom,geni-i2c";
				reg = <0 0x00a8c000 0 0x4000>;

				interrupts = <GIC_SPI 803 IRQ_TYPE_LEVEL_HIGH>;

				clocks = <&gcc GCC_QUPV3_WRAP1_S3_CLK>;
				clock-names = "se";

				interconnects = <&clk_virt MASTER_QUP_CORE_1 QCOM_ICC_TAG_ALWAYS
						 &clk_virt SLAVE_QUP_CORE_1 QCOM_ICC_TAG_ALWAYS>,
						<&gem_noc MASTER_APPSS_PROC QCOM_ICC_TAG_ALWAYS
						 &config_noc SLAVE_QUP_1 QCOM_ICC_TAG_ALWAYS>,
						<&aggre1_noc MASTER_QUP_1 QCOM_ICC_TAG_ALWAYS
						 &mc_virt SLAVE_EBI1 QCOM_ICC_TAG_ALWAYS>;
				interconnect-names = "qup-core",
						     "qup-config",
						     "qup-memory";

				dmas = <&gpi_dma1 0 3 QCOM_GPI_I2C>,
				       <&gpi_dma1 1 3 QCOM_GPI_I2C>;
				dma-names = "tx",
					    "rx";

				pinctrl-0 = <&qup_i2c11_data_clk>;
				pinctrl-names = "default";

				#address-cells = <1>;
				#size-cells = <0>;

				status = "disabled";
			};

			spi11: spi@a8c000 {
				compatible = "qcom,geni-spi";
				reg = <0 0x00a8c000 0 0x4000>;

				interrupts = <GIC_SPI 803 IRQ_TYPE_LEVEL_HIGH>;

				clocks = <&gcc GCC_QUPV3_WRAP1_S3_CLK>;
				clock-names = "se";

				interconnects = <&clk_virt MASTER_QUP_CORE_1 QCOM_ICC_TAG_ALWAYS
						 &clk_virt SLAVE_QUP_CORE_1 QCOM_ICC_TAG_ALWAYS>,
						<&gem_noc MASTER_APPSS_PROC QCOM_ICC_TAG_ALWAYS
						 &config_noc SLAVE_QUP_1 QCOM_ICC_TAG_ALWAYS>,
						<&aggre1_noc MASTER_QUP_1 QCOM_ICC_TAG_ALWAYS
						 &mc_virt SLAVE_EBI1 QCOM_ICC_TAG_ALWAYS>;
				interconnect-names = "qup-core",
						     "qup-config",
						     "qup-memory";

				dmas = <&gpi_dma1 0 3 QCOM_GPI_SPI>,
				       <&gpi_dma1 1 3 QCOM_GPI_SPI>;
				dma-names = "tx",
					    "rx";

				pinctrl-0 = <&qup_spi11_data_clk>, <&qup_spi11_cs>;
				pinctrl-names = "default";

				#address-cells = <1>;
				#size-cells = <0>;

				status = "disabled";
			};

			i2c12: i2c@a90000 {
				compatible = "qcom,geni-i2c";
				reg = <0 0x00a90000 0 0x4000>;

				interrupts = <GIC_SPI 804 IRQ_TYPE_LEVEL_HIGH>;

				clocks = <&gcc GCC_QUPV3_WRAP1_S4_CLK>;
				clock-names = "se";

				interconnects = <&clk_virt MASTER_QUP_CORE_1 QCOM_ICC_TAG_ALWAYS
						 &clk_virt SLAVE_QUP_CORE_1 QCOM_ICC_TAG_ALWAYS>,
						<&gem_noc MASTER_APPSS_PROC QCOM_ICC_TAG_ALWAYS
						 &config_noc SLAVE_QUP_1 QCOM_ICC_TAG_ALWAYS>,
						<&aggre1_noc MASTER_QUP_1 QCOM_ICC_TAG_ALWAYS
						 &mc_virt SLAVE_EBI1 QCOM_ICC_TAG_ALWAYS>;
				interconnect-names = "qup-core",
						     "qup-config",
						     "qup-memory";

				dmas = <&gpi_dma1 0 4 QCOM_GPI_I2C>,
				       <&gpi_dma1 1 4 QCOM_GPI_I2C>;
				dma-names = "tx",
					    "rx";

				pinctrl-0 = <&qup_i2c12_data_clk>;
				pinctrl-names = "default";

				#address-cells = <1>;
				#size-cells = <0>;

				status = "disabled";
			};

			spi12: spi@a90000 {
				compatible = "qcom,geni-spi";
				reg = <0 0x00a90000 0 0x4000>;

				interrupts = <GIC_SPI 804 IRQ_TYPE_LEVEL_HIGH>;

				clocks = <&gcc GCC_QUPV3_WRAP1_S4_CLK>;
				clock-names = "se";

				interconnects = <&clk_virt MASTER_QUP_CORE_1 QCOM_ICC_TAG_ALWAYS
						 &clk_virt SLAVE_QUP_CORE_1 QCOM_ICC_TAG_ALWAYS>,
						<&gem_noc MASTER_APPSS_PROC QCOM_ICC_TAG_ALWAYS
						 &config_noc SLAVE_QUP_1 QCOM_ICC_TAG_ALWAYS>,
						<&aggre1_noc MASTER_QUP_1 QCOM_ICC_TAG_ALWAYS
						 &mc_virt SLAVE_EBI1 QCOM_ICC_TAG_ALWAYS>;
				interconnect-names = "qup-core",
						     "qup-config",
						     "qup-memory";

				dmas = <&gpi_dma1 0 4 QCOM_GPI_SPI>,
				       <&gpi_dma1 1 4 QCOM_GPI_SPI>;
				dma-names = "tx",
					    "rx";

				pinctrl-0 = <&qup_spi12_data_clk>, <&qup_spi12_cs>;
				pinctrl-names = "default";

				#address-cells = <1>;
				#size-cells = <0>;

				status = "disabled";
			};

			i2c13: i2c@a94000 {
				compatible = "qcom,geni-i2c";
				reg = <0 0x00a94000 0 0x4000>;

				interrupts = <GIC_SPI 805 IRQ_TYPE_LEVEL_HIGH>;

				clocks = <&gcc GCC_QUPV3_WRAP1_S5_CLK>;
				clock-names = "se";

				interconnects = <&clk_virt MASTER_QUP_CORE_1 QCOM_ICC_TAG_ALWAYS
						 &clk_virt SLAVE_QUP_CORE_1 QCOM_ICC_TAG_ALWAYS>,
						<&gem_noc MASTER_APPSS_PROC QCOM_ICC_TAG_ALWAYS
						 &config_noc SLAVE_QUP_1 QCOM_ICC_TAG_ALWAYS>,
						<&aggre1_noc MASTER_QUP_1 QCOM_ICC_TAG_ALWAYS
						 &mc_virt SLAVE_EBI1 QCOM_ICC_TAG_ALWAYS>;
				interconnect-names = "qup-core",
						     "qup-config",
						     "qup-memory";

				dmas = <&gpi_dma1 0 5 QCOM_GPI_I2C>,
				       <&gpi_dma1 1 5 QCOM_GPI_I2C>;
				dma-names = "tx",
					    "rx";

				pinctrl-0 = <&qup_i2c13_data_clk>;
				pinctrl-names = "default";

				#address-cells = <1>;
				#size-cells = <0>;

				status = "disabled";
			};

			spi13: spi@a94000 {
				compatible = "qcom,geni-spi";
				reg = <0 0x00a94000 0 0x4000>;

				interrupts = <GIC_SPI 805 IRQ_TYPE_LEVEL_HIGH>;

				clocks = <&gcc GCC_QUPV3_WRAP1_S5_CLK>;
				clock-names = "se";

				interconnects = <&clk_virt MASTER_QUP_CORE_1 QCOM_ICC_TAG_ALWAYS
						 &clk_virt SLAVE_QUP_CORE_1 QCOM_ICC_TAG_ALWAYS>,
						<&gem_noc MASTER_APPSS_PROC QCOM_ICC_TAG_ALWAYS
						 &config_noc SLAVE_QUP_1 QCOM_ICC_TAG_ALWAYS>,
						<&aggre1_noc MASTER_QUP_1 QCOM_ICC_TAG_ALWAYS
						 &mc_virt SLAVE_EBI1 QCOM_ICC_TAG_ALWAYS>;
				interconnect-names = "qup-core",
						     "qup-config",
						     "qup-memory";

				dmas = <&gpi_dma1 0 5 QCOM_GPI_SPI>,
				       <&gpi_dma1 1 5 QCOM_GPI_SPI>;
				dma-names = "tx",
					    "rx";

				pinctrl-0 = <&qup_spi13_data_clk>, <&qup_spi13_cs>;
				pinctrl-names = "default";

				#address-cells = <1>;
				#size-cells = <0>;

				status = "disabled";
			};

			i2c14: i2c@a98000 {
				compatible = "qcom,geni-i2c";
				reg = <0 0x00a98000 0 0x4000>;

				interrupts = <GIC_SPI 806 IRQ_TYPE_LEVEL_HIGH>;

				clocks = <&gcc GCC_QUPV3_WRAP1_S6_CLK>;
				clock-names = "se";

				interconnects = <&clk_virt MASTER_QUP_CORE_1 QCOM_ICC_TAG_ALWAYS
						 &clk_virt SLAVE_QUP_CORE_1 QCOM_ICC_TAG_ALWAYS>,
						<&gem_noc MASTER_APPSS_PROC QCOM_ICC_TAG_ALWAYS
						 &config_noc SLAVE_QUP_1 QCOM_ICC_TAG_ALWAYS>,
						<&aggre1_noc MASTER_QUP_1 QCOM_ICC_TAG_ALWAYS
						 &mc_virt SLAVE_EBI1 QCOM_ICC_TAG_ALWAYS>;
				interconnect-names = "qup-core",
						     "qup-config",
						     "qup-memory";

				dmas = <&gpi_dma1 0 6 QCOM_GPI_I2C>,
				       <&gpi_dma1 1 6 QCOM_GPI_I2C>;
				dma-names = "tx",
					    "rx";

				pinctrl-0 = <&qup_i2c14_data_clk>;
				pinctrl-names = "default";

				#address-cells = <1>;
				#size-cells = <0>;

				status = "disabled";
			};

			spi14: spi@a98000 {
				compatible = "qcom,geni-spi";
				reg = <0 0x00a98000 0 0x4000>;

				interrupts = <GIC_SPI 806 IRQ_TYPE_LEVEL_HIGH>;

				clocks = <&gcc GCC_QUPV3_WRAP1_S6_CLK>;
				clock-names = "se";

				interconnects = <&clk_virt MASTER_QUP_CORE_1 QCOM_ICC_TAG_ALWAYS
						 &clk_virt SLAVE_QUP_CORE_1 QCOM_ICC_TAG_ALWAYS>,
						<&gem_noc MASTER_APPSS_PROC QCOM_ICC_TAG_ALWAYS
						 &config_noc SLAVE_QUP_1 QCOM_ICC_TAG_ALWAYS>,
						<&aggre1_noc MASTER_QUP_1 QCOM_ICC_TAG_ALWAYS
						 &mc_virt SLAVE_EBI1 QCOM_ICC_TAG_ALWAYS>;
				interconnect-names = "qup-core",
						     "qup-config",
						     "qup-memory";

				dmas = <&gpi_dma1 0 6 QCOM_GPI_SPI>,
				       <&gpi_dma1 1 6 QCOM_GPI_SPI>;
				dma-names = "tx",
					    "rx";

				pinctrl-0 = <&qup_spi14_data_clk>, <&qup_spi14_cs>;
				pinctrl-names = "default";

				#address-cells = <1>;
				#size-cells = <0>;

				status = "disabled";
			};

			i2c15: i2c@a9c000 {
				compatible = "qcom,geni-i2c";
				reg = <0 0x00a9c000 0 0x4000>;

				interrupts = <GIC_SPI 807 IRQ_TYPE_LEVEL_HIGH>;

				clocks = <&gcc GCC_QUPV3_WRAP1_S7_CLK>;
				clock-names = "se";

				interconnects = <&clk_virt MASTER_QUP_CORE_1 QCOM_ICC_TAG_ALWAYS
						 &clk_virt SLAVE_QUP_CORE_1 QCOM_ICC_TAG_ALWAYS>,
						<&gem_noc MASTER_APPSS_PROC QCOM_ICC_TAG_ALWAYS
						 &config_noc SLAVE_QUP_1 QCOM_ICC_TAG_ALWAYS>,
						<&aggre1_noc MASTER_QUP_1 QCOM_ICC_TAG_ALWAYS
						 &mc_virt SLAVE_EBI1 QCOM_ICC_TAG_ALWAYS>;
				interconnect-names = "qup-core",
						     "qup-config",
						     "qup-memory";

				dmas = <&gpi_dma1 0 7 QCOM_GPI_I2C>,
				       <&gpi_dma1 1 7 QCOM_GPI_I2C>;
				dma-names = "tx",
					    "rx";

				pinctrl-0 = <&qup_i2c15_data_clk>;
				pinctrl-names = "default";

				#address-cells = <1>;
				#size-cells = <0>;

				status = "disabled";
			};

			spi15: spi@a9c000 {
				compatible = "qcom,geni-spi";
				reg = <0 0x00a9c000 0 0x4000>;

				interrupts = <GIC_SPI 807 IRQ_TYPE_LEVEL_HIGH>;

				clocks = <&gcc GCC_QUPV3_WRAP1_S7_CLK>;
				clock-names = "se";

				interconnects = <&clk_virt MASTER_QUP_CORE_1 QCOM_ICC_TAG_ALWAYS
						 &clk_virt SLAVE_QUP_CORE_1 QCOM_ICC_TAG_ALWAYS>,
						<&gem_noc MASTER_APPSS_PROC QCOM_ICC_TAG_ALWAYS
						 &config_noc SLAVE_QUP_1 QCOM_ICC_TAG_ALWAYS>,
						<&aggre1_noc MASTER_QUP_1 QCOM_ICC_TAG_ALWAYS
						 &mc_virt SLAVE_EBI1 QCOM_ICC_TAG_ALWAYS>;
				interconnect-names = "qup-core",
						     "qup-config",
						     "qup-memory";

				dmas = <&gpi_dma1 0 7 QCOM_GPI_SPI>,
				       <&gpi_dma1 1 7 QCOM_GPI_SPI>;
				dma-names = "tx",
					    "rx";

				pinctrl-0 = <&qup_spi15_data_clk>, <&qup_spi15_cs>;
				pinctrl-names = "default";

				#address-cells = <1>;
				#size-cells = <0>;

				status = "disabled";
			};
		};

		gpi_dma0: dma-controller@b00000  {
			compatible = "qcom,x1e80100-gpi-dma", "qcom,sm6350-gpi-dma";
			reg = <0 0x00b00000 0 0x60000>;

			interrupts = <GIC_SPI 588 IRQ_TYPE_LEVEL_HIGH>,
				     <GIC_SPI 589 IRQ_TYPE_LEVEL_HIGH>,
				     <GIC_SPI 590 IRQ_TYPE_LEVEL_HIGH>,
				     <GIC_SPI 591 IRQ_TYPE_LEVEL_HIGH>,
				     <GIC_SPI 592 IRQ_TYPE_LEVEL_HIGH>,
				     <GIC_SPI 593 IRQ_TYPE_LEVEL_HIGH>,
				     <GIC_SPI 594 IRQ_TYPE_LEVEL_HIGH>,
				     <GIC_SPI 595 IRQ_TYPE_LEVEL_HIGH>,
				     <GIC_SPI 596 IRQ_TYPE_LEVEL_HIGH>,
				     <GIC_SPI 597 IRQ_TYPE_LEVEL_HIGH>,
				     <GIC_SPI 598 IRQ_TYPE_LEVEL_HIGH>,
				     <GIC_SPI 599 IRQ_TYPE_LEVEL_HIGH>;

			dma-channels = <12>;
			dma-channel-mask = <0x3e>;
			#dma-cells = <3>;

			iommus = <&apps_smmu 0x456 0x0>;

			status = "disabled";
		};

		qupv3_0: geniqup@bc0000 {
			compatible = "qcom,geni-se-qup";
			reg = <0 0x00bc0000 0 0x2000>;

			clocks = <&gcc GCC_QUPV3_WRAP_0_M_AHB_CLK>,
				 <&gcc GCC_QUPV3_WRAP_0_S_AHB_CLK>;
			clock-names = "m-ahb",
				      "s-ahb";

			iommus = <&apps_smmu 0x443 0x0>;
			#address-cells = <2>;
			#size-cells = <2>;
			ranges;

			status = "disabled";

			i2c0: i2c@b80000 {
				compatible = "qcom,geni-i2c";
				reg = <0 0x00b80000 0 0x4000>;

				interrupts = <GIC_SPI 373 IRQ_TYPE_LEVEL_HIGH>;

				clocks = <&gcc GCC_QUPV3_WRAP0_S0_CLK>;
				clock-names = "se";

				interconnects = <&clk_virt MASTER_QUP_CORE_0 QCOM_ICC_TAG_ALWAYS
						 &clk_virt SLAVE_QUP_CORE_0 QCOM_ICC_TAG_ALWAYS>,
						<&gem_noc MASTER_APPSS_PROC QCOM_ICC_TAG_ALWAYS
						 &config_noc SLAVE_QUP_0 QCOM_ICC_TAG_ALWAYS>,
						<&aggre2_noc MASTER_QUP_0 QCOM_ICC_TAG_ALWAYS
						 &mc_virt SLAVE_EBI1 QCOM_ICC_TAG_ALWAYS>;
				interconnect-names = "qup-core",
						     "qup-config",
						     "qup-memory";

				dmas = <&gpi_dma0 0 0 QCOM_GPI_I2C>,
				       <&gpi_dma0 1 0 QCOM_GPI_I2C>;
				dma-names = "tx",
					    "rx";

				pinctrl-0 = <&qup_i2c0_data_clk>;
				pinctrl-names = "default";

				#address-cells = <1>;
				#size-cells = <0>;

				status = "disabled";
			};

			spi0: spi@b80000 {
				compatible = "qcom,geni-spi";
				reg = <0 0x00b80000 0 0x4000>;

				interrupts = <GIC_SPI 373 IRQ_TYPE_LEVEL_HIGH>;

				clocks = <&gcc GCC_QUPV3_WRAP0_S0_CLK>;
				clock-names = "se";

				interconnects = <&clk_virt MASTER_QUP_CORE_0 QCOM_ICC_TAG_ALWAYS
						 &clk_virt SLAVE_QUP_CORE_0 QCOM_ICC_TAG_ALWAYS>,
						<&gem_noc MASTER_APPSS_PROC QCOM_ICC_TAG_ALWAYS
						 &config_noc SLAVE_QUP_0 QCOM_ICC_TAG_ALWAYS>,
						<&aggre2_noc MASTER_QUP_0 QCOM_ICC_TAG_ALWAYS
						 &mc_virt SLAVE_EBI1 QCOM_ICC_TAG_ALWAYS>;
				interconnect-names = "qup-core",
						     "qup-config",
						     "qup-memory";

				dmas = <&gpi_dma0 0 0 QCOM_GPI_SPI>,
				       <&gpi_dma0 1 0 QCOM_GPI_SPI>;
				dma-names = "tx",
					    "rx";

				pinctrl-0 = <&qup_spi0_data_clk>, <&qup_spi0_cs>;
				pinctrl-names = "default";

				#address-cells = <1>;
				#size-cells = <0>;

				status = "disabled";
			};

			i2c1: i2c@b84000 {
				compatible = "qcom,geni-i2c";
				reg = <0 0x00b84000 0 0x4000>;

				interrupts = <GIC_SPI 583 IRQ_TYPE_LEVEL_HIGH>;

				clocks = <&gcc GCC_QUPV3_WRAP0_S1_CLK>;
				clock-names = "se";

				interconnects = <&clk_virt MASTER_QUP_CORE_0 QCOM_ICC_TAG_ALWAYS
						 &clk_virt SLAVE_QUP_CORE_0 QCOM_ICC_TAG_ALWAYS>,
						<&gem_noc MASTER_APPSS_PROC QCOM_ICC_TAG_ALWAYS
						 &config_noc SLAVE_QUP_0 QCOM_ICC_TAG_ALWAYS>,
						<&aggre2_noc MASTER_QUP_0 QCOM_ICC_TAG_ALWAYS
						 &mc_virt SLAVE_EBI1 QCOM_ICC_TAG_ALWAYS>;
				interconnect-names = "qup-core",
						     "qup-config",
						     "qup-memory";

				dmas = <&gpi_dma0 0 1 QCOM_GPI_I2C>,
				       <&gpi_dma0 1 1 QCOM_GPI_I2C>;
				dma-names = "tx",
					    "rx";

				pinctrl-0 = <&qup_i2c1_data_clk>;
				pinctrl-names = "default";

				#address-cells = <1>;
				#size-cells = <0>;

				status = "disabled";
			};

			spi1: spi@b84000 {
				compatible = "qcom,geni-spi";
				reg = <0 0x00b84000 0 0x4000>;

				interrupts = <GIC_SPI 583 IRQ_TYPE_LEVEL_HIGH>;

				clocks = <&gcc GCC_QUPV3_WRAP0_S1_CLK>;
				clock-names = "se";

				interconnects = <&clk_virt MASTER_QUP_CORE_0 QCOM_ICC_TAG_ALWAYS
						 &clk_virt SLAVE_QUP_CORE_0 QCOM_ICC_TAG_ALWAYS>,
						<&gem_noc MASTER_APPSS_PROC QCOM_ICC_TAG_ALWAYS
						 &config_noc SLAVE_QUP_0 QCOM_ICC_TAG_ALWAYS>,
						<&aggre2_noc MASTER_QUP_0 QCOM_ICC_TAG_ALWAYS
						 &mc_virt SLAVE_EBI1 QCOM_ICC_TAG_ALWAYS>;
				interconnect-names = "qup-core",
						     "qup-config",
						     "qup-memory";

				dmas = <&gpi_dma0 0 1 QCOM_GPI_SPI>,
				       <&gpi_dma0 1 1 QCOM_GPI_SPI>;
				dma-names = "tx",
					    "rx";

				pinctrl-0 = <&qup_spi1_data_clk>, <&qup_spi1_cs>;
				pinctrl-names = "default";

				#address-cells = <1>;
				#size-cells = <0>;

				status = "disabled";
			};

			i2c2: i2c@b88000 {
				compatible = "qcom,geni-i2c";
				reg = <0 0x00b88000 0 0x4000>;

				interrupts = <GIC_SPI 584 IRQ_TYPE_LEVEL_HIGH>;

				clocks = <&gcc GCC_QUPV3_WRAP0_S2_CLK>;
				clock-names = "se";

				interconnects = <&clk_virt MASTER_QUP_CORE_0 QCOM_ICC_TAG_ALWAYS
						 &clk_virt SLAVE_QUP_CORE_0 QCOM_ICC_TAG_ALWAYS>,
						<&gem_noc MASTER_APPSS_PROC QCOM_ICC_TAG_ALWAYS
						 &config_noc SLAVE_QUP_0 QCOM_ICC_TAG_ALWAYS>,
						<&aggre2_noc MASTER_QUP_0 QCOM_ICC_TAG_ALWAYS
						 &mc_virt SLAVE_EBI1 QCOM_ICC_TAG_ALWAYS>;
				interconnect-names = "qup-core",
						     "qup-config",
						     "qup-memory";

				dmas = <&gpi_dma0 0 2 QCOM_GPI_I2C>,
				       <&gpi_dma0 1 2 QCOM_GPI_I2C>;
				dma-names = "tx",
					    "rx";

				pinctrl-0 = <&qup_i2c2_data_clk>;
				pinctrl-names = "default";

				#address-cells = <1>;
				#size-cells = <0>;

				status = "disabled";
			};

			uart2: serial@b88000 {
				compatible = "qcom,geni-uart";
				reg = <0 0x00b88000 0 0x4000>;

				interrupts = <GIC_SPI 584 IRQ_TYPE_LEVEL_HIGH>;

				clocks = <&gcc GCC_QUPV3_WRAP0_S2_CLK>;
				clock-names = "se";

				interconnects = <&clk_virt MASTER_QUP_CORE_0 QCOM_ICC_TAG_ALWAYS
						 &clk_virt SLAVE_QUP_CORE_0 QCOM_ICC_TAG_ALWAYS>,
						<&gem_noc MASTER_APPSS_PROC QCOM_ICC_TAG_ALWAYS
						 &config_noc SLAVE_QUP_0 QCOM_ICC_TAG_ALWAYS>;
				interconnect-names = "qup-core",
						     "qup-config";

				pinctrl-0 = <&qup_uart2_default>;
				pinctrl-names = "default";

				status = "disabled";
			};

			spi2: spi@b88000 {
				compatible = "qcom,geni-spi";
				reg = <0 0x00b88000 0 0x4000>;

				interrupts = <GIC_SPI 584 IRQ_TYPE_LEVEL_HIGH>;

				clocks = <&gcc GCC_QUPV3_WRAP0_S2_CLK>;
				clock-names = "se";

				interconnects = <&clk_virt MASTER_QUP_CORE_0 QCOM_ICC_TAG_ALWAYS
						 &clk_virt SLAVE_QUP_CORE_0 QCOM_ICC_TAG_ALWAYS>,
						<&gem_noc MASTER_APPSS_PROC QCOM_ICC_TAG_ALWAYS
						 &config_noc SLAVE_QUP_0 QCOM_ICC_TAG_ALWAYS>,
						<&aggre2_noc MASTER_QUP_0 QCOM_ICC_TAG_ALWAYS
						 &mc_virt SLAVE_EBI1 QCOM_ICC_TAG_ALWAYS>;
				interconnect-names = "qup-core",
						     "qup-config",
						     "qup-memory";

				dmas = <&gpi_dma0 0 2 QCOM_GPI_SPI>,
				       <&gpi_dma0 1 2 QCOM_GPI_SPI>;
				dma-names = "tx",
					    "rx";

				pinctrl-0 = <&qup_spi2_data_clk>, <&qup_spi2_cs>;
				pinctrl-names = "default";

				#address-cells = <1>;
				#size-cells = <0>;

				status = "disabled";
			};

			i2c3: i2c@b8c000 {
				compatible = "qcom,geni-i2c";
				reg = <0 0x00b8c000 0 0x4000>;

				interrupts = <GIC_SPI 585 IRQ_TYPE_LEVEL_HIGH>;

				clocks = <&gcc GCC_QUPV3_WRAP0_S3_CLK>;
				clock-names = "se";

				interconnects = <&clk_virt MASTER_QUP_CORE_0 QCOM_ICC_TAG_ALWAYS
						 &clk_virt SLAVE_QUP_CORE_0 QCOM_ICC_TAG_ALWAYS>,
						<&gem_noc MASTER_APPSS_PROC QCOM_ICC_TAG_ALWAYS
						 &config_noc SLAVE_QUP_0 QCOM_ICC_TAG_ALWAYS>,
						<&aggre2_noc MASTER_QUP_0 QCOM_ICC_TAG_ALWAYS
						 &mc_virt SLAVE_EBI1 QCOM_ICC_TAG_ALWAYS>;
				interconnect-names = "qup-core",
						     "qup-config",
						     "qup-memory";

				dmas = <&gpi_dma0 0 3 QCOM_GPI_I2C>,
				       <&gpi_dma0 1 3 QCOM_GPI_I2C>;
				dma-names = "tx",
					    "rx";

				pinctrl-0 = <&qup_i2c3_data_clk>;
				pinctrl-names = "default";

				#address-cells = <1>;
				#size-cells = <0>;

				status = "disabled";
			};

			spi3: spi@b8c000 {
				compatible = "qcom,geni-spi";
				reg = <0 0x00b8c000 0 0x4000>;

				interrupts = <GIC_SPI 585 IRQ_TYPE_LEVEL_HIGH>;

				clocks = <&gcc GCC_QUPV3_WRAP0_S3_CLK>;
				clock-names = "se";

				interconnects = <&clk_virt MASTER_QUP_CORE_0 QCOM_ICC_TAG_ALWAYS
						 &clk_virt SLAVE_QUP_CORE_0 QCOM_ICC_TAG_ALWAYS>,
						<&gem_noc MASTER_APPSS_PROC QCOM_ICC_TAG_ALWAYS
						 &config_noc SLAVE_QUP_0 QCOM_ICC_TAG_ALWAYS>,
						<&aggre2_noc MASTER_QUP_0 QCOM_ICC_TAG_ALWAYS
						 &mc_virt SLAVE_EBI1 QCOM_ICC_TAG_ALWAYS>;
				interconnect-names = "qup-core",
						     "qup-config",
						     "qup-memory";

				dmas = <&gpi_dma0 0 3 QCOM_GPI_SPI>,
				       <&gpi_dma0 1 3 QCOM_GPI_SPI>;
				dma-names = "tx",
					    "rx";

				pinctrl-0 = <&qup_spi3_data_clk>, <&qup_spi3_cs>;
				pinctrl-names = "default";

				#address-cells = <1>;
				#size-cells = <0>;

				status = "disabled";
			};

			i2c4: i2c@b90000 {
				compatible = "qcom,geni-i2c";
				reg = <0 0x00b90000 0 0x4000>;

				interrupts = <GIC_SPI 586 IRQ_TYPE_LEVEL_HIGH>;

				clocks = <&gcc GCC_QUPV3_WRAP0_S4_CLK>;
				clock-names = "se";

				interconnects = <&clk_virt MASTER_QUP_CORE_0 QCOM_ICC_TAG_ALWAYS
						 &clk_virt SLAVE_QUP_CORE_0 QCOM_ICC_TAG_ALWAYS>,
						<&gem_noc MASTER_APPSS_PROC QCOM_ICC_TAG_ALWAYS
						 &config_noc SLAVE_QUP_0 QCOM_ICC_TAG_ALWAYS>,
						<&aggre2_noc MASTER_QUP_0 QCOM_ICC_TAG_ALWAYS
						 &mc_virt SLAVE_EBI1 QCOM_ICC_TAG_ALWAYS>;
				interconnect-names = "qup-core",
						     "qup-config",
						     "qup-memory";

				dmas = <&gpi_dma0 0 4 QCOM_GPI_I2C>,
				       <&gpi_dma0 1 4 QCOM_GPI_I2C>;
				dma-names = "tx",
					    "rx";

				pinctrl-0 = <&qup_i2c4_data_clk>;
				pinctrl-names = "default";

				#address-cells = <1>;
				#size-cells = <0>;

				status = "disabled";
			};

			spi4: spi@b90000 {
				compatible = "qcom,geni-spi";
				reg = <0 0x00b90000 0 0x4000>;

				interrupts = <GIC_SPI 586 IRQ_TYPE_LEVEL_HIGH>;

				clocks = <&gcc GCC_QUPV3_WRAP0_S4_CLK>;
				clock-names = "se";

				interconnects = <&clk_virt MASTER_QUP_CORE_0 QCOM_ICC_TAG_ALWAYS
						 &clk_virt SLAVE_QUP_CORE_0 QCOM_ICC_TAG_ALWAYS>,
						<&gem_noc MASTER_APPSS_PROC QCOM_ICC_TAG_ALWAYS
						 &config_noc SLAVE_QUP_0 QCOM_ICC_TAG_ALWAYS>,
						<&aggre2_noc MASTER_QUP_0 QCOM_ICC_TAG_ALWAYS
						 &mc_virt SLAVE_EBI1 QCOM_ICC_TAG_ALWAYS>;
				interconnect-names = "qup-core",
						     "qup-config",
						     "qup-memory";

				dmas = <&gpi_dma0 0 4 QCOM_GPI_SPI>,
				       <&gpi_dma0 1 4 QCOM_GPI_SPI>;
				dma-names = "tx",
					    "rx";

				pinctrl-0 = <&qup_spi4_data_clk>, <&qup_spi4_cs>;
				pinctrl-names = "default";

				#address-cells = <1>;
				#size-cells = <0>;

				status = "disabled";
			};

			i2c5: i2c@b94000 {
				compatible = "qcom,geni-i2c";
				reg = <0 0x00b94000 0 0x4000>;

				interrupts = <GIC_SPI 587 IRQ_TYPE_LEVEL_HIGH>;

				clocks = <&gcc GCC_QUPV3_WRAP0_S5_CLK>;
				clock-names = "se";

				interconnects = <&clk_virt MASTER_QUP_CORE_0 QCOM_ICC_TAG_ALWAYS
						 &clk_virt SLAVE_QUP_CORE_0 QCOM_ICC_TAG_ALWAYS>,
						<&gem_noc MASTER_APPSS_PROC QCOM_ICC_TAG_ALWAYS
						 &config_noc SLAVE_QUP_0 QCOM_ICC_TAG_ALWAYS>,
						<&aggre2_noc MASTER_QUP_0 QCOM_ICC_TAG_ALWAYS
						 &mc_virt SLAVE_EBI1 QCOM_ICC_TAG_ALWAYS>;
				interconnect-names = "qup-core",
						     "qup-config",
						     "qup-memory";

				dmas = <&gpi_dma0 0 5 QCOM_GPI_I2C>,
				       <&gpi_dma0 1 5 QCOM_GPI_I2C>;
				dma-names = "tx",
					    "rx";

				pinctrl-0 = <&qup_i2c5_data_clk>;
				pinctrl-names = "default";

				#address-cells = <1>;
				#size-cells = <0>;

				status = "disabled";
			};

			spi5: spi@b94000 {
				compatible = "qcom,geni-spi";
				reg = <0 0x00b94000 0 0x4000>;

				interrupts = <GIC_SPI 587 IRQ_TYPE_LEVEL_HIGH>;

				clocks = <&gcc GCC_QUPV3_WRAP0_S5_CLK>;
				clock-names = "se";

				interconnects = <&clk_virt MASTER_QUP_CORE_0 QCOM_ICC_TAG_ALWAYS
						 &clk_virt SLAVE_QUP_CORE_0 QCOM_ICC_TAG_ALWAYS>,
						<&gem_noc MASTER_APPSS_PROC QCOM_ICC_TAG_ALWAYS
						 &config_noc SLAVE_QUP_0 QCOM_ICC_TAG_ALWAYS>,
						<&aggre2_noc MASTER_QUP_0 QCOM_ICC_TAG_ALWAYS
						 &mc_virt SLAVE_EBI1 QCOM_ICC_TAG_ALWAYS>;
				interconnect-names = "qup-core",
						     "qup-config",
						     "qup-memory";

				dmas = <&gpi_dma0 0 5 QCOM_GPI_SPI>,
				       <&gpi_dma0 1 5 QCOM_GPI_SPI>;
				dma-names = "tx",
					    "rx";

				pinctrl-0 = <&qup_spi5_data_clk>, <&qup_spi5_cs>;
				pinctrl-names = "default";

				#address-cells = <1>;
				#size-cells = <0>;

				status = "disabled";
			};

			i2c6: i2c@b98000 {
				compatible = "qcom,geni-i2c";
				reg = <0 0x00b98000 0 0x4000>;

				interrupts = <GIC_SPI 461 IRQ_TYPE_LEVEL_HIGH>;

				clocks = <&gcc GCC_QUPV3_WRAP0_S6_CLK>;
				clock-names = "se";

				interconnects = <&clk_virt MASTER_QUP_CORE_0 QCOM_ICC_TAG_ALWAYS
						 &clk_virt SLAVE_QUP_CORE_0 QCOM_ICC_TAG_ALWAYS>,
						<&gem_noc MASTER_APPSS_PROC QCOM_ICC_TAG_ALWAYS
						 &config_noc SLAVE_QUP_0 QCOM_ICC_TAG_ALWAYS>,
						<&aggre2_noc MASTER_QUP_0 QCOM_ICC_TAG_ALWAYS
						 &mc_virt SLAVE_EBI1 QCOM_ICC_TAG_ALWAYS>;
				interconnect-names = "qup-core",
						     "qup-config",
						     "qup-memory";

				dmas = <&gpi_dma0 0 6 QCOM_GPI_I2C>,
				       <&gpi_dma0 1 6 QCOM_GPI_I2C>;
				dma-names = "tx",
					    "rx";

				pinctrl-0 = <&qup_i2c6_data_clk>;
				pinctrl-names = "default";

				#address-cells = <1>;
				#size-cells = <0>;

				status = "disabled";
			};

			spi6: spi@b98000 {
				compatible = "qcom,geni-spi";
				reg = <0 0x00b98000 0 0x4000>;

				interrupts = <GIC_SPI 461 IRQ_TYPE_LEVEL_HIGH>;

				clocks = <&gcc GCC_QUPV3_WRAP0_S6_CLK>;
				clock-names = "se";

				interconnects = <&clk_virt MASTER_QUP_CORE_0 QCOM_ICC_TAG_ALWAYS
						 &clk_virt SLAVE_QUP_CORE_0 QCOM_ICC_TAG_ALWAYS>,
						<&gem_noc MASTER_APPSS_PROC QCOM_ICC_TAG_ALWAYS
						 &config_noc SLAVE_QUP_0 QCOM_ICC_TAG_ALWAYS>,
						<&aggre2_noc MASTER_QUP_0 QCOM_ICC_TAG_ALWAYS
						 &mc_virt SLAVE_EBI1 QCOM_ICC_TAG_ALWAYS>;
				interconnect-names = "qup-core",
						     "qup-config",
						     "qup-memory";

				dmas = <&gpi_dma0 0 6 QCOM_GPI_SPI>,
				       <&gpi_dma0 1 6 QCOM_GPI_SPI>;
				dma-names = "tx",
					    "rx";

				pinctrl-0 = <&qup_spi6_data_clk>, <&qup_spi6_cs>;
				pinctrl-names = "default";

				#address-cells = <1>;
				#size-cells = <0>;

				status = "disabled";
			};

			i2c7: i2c@b9c000 {
				compatible = "qcom,geni-i2c";
				reg = <0 0x00b9c000 0 0x4000>;

				interrupts = <GIC_SPI 462 IRQ_TYPE_LEVEL_HIGH>;

				clocks = <&gcc GCC_QUPV3_WRAP0_S7_CLK>;
				clock-names = "se";

				interconnects = <&clk_virt MASTER_QUP_CORE_0 QCOM_ICC_TAG_ALWAYS
						 &clk_virt SLAVE_QUP_CORE_0 QCOM_ICC_TAG_ALWAYS>,
						<&gem_noc MASTER_APPSS_PROC QCOM_ICC_TAG_ALWAYS
						 &config_noc SLAVE_QUP_0 QCOM_ICC_TAG_ALWAYS>,
						<&aggre2_noc MASTER_QUP_0 QCOM_ICC_TAG_ALWAYS
						 &mc_virt SLAVE_EBI1 QCOM_ICC_TAG_ALWAYS>;
				interconnect-names = "qup-core",
						     "qup-config",
						     "qup-memory";

				dmas = <&gpi_dma0 0 7 QCOM_GPI_I2C>,
				       <&gpi_dma0 1 7 QCOM_GPI_I2C>;
				dma-names = "tx",
					    "rx";

				pinctrl-0 = <&qup_i2c7_data_clk>;
				pinctrl-names = "default";

				#address-cells = <1>;
				#size-cells = <0>;

				status = "disabled";
			};

			spi7: spi@b9c000 {
				compatible = "qcom,geni-spi";
				reg = <0 0x00b9c000 0 0x4000>;

				interrupts = <GIC_SPI 462 IRQ_TYPE_LEVEL_HIGH>;

				clocks = <&gcc GCC_QUPV3_WRAP0_S7_CLK>;
				clock-names = "se";

				interconnects = <&clk_virt MASTER_QUP_CORE_0 QCOM_ICC_TAG_ALWAYS
						 &clk_virt SLAVE_QUP_CORE_0 QCOM_ICC_TAG_ALWAYS>,
						<&gem_noc MASTER_APPSS_PROC QCOM_ICC_TAG_ALWAYS
						 &config_noc SLAVE_QUP_0 QCOM_ICC_TAG_ALWAYS>,
						<&aggre2_noc MASTER_QUP_0 QCOM_ICC_TAG_ALWAYS
						 &mc_virt SLAVE_EBI1 QCOM_ICC_TAG_ALWAYS>;
				interconnect-names = "qup-core",
						     "qup-config",
						     "qup-memory";

				dmas = <&gpi_dma0 0 7 QCOM_GPI_SPI>,
				       <&gpi_dma0 1 7 QCOM_GPI_SPI>;
				dma-names = "tx",
					    "rx";

				pinctrl-0 = <&qup_spi7_data_clk>, <&qup_spi7_cs>;
				pinctrl-names = "default";

				#address-cells = <1>;
				#size-cells = <0>;

				status = "disabled";
			};
		};

		tsens0: thermal-sensor@c271000 {
			compatible = "qcom,x1e80100-tsens", "qcom,tsens-v2";
			reg = <0 0x0c271000 0 0x1000>,
			      <0 0x0c222000 0 0x1000>;

			interrupts-extended = <&pdc 26 IRQ_TYPE_LEVEL_HIGH>,
					      <&intc GIC_SPI 641 IRQ_TYPE_LEVEL_HIGH>;
			interrupt-names = "uplow",
					  "critical";

			#qcom,sensors = <16>;

			#thermal-sensor-cells = <1>;
		};

		tsens1: thermal-sensor@c272000 {
			compatible = "qcom,x1e80100-tsens", "qcom,tsens-v2";
			reg = <0 0x0c272000 0 0x1000>,
			      <0 0x0c223000 0 0x1000>;

			interrupts-extended = <&pdc 27 IRQ_TYPE_LEVEL_HIGH>,
					      <&intc GIC_SPI 642 IRQ_TYPE_LEVEL_HIGH>;
			interrupt-names = "uplow",
					  "critical";

			#qcom,sensors = <16>;

			#thermal-sensor-cells = <1>;
		};

		tsens2: thermal-sensor@c273000 {
			compatible = "qcom,x1e80100-tsens", "qcom,tsens-v2";
			reg = <0 0x0c273000 0 0x1000>,
			      <0 0x0c224000 0 0x1000>;

			interrupts-extended = <&pdc 28 IRQ_TYPE_LEVEL_HIGH>,
					      <&intc GIC_SPI 643 IRQ_TYPE_LEVEL_HIGH>;
			interrupt-names = "uplow",
					  "critical";

			#qcom,sensors = <16>;

			#thermal-sensor-cells = <1>;
		};

		tsens3: thermal-sensor@c274000 {
			compatible = "qcom,x1e80100-tsens", "qcom,tsens-v2";
			reg = <0 0x0c274000 0 0x1000>,
			      <0 0x0c225000 0 0x1000>;

			interrupts-extended = <&pdc 29 IRQ_TYPE_LEVEL_HIGH>,
					      <&intc GIC_SPI 770 IRQ_TYPE_LEVEL_HIGH>;
			interrupt-names = "uplow",
					  "critical";

			#qcom,sensors = <16>;

			#thermal-sensor-cells = <1>;
		};

		usb_1_ss0_hsphy: phy@fd3000 {
			compatible = "qcom,x1e80100-snps-eusb2-phy",
				     "qcom,sm8550-snps-eusb2-phy";
			reg = <0 0x00fd3000 0 0x154>;
			#phy-cells = <0>;

			clocks = <&tcsr TCSR_USB2_1_CLKREF_EN>;
			clock-names = "ref";

			resets = <&gcc GCC_QUSB2PHY_PRIM_BCR>;

			status = "disabled";
		};

		usb_1_ss0_qmpphy: phy@fd5000 {
			compatible = "qcom,x1e80100-qmp-usb3-dp-phy";
			reg = <0 0x00fd5000 0 0x4000>;

			clocks = <&gcc GCC_USB3_PRIM_PHY_AUX_CLK>,
				 <&rpmhcc RPMH_CXO_CLK>,
				 <&gcc GCC_USB3_PRIM_PHY_COM_AUX_CLK>,
				 <&gcc GCC_USB3_PRIM_PHY_PIPE_CLK>;
			clock-names = "aux",
				      "ref",
				      "com_aux",
				      "usb3_pipe";

			power-domains = <&gcc GCC_USB_0_PHY_GDSC>;

			resets = <&gcc GCC_USB3_PHY_PRIM_BCR>,
				 <&gcc GCC_USB4_0_DP0_PHY_PRIM_BCR>;
			reset-names = "phy",
				      "common";

			#clock-cells = <1>;
			#phy-cells = <1>;

			orientation-switch;

			status = "disabled";

			ports {
				#address-cells = <1>;
				#size-cells = <0>;

				port@0 {
					reg = <0>;

					usb_1_ss0_qmpphy_out: endpoint {
					};
				};

				port@1 {
					reg = <1>;

					usb_1_ss0_qmpphy_usb_ss_in: endpoint {
						remote-endpoint = <&usb_1_ss0_dwc3_ss>;
					};
				};

				port@2 {
					reg = <2>;

					usb_1_ss0_qmpphy_dp_in: endpoint {
						remote-endpoint = <&mdss_dp0_out>;
					};
				};
			};
		};

		usb_1_ss1_hsphy: phy@fd9000 {
			compatible = "qcom,x1e80100-snps-eusb2-phy",
				     "qcom,sm8550-snps-eusb2-phy";
			reg = <0 0x00fd9000 0 0x154>;
			#phy-cells = <0>;

			clocks = <&tcsr TCSR_USB2_1_CLKREF_EN>;
			clock-names = "ref";

			resets = <&gcc GCC_QUSB2PHY_SEC_BCR>;

			status = "disabled";
		};

		usb_1_ss1_qmpphy: phy@fda000 {
			compatible = "qcom,x1e80100-qmp-usb3-dp-phy";
			reg = <0 0x00fda000 0 0x4000>;

			clocks = <&gcc GCC_USB3_SEC_PHY_AUX_CLK>,
				 <&rpmhcc RPMH_CXO_CLK>,
				 <&gcc GCC_USB3_SEC_PHY_COM_AUX_CLK>,
				 <&gcc GCC_USB3_SEC_PHY_PIPE_CLK>;
			clock-names = "aux",
				      "ref",
				      "com_aux",
				      "usb3_pipe";

			power-domains = <&gcc GCC_USB_1_PHY_GDSC>;

			resets = <&gcc GCC_USB3_PHY_SEC_BCR>,
				 <&gcc GCC_USB4_1_DP0_PHY_SEC_BCR>;
			reset-names = "phy",
				      "common";

			#clock-cells = <1>;
			#phy-cells = <1>;

			orientation-switch;

			status = "disabled";

			ports {
				#address-cells = <1>;
				#size-cells = <0>;

				port@0 {
					reg = <0>;

					usb_1_ss1_qmpphy_out: endpoint {
					};
				};

				port@1 {
					reg = <1>;

					usb_1_ss1_qmpphy_usb_ss_in: endpoint {
						remote-endpoint = <&usb_1_ss1_dwc3_ss>;
					};
				};

				port@2 {
					reg = <2>;

					usb_1_ss1_qmpphy_dp_in: endpoint {
						remote-endpoint = <&mdss_dp1_out>;
					};
				};
			};
		};

		usb_1_ss2_hsphy: phy@fde000 {
			compatible = "qcom,x1e80100-snps-eusb2-phy",
				     "qcom,sm8550-snps-eusb2-phy";
			reg = <0 0x00fde000 0 0x154>;
			#phy-cells = <0>;

			clocks = <&tcsr TCSR_USB2_1_CLKREF_EN>;
			clock-names = "ref";

			resets = <&gcc GCC_QUSB2PHY_TERT_BCR>;

			status = "disabled";
		};

		usb_1_ss2_qmpphy: phy@fdf000 {
			compatible = "qcom,x1e80100-qmp-usb3-dp-phy";
			reg = <0 0x00fdf000 0 0x4000>;

			clocks = <&gcc GCC_USB3_TERT_PHY_AUX_CLK>,
				 <&rpmhcc RPMH_CXO_CLK>,
				 <&gcc GCC_USB3_TERT_PHY_COM_AUX_CLK>,
				 <&gcc GCC_USB3_TERT_PHY_PIPE_CLK>;
			clock-names = "aux",
				      "ref",
				      "com_aux",
				      "usb3_pipe";

			power-domains = <&gcc GCC_USB_2_PHY_GDSC>;

			resets = <&gcc GCC_USB3_PHY_TERT_BCR>,
				 <&gcc GCC_USB4_2_DP0_PHY_TERT_BCR>;
			reset-names = "phy",
				      "common";

			#clock-cells = <1>;
			#phy-cells = <1>;

			orientation-switch;

			status = "disabled";

			ports {
				#address-cells = <1>;
				#size-cells = <0>;

				port@0 {
					reg = <0>;

					usb_1_ss2_qmpphy_out: endpoint {
					};
				};

				port@1 {
					reg = <1>;

					usb_1_ss2_qmpphy_usb_ss_in: endpoint {
						remote-endpoint = <&usb_1_ss2_dwc3_ss>;
					};
				};

				port@2 {
					reg = <2>;

					usb_1_ss2_qmpphy_dp_in: endpoint {
						remote-endpoint = <&mdss_dp2_out>;
					};
				};
			};
		};

		cnoc_main: interconnect@1500000 {
			compatible = "qcom,x1e80100-cnoc-main";
			reg = <0 0x01500000 0 0x14400>;

			qcom,bcm-voters = <&apps_bcm_voter>;

			#interconnect-cells = <2>;
		};

		config_noc: interconnect@1600000 {
			compatible = "qcom,x1e80100-cnoc-cfg";
			reg = <0 0x01600000 0 0x6600>;

			qcom,bcm-voters = <&apps_bcm_voter>;

			#interconnect-cells = <2>;
		};

		system_noc: interconnect@1680000 {
			compatible = "qcom,x1e80100-system-noc";
			reg = <0 0x01680000 0 0x1c080>;

			qcom,bcm-voters = <&apps_bcm_voter>;

			#interconnect-cells = <2>;
		};

		pcie_south_anoc: interconnect@16c0000 {
			compatible = "qcom,x1e80100-pcie-south-anoc";
			reg = <0 0x016c0000 0 0xd080>;

			qcom,bcm-voters = <&apps_bcm_voter>;

			#interconnect-cells = <2>;
		};

		pcie_center_anoc: interconnect@16d0000 {
			compatible = "qcom,x1e80100-pcie-center-anoc";
			reg = <0 0x016d0000 0 0x7000>;

			qcom,bcm-voters = <&apps_bcm_voter>;

			#interconnect-cells = <2>;
		};

		aggre1_noc: interconnect@16e0000 {
			compatible = "qcom,x1e80100-aggre1-noc";
			reg = <0 0x016e0000 0 0x14400>;

			qcom,bcm-voters = <&apps_bcm_voter>;

			#interconnect-cells = <2>;
		};

		aggre2_noc: interconnect@1700000 {
			compatible = "qcom,x1e80100-aggre2-noc";
			reg = <0 0x01700000 0 0x1c400>;

			qcom,bcm-voters = <&apps_bcm_voter>;

			#interconnect-cells = <2>;
		};

		pcie_north_anoc: interconnect@1740000 {
			compatible = "qcom,x1e80100-pcie-north-anoc";
			reg = <0 0x01740000 0 0x9080>;

			qcom,bcm-voters = <&apps_bcm_voter>;

			#interconnect-cells = <2>;
		};

		usb_center_anoc: interconnect@1750000 {
			compatible = "qcom,x1e80100-usb-center-anoc";
			reg = <0 0x01750000 0 0x8800>;

			qcom,bcm-voters = <&apps_bcm_voter>;

			#interconnect-cells = <2>;
		};

		usb_north_anoc: interconnect@1760000 {
			compatible = "qcom,x1e80100-usb-north-anoc";
			reg = <0 0x01760000 0 0x7080>;

			qcom,bcm-voters = <&apps_bcm_voter>;

			#interconnect-cells = <2>;
		};

		usb_south_anoc: interconnect@1770000 {
			compatible = "qcom,x1e80100-usb-south-anoc";
			reg = <0 0x01770000 0 0xf080>;

			qcom,bcm-voters = <&apps_bcm_voter>;

			#interconnect-cells = <2>;
		};

		mmss_noc: interconnect@1780000 {
			compatible = "qcom,x1e80100-mmss-noc";
			reg = <0 0x01780000 0 0x5B800>;

			qcom,bcm-voters = <&apps_bcm_voter>;

			#interconnect-cells = <2>;
		};

		pcie6a: pci@1bf8000 {
			device_type = "pci";
			compatible = "qcom,pcie-x1e80100";
			reg = <0 0x01bf8000 0 0x3000>,
			      <0 0x70000000 0 0xf20>,
			      <0 0x70000f40 0 0xa8>,
			      <0 0x70001000 0 0x1000>,
			      <0 0x70100000 0 0x100000>,
			      <0 0x01bfb000 0 0x1000>;
			reg-names = "parf",
				    "dbi",
				    "elbi",
				    "atu",
				    "config",
				    "mhi";
			#address-cells = <3>;
			#size-cells = <2>;
			ranges = <0x01000000 0x0 0x00000000 0x0 0x70200000 0x0 0x100000>,
				 <0x02000000 0x0 0x70300000 0x0 0x70300000 0x0 0x1d00000>;
			bus-range = <0x00 0xff>;

			dma-coherent;

			linux,pci-domain = <6>;
			num-lanes = <4>;
<<<<<<< HEAD
=======

			msi-map = <0x0 &gic_its 0xe0000 0x10000>;
>>>>>>> 9d2df658

			interrupts = <GIC_SPI 773 IRQ_TYPE_LEVEL_HIGH>,
				     <GIC_SPI 774 IRQ_TYPE_LEVEL_HIGH>,
				     <GIC_SPI 837 IRQ_TYPE_LEVEL_HIGH>,
				     <GIC_SPI 838 IRQ_TYPE_LEVEL_HIGH>,
				     <GIC_SPI 839 IRQ_TYPE_LEVEL_HIGH>,
				     <GIC_SPI 840 IRQ_TYPE_LEVEL_HIGH>,
				     <GIC_SPI 841 IRQ_TYPE_LEVEL_HIGH>,
				     <GIC_SPI 842 IRQ_TYPE_LEVEL_HIGH>;
			interrupt-names = "msi0",
					  "msi1",
					  "msi2",
					  "msi3",
					  "msi4",
					  "msi5",
					  "msi6",
					  "msi7";

			#interrupt-cells = <1>;
			interrupt-map-mask = <0 0 0 0x7>;
			interrupt-map = <0 0 0 1 &intc 0 0 0 843 IRQ_TYPE_LEVEL_HIGH>,
					<0 0 0 2 &intc 0 0 0 844 IRQ_TYPE_LEVEL_HIGH>,
					<0 0 0 3 &intc 0 0 0 845 IRQ_TYPE_LEVEL_HIGH>,
					<0 0 0 4 &intc 0 0 0 772 IRQ_TYPE_LEVEL_HIGH>;

			clocks = <&gcc GCC_PCIE_6A_AUX_CLK>,
				 <&gcc GCC_PCIE_6A_CFG_AHB_CLK>,
				 <&gcc GCC_PCIE_6A_MSTR_AXI_CLK>,
				 <&gcc GCC_PCIE_6A_SLV_AXI_CLK>,
				 <&gcc GCC_PCIE_6A_SLV_Q2A_AXI_CLK>,
				 <&gcc GCC_CFG_NOC_PCIE_ANOC_SOUTH_AHB_CLK>,
				 <&gcc GCC_CNOC_PCIE_SOUTH_SF_AXI_CLK>;
			clock-names = "aux",
				      "cfg",
				      "bus_master",
				      "bus_slave",
				      "slave_q2a",
				      "noc_aggr",
				      "cnoc_sf_axi";

			assigned-clocks = <&gcc GCC_PCIE_6A_AUX_CLK>;
			assigned-clock-rates = <19200000>;

			interconnects = <&pcie_south_anoc MASTER_PCIE_6A QCOM_ICC_TAG_ALWAYS
					 &mc_virt SLAVE_EBI1 QCOM_ICC_TAG_ALWAYS>,
					<&gem_noc MASTER_APPSS_PROC QCOM_ICC_TAG_ALWAYS
					 &cnoc_main SLAVE_PCIE_6A QCOM_ICC_TAG_ALWAYS>;
			interconnect-names = "pcie-mem",
					     "cpu-pcie";

			resets = <&gcc GCC_PCIE_6A_BCR>,
				 <&gcc GCC_PCIE_6A_LINK_DOWN_BCR>;
			reset-names = "pci",
				      "link_down";

			power-domains = <&gcc GCC_PCIE_6A_GDSC>;
			required-opps = <&rpmhpd_opp_nom>;

			phys = <&pcie6a_phy>;
			phy-names = "pciephy";

			status = "disabled";
		};

		pcie6a_phy: phy@1bfc000 {
			compatible = "qcom,x1e80100-qmp-gen4x4-pcie-phy";
			reg = <0 0x01bfc000 0 0x2000>,
			      <0 0x01bfe000 0 0x2000>;

			clocks = <&gcc GCC_PCIE_6A_PHY_AUX_CLK>,
				 <&gcc GCC_PCIE_6A_CFG_AHB_CLK>,
				 <&tcsr TCSR_PCIE_4L_CLKREF_EN>,
				 <&gcc GCC_PCIE_6A_PHY_RCHNG_CLK>,
				 <&gcc GCC_PCIE_6A_PIPE_CLK>,
				 <&gcc GCC_PCIE_6A_PIPEDIV2_CLK>;
			clock-names = "aux",
				      "cfg_ahb",
				      "ref",
				      "rchng",
				      "pipe",
				      "pipediv2";

			resets = <&gcc GCC_PCIE_6A_PHY_BCR>,
				 <&gcc GCC_PCIE_6A_NOCSR_COM_PHY_BCR>;
			reset-names = "phy",
				      "phy_nocsr";

			assigned-clocks = <&gcc GCC_PCIE_6A_PHY_RCHNG_CLK>;
			assigned-clock-rates = <100000000>;

			power-domains = <&gcc GCC_PCIE_6_PHY_GDSC>;

			qcom,4ln-config-sel = <&tcsr 0x1a000 0>;

			#clock-cells = <0>;
			clock-output-names = "pcie6a_pipe_clk";

			#phy-cells = <0>;

			status = "disabled";
		};

		pcie5: pci@1c00000 {
			device_type = "pci";
			compatible = "qcom,pcie-x1e80100";
			reg = <0 0x01c00000 0 0x3000>,
			      <0 0x7e000000 0 0xf1d>,
			      <0 0x7e000f40 0 0xa8>,
			      <0 0x7e001000 0 0x1000>,
			      <0 0x7e100000 0 0x100000>,
			      <0 0x01c03000 0 0x1000>;
			reg-names = "parf",
				    "dbi",
				    "elbi",
				    "atu",
				    "config",
				    "mhi";
			#address-cells = <3>;
			#size-cells = <2>;
			ranges = <0x01000000 0x0 0x00000000 0x0 0x7e200000 0x0 0x100000>,
				 <0x02000000 0x0 0x7e300000 0x0 0x7e300000 0x0 0x1d00000>;
			bus-range = <0x00 0xff>;

			dma-coherent;

			linux,pci-domain = <5>;
			num-lanes = <2>;

			interrupts = <GIC_SPI 94 IRQ_TYPE_LEVEL_HIGH>,
				     <GIC_SPI 95 IRQ_TYPE_LEVEL_HIGH>,
				     <GIC_SPI 96 IRQ_TYPE_LEVEL_HIGH>,
				     <GIC_SPI 89 IRQ_TYPE_LEVEL_HIGH>,
				     <GIC_SPI 86 IRQ_TYPE_LEVEL_HIGH>,
				     <GIC_SPI 82 IRQ_TYPE_LEVEL_HIGH>,
				     <GIC_SPI 77 IRQ_TYPE_LEVEL_HIGH>,
				     <GIC_SPI 78 IRQ_TYPE_LEVEL_HIGH>;
			interrupt-names = "msi0",
					  "msi1",
					  "msi2",
					  "msi3",
					  "msi4",
					  "msi5",
					  "msi6",
					  "msi7";

			#interrupt-cells = <1>;
			interrupt-map-mask = <0 0 0 0x7>;
			interrupt-map = <0 0 0 1 &intc 0 0 0 70 IRQ_TYPE_LEVEL_HIGH>,
					<0 0 0 2 &intc 0 0 0 71 IRQ_TYPE_LEVEL_HIGH>,
					<0 0 0 3 &intc 0 0 0 72 IRQ_TYPE_LEVEL_HIGH>,
					<0 0 0 4 &intc 0 0 0 73 IRQ_TYPE_LEVEL_HIGH>;

			clocks = <&gcc GCC_PCIE_5_AUX_CLK>,
				 <&gcc GCC_PCIE_5_CFG_AHB_CLK>,
				 <&gcc GCC_PCIE_5_MSTR_AXI_CLK>,
				 <&gcc GCC_PCIE_5_SLV_AXI_CLK>,
				 <&gcc GCC_PCIE_5_SLV_Q2A_AXI_CLK>,
				 <&gcc GCC_CFG_NOC_PCIE_ANOC_NORTH_AHB_CLK>,
				 <&gcc GCC_CNOC_PCIE_NORTH_SF_AXI_CLK>;
			clock-names = "aux",
				      "cfg",
				      "bus_master",
				      "bus_slave",
				      "slave_q2a",
				      "noc_aggr",
				      "cnoc_sf_axi";

			assigned-clocks = <&gcc GCC_PCIE_5_AUX_CLK>;
			assigned-clock-rates = <19200000>;

			interconnects = <&pcie_north_anoc MASTER_PCIE_5 QCOM_ICC_TAG_ALWAYS
					 &mc_virt SLAVE_EBI1 QCOM_ICC_TAG_ALWAYS>,
					<&gem_noc MASTER_APPSS_PROC QCOM_ICC_TAG_ALWAYS
					 &cnoc_main SLAVE_PCIE_5 QCOM_ICC_TAG_ALWAYS>;
			interconnect-names = "pcie-mem",
					     "cpu-pcie";

			resets = <&gcc GCC_PCIE_5_BCR>,
				 <&gcc GCC_PCIE_5_LINK_DOWN_BCR>;
			reset-names = "pci",
				      "link_down";

			power-domains = <&gcc GCC_PCIE_5_GDSC>;
			required-opps = <&rpmhpd_opp_nom>;

			phys = <&pcie5_phy>;
			phy-names = "pciephy";

			status = "disabled";
		};

		pcie5_phy: phy@1c06000 {
			compatible = "qcom,x1e80100-qmp-gen3x2-pcie-phy";
			reg = <0 0x01c06000 0 0x2000>;

			clocks = <&gcc GCC_PCIE_5_AUX_CLK>,
				 <&gcc GCC_PCIE_5_CFG_AHB_CLK>,
				 <&tcsr TCSR_PCIE_2L_5_CLKREF_EN>,
				 <&gcc GCC_PCIE_5_PHY_RCHNG_CLK>,
				 <&gcc GCC_PCIE_5_PIPE_CLK>,
				 <&gcc GCC_PCIE_5_PIPEDIV2_CLK>;
			clock-names = "aux",
				      "cfg_ahb",
				      "ref",
				      "rchng",
				      "pipe",
				      "pipediv2";

			resets = <&gcc GCC_PCIE_5_PHY_BCR>;
			reset-names = "phy";

			assigned-clocks = <&gcc GCC_PCIE_5_PHY_RCHNG_CLK>;
			assigned-clock-rates = <100000000>;

			power-domains = <&gcc GCC_PCIE_5_PHY_GDSC>;

			#clock-cells = <0>;
			clock-output-names = "pcie5_pipe_clk";

			#phy-cells = <0>;

			status = "disabled";
		};

		pcie4: pci@1c08000 {
			device_type = "pci";
			compatible = "qcom,pcie-x1e80100";
			reg = <0 0x01c08000 0 0x3000>,
			      <0 0x7c000000 0 0xf1d>,
			      <0 0x7c000f40 0 0xa8>,
			      <0 0x7c001000 0 0x1000>,
			      <0 0x7c100000 0 0x100000>,
			      <0 0x01c0b000 0 0x1000>;
			reg-names = "parf",
			            "dbi",
				    "elbi",
				    "atu",
				    "config",
				    "mhi";
			#address-cells = <3>;
			#size-cells = <2>;
			ranges = <0x01000000 0x0 0x00000000 0x0 0x7c200000 0x0 0x100000>,
				 <0x02000000 0x0 0x7c300000 0x0 0x7c300000 0x0 0x1d00000>;
			bus-range = <0x00 0xff>;

			dma-coherent;

			linux,pci-domain = <4>;
			num-lanes = <2>;

			msi-map = <0x0 &gic_its 0xc0000 0x10000>;

			interrupts = <GIC_SPI 141 IRQ_TYPE_LEVEL_HIGH>,
				     <GIC_SPI 142 IRQ_TYPE_LEVEL_HIGH>,
				     <GIC_SPI 143 IRQ_TYPE_LEVEL_HIGH>,
				     <GIC_SPI 144 IRQ_TYPE_LEVEL_HIGH>,
				     <GIC_SPI 145 IRQ_TYPE_LEVEL_HIGH>,
				     <GIC_SPI 146 IRQ_TYPE_LEVEL_HIGH>,
				     <GIC_SPI 147 IRQ_TYPE_LEVEL_HIGH>,
				     <GIC_SPI 148 IRQ_TYPE_LEVEL_HIGH>;
			interrupt-names = "msi0",
					  "msi1",
					  "msi2",
					  "msi3",
					  "msi4",
					  "msi5",
					  "msi6",
					  "msi7";

			#interrupt-cells = <1>;
			interrupt-map-mask = <0 0 0 0x7>;
			interrupt-map = <0 0 0 1 &intc 0 0 0 149 IRQ_TYPE_LEVEL_HIGH>,
					<0 0 0 2 &intc 0 0 0 150 IRQ_TYPE_LEVEL_HIGH>,
					<0 0 0 3 &intc 0 0 0 151 IRQ_TYPE_LEVEL_HIGH>,
					<0 0 0 4 &intc 0 0 0 152 IRQ_TYPE_LEVEL_HIGH>;

			clocks = <&gcc GCC_PCIE_4_AUX_CLK>,
				 <&gcc GCC_PCIE_4_CFG_AHB_CLK>,
				 <&gcc GCC_PCIE_4_MSTR_AXI_CLK>,
				 <&gcc GCC_PCIE_4_SLV_AXI_CLK>,
				 <&gcc GCC_PCIE_4_SLV_Q2A_AXI_CLK>,
				 <&gcc GCC_CFG_NOC_PCIE_ANOC_NORTH_AHB_CLK>,
				 <&gcc GCC_CNOC_PCIE_NORTH_SF_AXI_CLK>;
			clock-names = "aux",
				      "cfg",
				      "bus_master",
				      "bus_slave",
				      "slave_q2a",
				      "noc_aggr",
				      "cnoc_sf_axi";

			assigned-clocks = <&gcc GCC_PCIE_4_AUX_CLK>;
			assigned-clock-rates = <19200000>;

			interconnects = <&pcie_north_anoc MASTER_PCIE_4 QCOM_ICC_TAG_ALWAYS
					 &mc_virt SLAVE_EBI1 QCOM_ICC_TAG_ALWAYS>,
					<&gem_noc MASTER_APPSS_PROC QCOM_ICC_TAG_ALWAYS
					 &cnoc_main SLAVE_PCIE_4 QCOM_ICC_TAG_ALWAYS>;
			interconnect-names = "pcie-mem",
					     "cpu-pcie";

			resets = <&gcc GCC_PCIE_4_BCR>,
				 <&gcc GCC_PCIE_4_LINK_DOWN_BCR>;
			reset-names = "pci",
				      "link_down";

			power-domains = <&gcc GCC_PCIE_4_GDSC>;
			required-opps = <&rpmhpd_opp_nom>;

			phys = <&pcie4_phy>;
			phy-names = "pciephy";

			status = "disabled";

			pcie4_port0: pcie@0 {
				device_type = "pci";
				reg = <0x0 0x0 0x0 0x0 0x0>;
				bus-range = <0x01 0xff>;

				#address-cells = <3>;
				#size-cells = <2>;
				ranges;
			};
		};

		pcie4_phy: phy@1c0e000 {
			compatible = "qcom,x1e80100-qmp-gen3x2-pcie-phy";
			reg = <0 0x01c0e000 0 0x2000>;

			clocks = <&gcc GCC_PCIE_4_AUX_CLK>,
				 <&gcc GCC_PCIE_4_CFG_AHB_CLK>,
				 <&tcsr TCSR_PCIE_2L_4_CLKREF_EN>,
				 <&gcc GCC_PCIE_4_PHY_RCHNG_CLK>,
				 <&gcc GCC_PCIE_4_PIPE_CLK>,
				 <&gcc GCC_PCIE_4_PIPEDIV2_CLK>;
			clock-names = "aux",
				      "cfg_ahb",
				      "ref",
				      "rchng",
				      "pipe",
				      "pipediv2";

			resets = <&gcc GCC_PCIE_4_PHY_BCR>;
			reset-names = "phy";

			assigned-clocks = <&gcc GCC_PCIE_4_PHY_RCHNG_CLK>;
			assigned-clock-rates = <100000000>;

			power-domains = <&gcc GCC_PCIE_4_PHY_GDSC>;

			#clock-cells = <0>;
			clock-output-names = "pcie4_pipe_clk";

			#phy-cells = <0>;

			status = "disabled";
		};

		tcsr_mutex: hwlock@1f40000 {
			compatible = "qcom,tcsr-mutex";
			reg = <0 0x01f40000 0 0x20000>;
			#hwlock-cells = <1>;
		};

		tcsr: clock-controller@1fc0000 {
			compatible = "qcom,x1e80100-tcsr", "syscon";
			reg = <0 0x01fc0000 0 0x30000>;
			clocks = <&rpmhcc RPMH_CXO_CLK>;
			#clock-cells = <1>;
			#reset-cells = <1>;
		};

		gpu: gpu@3d00000 {
			compatible = "qcom,adreno-43050c01", "qcom,adreno";
			reg = <0x0 0x03d00000 0x0 0x40000>,
			      <0x0 0x03d9e000 0x0 0x1000>,
			      <0x0 0x03d61000 0x0 0x800>;

			reg-names = "kgsl_3d0_reg_memory",
				    "cx_mem",
				    "cx_dbgc";

			interrupts = <GIC_SPI 300 IRQ_TYPE_LEVEL_HIGH>;

			iommus = <&adreno_smmu 0 0x0>,
				 <&adreno_smmu 1 0x0>;

			operating-points-v2 = <&gpu_opp_table>;

			qcom,gmu = <&gmu>;
			#cooling-cells = <2>;

			interconnects = <&gem_noc MASTER_GFX3D 0 &mc_virt SLAVE_EBI1 0>;
			interconnect-names = "gfx-mem";

			status = "disabled";

			zap-shader {
				memory-region = <&gpu_microcode_mem>;
			};

			gpu_opp_table: opp-table {
				compatible = "operating-points-v2";

				opp-1100000000 {
					opp-hz = /bits/ 64 <1100000000>;
					opp-level = <RPMH_REGULATOR_LEVEL_TURBO_L1>;
					opp-peak-kBps = <16500000>;
				};

				opp-1000000000 {
					opp-hz = /bits/ 64 <1000000000>;
					opp-level = <RPMH_REGULATOR_LEVEL_TURBO>;
					opp-peak-kBps = <14398438>;
				};

				opp-925000000 {
					opp-hz = /bits/ 64 <925000000>;
					opp-level = <RPMH_REGULATOR_LEVEL_NOM_L1>;
					opp-peak-kBps = <14398438>;
				};

				opp-800000000 {
					opp-hz = /bits/ 64 <800000000>;
					opp-level = <RPMH_REGULATOR_LEVEL_NOM>;
					opp-peak-kBps = <12449219>;
				};

				opp-744000000 {
					opp-hz = /bits/ 64 <744000000>;
					opp-level = <RPMH_REGULATOR_LEVEL_SVS_L2>;
					opp-peak-kBps = <10687500>;
				};

				opp-687000000 {
					opp-hz = /bits/ 64 <687000000>;
					opp-level = <RPMH_REGULATOR_LEVEL_SVS_L1>;
					opp-peak-kBps = <8171875>;
				};

				opp-550000000 {
					opp-hz = /bits/ 64 <550000000>;
					opp-level = <RPMH_REGULATOR_LEVEL_SVS>;
					opp-peak-kBps = <6074219>;
				};

				opp-390000000 {
					opp-hz = /bits/ 64 <390000000>;
					opp-level = <RPMH_REGULATOR_LEVEL_LOW_SVS>;
					opp-peak-kBps = <3000000>;
				};

				opp-300000000 {
					opp-hz = /bits/ 64 <300000000>;
					opp-level = <RPMH_REGULATOR_LEVEL_LOW_SVS_D1>;
					opp-peak-kBps = <2136719>;
				};
			};
		};

		gmu: gmu@3d6a000 {
			compatible = "qcom,adreno-gmu-x185.1", "qcom,adreno-gmu";
			reg = <0x0 0x03d6a000 0x0 0x35000>,
			      <0x0 0x03d50000 0x0 0x10000>,
			      <0x0 0x0b280000 0x0 0x10000>;
			reg-names = "gmu", "rscc", "gmu_pdc";

			interrupts = <GIC_SPI 304 IRQ_TYPE_LEVEL_HIGH>,
				     <GIC_SPI 305 IRQ_TYPE_LEVEL_HIGH>;
			interrupt-names = "hfi", "gmu";

			clocks = <&gpucc GPU_CC_AHB_CLK>,
				 <&gpucc GPU_CC_CX_GMU_CLK>,
				 <&gpucc GPU_CC_CXO_CLK>,
				 <&gcc GCC_DDRSS_GPU_AXI_CLK>,
				 <&gcc GCC_GPU_MEMNOC_GFX_CLK>,
				 <&gpucc GPU_CC_HUB_CX_INT_CLK>,
				 <&gpucc GPU_CC_DEMET_CLK>;
			clock-names = "ahb",
				      "gmu",
				      "cxo",
				      "axi",
				      "memnoc",
				      "hub",
				      "demet";

			power-domains = <&gpucc GPU_CX_GDSC>,
					<&gpucc GPU_GX_GDSC>;
			power-domain-names = "cx",
					     "gx";

			iommus = <&adreno_smmu 5 0x0>;

			qcom,qmp = <&aoss_qmp>;

			operating-points-v2 = <&gmu_opp_table>;

			gmu_opp_table: opp-table {
				compatible = "operating-points-v2";

				opp-550000000 {
					opp-hz = /bits/ 64 <550000000>;
					opp-level = <RPMH_REGULATOR_LEVEL_SVS>;
				};

				opp-220000000 {
					opp-hz = /bits/ 64 <220000000>;
					opp-level = <RPMH_REGULATOR_LEVEL_LOW_SVS>;
				};
			};
		};

		gpucc: clock-controller@3d90000 {
			compatible = "qcom,x1e80100-gpucc";
			reg = <0 0x03d90000 0 0xa000>;
			clocks = <&bi_tcxo_div2>,
				 <&gcc GCC_GPU_GPLL0_CPH_CLK_SRC>,
				 <&gcc GCC_GPU_GPLL0_DIV_CPH_CLK_SRC>;
			#clock-cells = <1>;
			#reset-cells = <1>;
			#power-domain-cells = <1>;
		};

		adreno_smmu: iommu@3da0000 {
			compatible = "qcom,x1e80100-smmu-500", "qcom,adreno-smmu",
				     "qcom,smmu-500", "arm,mmu-500";
			reg = <0x0 0x03da0000 0x0 0x40000>;
			#iommu-cells = <2>;
			#global-interrupts = <1>;
			interrupts = <GIC_SPI 674 IRQ_TYPE_LEVEL_HIGH>,
				     <GIC_SPI 678 IRQ_TYPE_LEVEL_HIGH>,
				     <GIC_SPI 679 IRQ_TYPE_LEVEL_HIGH>,
				     <GIC_SPI 680 IRQ_TYPE_LEVEL_HIGH>,
				     <GIC_SPI 681 IRQ_TYPE_LEVEL_HIGH>,
				     <GIC_SPI 682 IRQ_TYPE_LEVEL_HIGH>,
				     <GIC_SPI 683 IRQ_TYPE_LEVEL_HIGH>,
				     <GIC_SPI 684 IRQ_TYPE_LEVEL_HIGH>,
				     <GIC_SPI 685 IRQ_TYPE_LEVEL_HIGH>,
				     <GIC_SPI 686 IRQ_TYPE_LEVEL_HIGH>,
				     <GIC_SPI 687 IRQ_TYPE_LEVEL_HIGH>,
				     <GIC_SPI 688 IRQ_TYPE_LEVEL_HIGH>,
				     <GIC_SPI 422 IRQ_TYPE_LEVEL_HIGH>,
				     <GIC_SPI 476 IRQ_TYPE_LEVEL_HIGH>,
				     <GIC_SPI 574 IRQ_TYPE_LEVEL_HIGH>,
				     <GIC_SPI 575 IRQ_TYPE_LEVEL_HIGH>,
				     <GIC_SPI 576 IRQ_TYPE_LEVEL_HIGH>,
				     <GIC_SPI 577 IRQ_TYPE_LEVEL_HIGH>,
				     <GIC_SPI 660 IRQ_TYPE_LEVEL_HIGH>,
				     <GIC_SPI 662 IRQ_TYPE_LEVEL_HIGH>,
				     <GIC_SPI 665 IRQ_TYPE_LEVEL_HIGH>,
				     <GIC_SPI 666 IRQ_TYPE_LEVEL_HIGH>,
				     <GIC_SPI 667 IRQ_TYPE_LEVEL_HIGH>,
				     <GIC_SPI 669 IRQ_TYPE_LEVEL_HIGH>,
				     <GIC_SPI 670 IRQ_TYPE_LEVEL_HIGH>,
				     <GIC_SPI 700 IRQ_TYPE_LEVEL_HIGH>;
			clocks = <&gpucc GPU_CC_HLOS1_VOTE_GPU_SMMU_CLK>,
				 <&gcc GCC_GPU_MEMNOC_GFX_CLK>,
				 <&gcc GCC_GPU_SNOC_DVM_GFX_CLK>,
				 <&gpucc GPU_CC_AHB_CLK>;
			clock-names = "hlos",
				      "bus",
				      "iface",
				      "ahb";
			power-domains = <&gpucc GPU_CX_GDSC>;
			dma-coherent;
		};

		gem_noc: interconnect@26400000 {
			compatible = "qcom,x1e80100-gem-noc";
			reg = <0 0x26400000 0 0x311200>;

			qcom,bcm-voters = <&apps_bcm_voter>;

			#interconnect-cells = <2>;
		};

		nsp_noc: interconnect@320c0000 {
			compatible = "qcom,x1e80100-nsp-noc";
			reg = <0 0x320C0000 0 0xe080>;

			qcom,bcm-voters = <&apps_bcm_voter>;

			#interconnect-cells = <2>;
		};

		lpass_wsa2macro: codec@6aa0000 {
			compatible = "qcom,x1e80100-lpass-wsa-macro", "qcom,sm8550-lpass-wsa-macro";
			reg = <0 0x06aa0000 0 0x1000>;
			clocks = <&q6prmcc LPASS_CLK_ID_WSA2_CORE_TX_MCLK LPASS_CLK_ATTRIBUTE_COUPLE_NO>,
				 <&q6prmcc LPASS_HW_MACRO_VOTE LPASS_CLK_ATTRIBUTE_COUPLE_NO>,
				 <&q6prmcc LPASS_HW_DCODEC_VOTE LPASS_CLK_ATTRIBUTE_COUPLE_NO>,
				 <&lpass_vamacro>;
			clock-names = "mclk",
				      "macro",
				      "dcodec",
				      "fsgen";

			#clock-cells = <0>;
			clock-output-names = "wsa2-mclk";
			#sound-dai-cells = <1>;
			sound-name-prefix = "WSA2";
		};

		swr3: soundwire@6ab0000 {
			compatible = "qcom,soundwire-v2.0.0";
			reg = <0 0x06ab0000 0 0x10000>;
			clocks = <&lpass_wsa2macro>;
			clock-names = "iface";
			interrupts = <GIC_SPI 171 IRQ_TYPE_LEVEL_HIGH>;
			label = "WSA2";

			pinctrl-0 = <&wsa2_swr_active>;
			pinctrl-names = "default";
			resets = <&lpass_audiocc LPASS_AUDIO_SWR_WSA2_CGCR>;
			reset-names = "swr_audio_cgcr";

			qcom,din-ports = <4>;
			qcom,dout-ports = <9>;

			qcom,ports-sinterval =		/bits/ 16 <0x07 0x1f 0x3f 0x07 0x1f 0x3f 0xc8 0xff 0xff 0x0f 0x0f 0xff 0x31f>;
			qcom,ports-offset1 =		/bits/ 8 <0x01 0x03 0x05 0x02 0x04 0x15 0x00 0xff 0xff 0x06 0x0d 0xff 0x00>;
			qcom,ports-offset2 =		/bits/ 8 <0xff 0x07 0x1f 0xff 0x07 0x1f 0xff 0xff 0xff 0xff 0xff 0xff 0xff>;
			qcom,ports-hstart =		/bits/ 8 <0xff 0xff 0xff 0xff 0xff 0xff 0x08 0xff 0xff 0xff 0xff 0xff 0x0f>;
			qcom,ports-hstop =		/bits/ 8 <0xff 0xff 0xff 0xff 0xff 0xff 0x08 0xff 0xff 0xff 0xff 0xff 0x0f>;
			qcom,ports-word-length =	/bits/ 8 <0xff 0xff 0xff 0xff 0xff 0xff 0x08 0xff 0xff 0xff 0xff 0xff 0x18>;
			qcom,ports-block-pack-mode =	/bits/ 8 <0x00 0x01 0x01 0x00 0x01 0x01 0x00 0x00 0x00 0x01 0x01 0x00 0x00>;
			qcom,ports-block-group-count =	/bits/ 8 <0xff 0xff 0xff 0xff 0xff 0xff 0xff 0xff 0xff 0xff 0xff 0xff 0xff>;
			qcom,ports-lane-control =	/bits/ 8 <0xff 0xff 0xff 0xff 0xff 0xff 0xff 0xff 0xff 0xff 0xff 0xff 0xff>;

			#address-cells = <2>;
			#size-cells = <0>;
			#sound-dai-cells = <1>;
			status = "disabled";
		};

		lpass_rxmacro: codec@6ac0000 {
			compatible = "qcom,x1e80100-lpass-rx-macro", "qcom,sm8550-lpass-rx-macro";
			reg = <0 0x06ac0000 0 0x1000>;
			clocks = <&q6prmcc LPASS_CLK_ID_RX_CORE_TX_MCLK LPASS_CLK_ATTRIBUTE_COUPLE_NO>,
				 <&q6prmcc LPASS_HW_MACRO_VOTE LPASS_CLK_ATTRIBUTE_COUPLE_NO>,
				 <&q6prmcc LPASS_HW_DCODEC_VOTE LPASS_CLK_ATTRIBUTE_COUPLE_NO>,
				 <&lpass_vamacro>;
			clock-names = "mclk",
				      "macro",
				      "dcodec",
				      "fsgen";

			#clock-cells = <0>;
			clock-output-names = "mclk";
			#sound-dai-cells = <1>;
		};

		swr1: soundwire@6ad0000 {
			compatible = "qcom,soundwire-v2.0.0";
			reg = <0 0x06ad0000 0 0x10000>;
			clocks = <&lpass_rxmacro>;
			clock-names = "iface";
			interrupts = <GIC_SPI 155 IRQ_TYPE_LEVEL_HIGH>;
			label = "RX";

			pinctrl-0 = <&rx_swr_active>;
			pinctrl-names = "default";

			resets = <&lpass_audiocc LPASS_AUDIO_SWR_RX_CGCR>;
			reset-names = "swr_audio_cgcr";
			qcom,din-ports = <1>;
			qcom,dout-ports = <11>;

			qcom,ports-sinterval =		/bits/ 16 <0x03 0x1f 0x1f 0x07 0x00 0xff 0xff 0xff 0xff 0xff 0xff 0xff>;
			qcom,ports-offset1 =		/bits/ 8 <0x00 0x00 0x0b 0x01 0x00 0xff 0xff 0xff 0xff 0xff 0xff 0xff>;
			qcom,ports-offset2 =		/bits/ 8 <0x00 0x00 0x0b 0x00 0x00 0xff 0xff 0xff 0xff 0xff 0xff 0xff>;
			qcom,ports-hstart =		/bits/ 8 <0xff 0x03 0x00 0xff 0xff 0xff 0xff 0xff 0xff 0xff 0xff 0xff>;
			qcom,ports-hstop =		/bits/ 8 <0xff 0x06 0x0f 0xff 0xff 0xff 0xff 0xff 0xff 0xff 0xff 0xff>;
			qcom,ports-word-length =	/bits/ 8 <0x01 0x07 0x04 0xff 0xff 0xff 0xff 0xff 0xff 0xff 0xff 0xff>;
			qcom,ports-block-pack-mode =	/bits/ 8 <0xff 0xff 0x01 0xff 0xff 0xff 0xff 0xff 0xff 0xff 0xff 0xff>;
			qcom,ports-block-group-count =	/bits/ 8 <0xff 0xff 0xff 0xff 0xff 0xff 0xff 0xff 0xff 0xff 0xff 0xff>;
			qcom,ports-lane-control =	/bits/ 8 <0x01 0x00 0x00 0x00 0x00 0xff 0xff 0xff 0xff 0xff 0xff 0xff>;

			#address-cells = <2>;
			#size-cells = <0>;
			#sound-dai-cells = <1>;
			status = "disabled";
		};

		lpass_txmacro: codec@6ae0000 {
			compatible = "qcom,x1e80100-lpass-tx-macro", "qcom,sm8550-lpass-tx-macro";
			reg = <0 0x06ae0000 0 0x1000>;
			clocks = <&q6prmcc LPASS_CLK_ID_TX_CORE_MCLK LPASS_CLK_ATTRIBUTE_COUPLE_NO>,
				 <&q6prmcc LPASS_HW_MACRO_VOTE LPASS_CLK_ATTRIBUTE_COUPLE_NO>,
				 <&q6prmcc LPASS_HW_DCODEC_VOTE LPASS_CLK_ATTRIBUTE_COUPLE_NO>,
				 <&lpass_vamacro>;
			clock-names = "mclk",
				      "macro",
				      "dcodec",
				      "fsgen";

			#clock-cells = <0>;
			clock-output-names = "mclk";
			#sound-dai-cells = <1>;
		};

		lpass_wsamacro: codec@6b00000 {
			compatible = "qcom,x1e80100-lpass-wsa-macro", "qcom,sm8550-lpass-wsa-macro";
			reg = <0 0x06b00000 0 0x1000>;
			clocks = <&q6prmcc LPASS_CLK_ID_WSA_CORE_TX_MCLK LPASS_CLK_ATTRIBUTE_COUPLE_NO>,
				 <&q6prmcc LPASS_HW_MACRO_VOTE LPASS_CLK_ATTRIBUTE_COUPLE_NO>,
				 <&q6prmcc LPASS_HW_DCODEC_VOTE LPASS_CLK_ATTRIBUTE_COUPLE_NO>,
				 <&lpass_vamacro>;
			clock-names = "mclk",
				      "macro",
				      "dcodec",
				      "fsgen";

			#clock-cells = <0>;
			clock-output-names = "mclk";
			#sound-dai-cells = <1>;
			sound-name-prefix = "WSA";
		};

		swr0: soundwire@6b10000 {
			compatible = "qcom,soundwire-v2.0.0";
			reg = <0 0x06b10000 0 0x10000>;
			clocks = <&lpass_wsamacro>;
			clock-names = "iface";
			interrupts = <GIC_SPI 170 IRQ_TYPE_LEVEL_HIGH>;
			label = "WSA";

			pinctrl-0 = <&wsa_swr_active>;
			pinctrl-names = "default";
			resets = <&lpass_audiocc LPASS_AUDIO_SWR_WSA_CGCR>;
			reset-names = "swr_audio_cgcr";

			qcom,din-ports = <4>;
			qcom,dout-ports = <9>;

			qcom,ports-sinterval =		/bits/ 16 <0x07 0x1f 0x3f 0x07 0x1f 0x3f 0xc8 0xff 0xff 0x0f 0x0f 0xff 0x31f>;
			qcom,ports-offset1 =		/bits/ 8 <0x01 0x03 0x05 0x02 0x04 0x15 0x00 0xff 0xff 0x06 0x0d 0xff 0x00>;
			qcom,ports-offset2 =		/bits/ 8 <0xff 0x07 0x1f 0xff 0x07 0x1f 0xff 0xff 0xff 0xff 0xff 0xff 0xff>;
			qcom,ports-hstart =		/bits/ 8 <0xff 0xff 0xff 0xff 0xff 0xff 0x08 0xff 0xff 0xff 0xff 0xff 0x0f>;
			qcom,ports-hstop =		/bits/ 8 <0xff 0xff 0xff 0xff 0xff 0xff 0x08 0xff 0xff 0xff 0xff 0xff 0x0f>;
			qcom,ports-word-length =	/bits/ 8 <0xff 0xff 0xff 0xff 0xff 0xff 0x08 0xff 0xff 0xff 0xff 0xff 0x18>;
			qcom,ports-block-pack-mode =	/bits/ 8 <0x00 0x01 0x01 0x00 0x01 0x01 0x00 0x00 0x00 0x01 0x01 0x00 0x00>;
			qcom,ports-block-group-count =	/bits/ 8 <0xff 0xff 0xff 0xff 0xff 0xff 0xff 0xff 0xff 0xff 0xff 0xff 0xff>;
			qcom,ports-lane-control =	/bits/ 8 <0xff 0xff 0xff 0xff 0xff 0xff 0xff 0xff 0xff 0xff 0xff 0xff 0xff>;

			#address-cells = <2>;
			#size-cells = <0>;
			#sound-dai-cells = <1>;
			status = "disabled";
		};

		lpass_audiocc: clock-controller@6b6c000 {
			compatible = "qcom,x1e80100-lpassaudiocc", "qcom,sc8280xp-lpassaudiocc";
			reg = <0 0x06b6c000 0 0x1000>;
			#clock-cells = <1>;
			#reset-cells = <1>;
		};

		swr2: soundwire@6d30000 {
			compatible = "qcom,soundwire-v2.0.0";
			reg = <0 0x06d30000 0 0x10000>;
			clocks = <&lpass_txmacro>;
			clock-names = "iface";
			interrupts = <GIC_SPI 496 IRQ_TYPE_LEVEL_HIGH>,
				     <GIC_SPI 520 IRQ_TYPE_LEVEL_HIGH>;
			interrupt-names = "core", "wakeup";
			label = "TX";
			resets = <&lpasscc LPASS_AUDIO_SWR_TX_CGCR>;
			reset-names = "swr_audio_cgcr";

			pinctrl-0 = <&tx_swr_active>;
			pinctrl-names = "default";

			qcom,din-ports = <4>;
			qcom,dout-ports = <1>;

			qcom,ports-sinterval-low =	/bits/ 8 <0x00 0x01 0x03 0x03 0x00>;
			qcom,ports-offset1 =		/bits/ 8 <0x00 0x01 0x02 0x00 0x00>;
			qcom,ports-offset2 =		/bits/ 8 <0x00 0x00 0x00 0x00 0xff>;
			qcom,ports-hstart =		/bits/ 8 <0xff 0xff 0xff 0xff 0xff>;
			qcom,ports-hstop =		/bits/ 8 <0xff 0xff 0xff 0xff 0xff>;
			qcom,ports-word-length =	/bits/ 8 <0xff 0xff 0xff 0xff 0xff>;
			qcom,ports-block-pack-mode =	/bits/ 8 <0xff 0xff 0xff 0xff 0xff>;
			qcom,ports-block-group-count =	/bits/ 8 <0xff 0xff 0xff 0xff 0xff>;
			qcom,ports-lane-control =	/bits/ 8 <0xff 0x00 0x00 0x01 0xff>;

			#address-cells = <2>;
			#size-cells = <0>;
			#sound-dai-cells = <1>;
			status = "disabled";
		};

		lpass_vamacro: codec@6d44000 {
			compatible = "qcom,x1e80100-lpass-va-macro", "qcom,sm8550-lpass-va-macro";
			reg = <0 0x06d44000 0 0x1000>;
			clocks = <&q6prmcc LPASS_CLK_ID_TX_CORE_MCLK LPASS_CLK_ATTRIBUTE_COUPLE_NO>,
				 <&q6prmcc LPASS_HW_MACRO_VOTE LPASS_CLK_ATTRIBUTE_COUPLE_NO>,
				 <&q6prmcc LPASS_HW_DCODEC_VOTE LPASS_CLK_ATTRIBUTE_COUPLE_NO>;
			clock-names = "mclk",
				      "macro",
				      "dcodec";

			#clock-cells = <0>;
			clock-output-names = "fsgen";
			#sound-dai-cells = <1>;
		};

		lpass_tlmm: pinctrl@6e80000 {
			compatible = "qcom,x1e80100-lpass-lpi-pinctrl", "qcom,sm8550-lpass-lpi-pinctrl";
			reg = <0 0x06e80000 0 0x20000>,
			      <0 0x07250000 0 0x10000>;

			clocks = <&q6prmcc LPASS_HW_MACRO_VOTE LPASS_CLK_ATTRIBUTE_COUPLE_NO>,
				 <&q6prmcc LPASS_HW_DCODEC_VOTE LPASS_CLK_ATTRIBUTE_COUPLE_NO>;
			clock-names = "core", "audio";

			gpio-controller;
			#gpio-cells = <2>;
			gpio-ranges = <&lpass_tlmm 0 0 23>;

			tx_swr_active: tx-swr-active-state {
				clk-pins {
					pins = "gpio0";
					function = "swr_tx_clk";
					drive-strength = <2>;
					slew-rate = <1>;
					bias-disable;
				};

				data-pins {
					pins = "gpio1", "gpio2";
					function = "swr_tx_data";
					drive-strength = <2>;
					slew-rate = <1>;
					bias-bus-hold;
				};
			};

			rx_swr_active: rx-swr-active-state {
				clk-pins {
					pins = "gpio3";
					function = "swr_rx_clk";
					drive-strength = <2>;
					slew-rate = <1>;
					bias-disable;
				};

				data-pins {
					pins = "gpio4", "gpio5";
					function = "swr_rx_data";
					drive-strength = <2>;
					slew-rate = <1>;
					bias-bus-hold;
				};
			};

			dmic01_default: dmic01-default-state {
				clk-pins {
					pins = "gpio6";
					function = "dmic1_clk";
					drive-strength = <8>;
					output-high;
				};

				data-pins {
					pins = "gpio7";
					function = "dmic1_data";
					drive-strength = <8>;
					input-enable;
				};
			};

			dmic23_default: dmic23-default-state {
				clk-pins {
					pins = "gpio8";
					function = "dmic2_clk";
					drive-strength = <8>;
					output-high;
				};

				data-pins {
					pins = "gpio9";
					function = "dmic2_data";
					drive-strength = <8>;
					input-enable;
				};
			};

			wsa_swr_active: wsa-swr-active-state {
				clk-pins {
					pins = "gpio10";
					function = "wsa_swr_clk";
					drive-strength = <2>;
					slew-rate = <1>;
					bias-disable;
				};

				data-pins {
					pins = "gpio11";
					function = "wsa_swr_data";
					drive-strength = <2>;
					slew-rate = <1>;
					bias-bus-hold;
				};
			};

			wsa2_swr_active: wsa2-swr-active-state {
				clk-pins {
					pins = "gpio15";
					function = "wsa2_swr_clk";
					drive-strength = <2>;
					slew-rate = <1>;
					bias-disable;
				};

				data-pins {
					pins = "gpio16";
					function = "wsa2_swr_data";
					drive-strength = <2>;
					slew-rate = <1>;
					bias-bus-hold;
				};
			};
		};

		lpasscc: clock-controller@6ea0000 {
			compatible = "qcom,x1e80100-lpasscc", "qcom,sc8280xp-lpasscc";
			reg = <0 0x06ea0000 0 0x12000>;
			#clock-cells = <1>;
			#reset-cells = <1>;
		};

		lpass_ag_noc: interconnect@7e40000 {
			compatible = "qcom,x1e80100-lpass-ag-noc";
			reg = <0 0x07e40000 0 0xe080>;

			qcom,bcm-voters = <&apps_bcm_voter>;

			#interconnect-cells = <2>;
		};

		lpass_lpiaon_noc: interconnect@7400000 {
			compatible = "qcom,x1e80100-lpass-lpiaon-noc";
			reg = <0 0x07400000 0 0x19080>;

			qcom,bcm-voters = <&apps_bcm_voter>;

			#interconnect-cells = <2>;
		};

		lpass_lpicx_noc: interconnect@7430000 {
			compatible = "qcom,x1e80100-lpass-lpicx-noc";
			reg = <0 0x07430000 0 0x3A200>;

			qcom,bcm-voters = <&apps_bcm_voter>;

			#interconnect-cells = <2>;
		};

		usb_2_hsphy: phy@88e0000 {
			compatible = "qcom,x1e80100-snps-eusb2-phy",
				     "qcom,sm8550-snps-eusb2-phy";
			reg = <0 0x088e0000 0 0x154>;
			#phy-cells = <0>;

			clocks = <&tcsr TCSR_USB2_2_CLKREF_EN>;
			clock-names = "ref";

			resets = <&gcc GCC_QUSB2PHY_USB20_HS_BCR>;

			status = "disabled";
		};

		usb_mp_hsphy0: phy@88e1000 {
			compatible = "qcom,x1e80100-snps-eusb2-phy",
				     "qcom,sm8550-snps-eusb2-phy";
			reg = <0 0x088e1000 0 0x154>;
			#phy-cells = <0>;

			clocks = <&tcsr TCSR_USB3_MP0_CLKREF_EN>;
			clock-names = "ref";

			resets = <&gcc GCC_QUSB2PHY_HS0_MP_BCR>;

			status = "disabled";
		};

		usb_mp_hsphy1: phy@88e2000 {
			compatible = "qcom,x1e80100-snps-eusb2-phy",
				     "qcom,sm8550-snps-eusb2-phy";
			reg = <0 0x088e2000 0 0x154>;
			#phy-cells = <0>;

			clocks = <&tcsr TCSR_USB3_MP1_CLKREF_EN>;
			clock-names = "ref";

			resets = <&gcc GCC_QUSB2PHY_HS1_MP_BCR>;

			status = "disabled";
		};

		usb_mp_qmpphy0: phy@88e3000 {
			compatible = "qcom,x1e80100-qmp-usb3-uni-phy";
			reg = <0 0x088e3000 0 0x2000>;

			clocks = <&gcc GCC_USB3_MP_PHY_AUX_CLK>,
				 <&rpmhcc RPMH_CXO_CLK>,
				 <&gcc GCC_USB3_MP_PHY_COM_AUX_CLK>,
				 <&gcc GCC_USB3_MP_PHY_PIPE_0_CLK>;
			clock-names = "aux",
				      "ref",
				      "com_aux",
				      "pipe";

			resets = <&gcc GCC_USB3_UNIPHY_MP0_BCR>,
				 <&gcc GCC_USB3UNIPHY_PHY_MP0_BCR>;
			reset-names = "phy",
				      "phy_phy";

			power-domains = <&gcc GCC_USB3_MP_SS0_PHY_GDSC>;

			#clock-cells = <0>;
			clock-output-names = "usb_mp_phy0_pipe_clk";

			#phy-cells = <0>;

			status = "disabled";
		};

		usb_mp_qmpphy1: phy@88e5000 {
			compatible = "qcom,x1e80100-qmp-usb3-uni-phy";
			reg = <0 0x088e5000 0 0x2000>;

			clocks = <&gcc GCC_USB3_MP_PHY_AUX_CLK>,
				 <&rpmhcc RPMH_CXO_CLK>,
				 <&gcc GCC_USB3_MP_PHY_COM_AUX_CLK>,
				 <&gcc GCC_USB3_MP_PHY_PIPE_1_CLK>;
			clock-names = "aux",
				      "ref",
				      "com_aux",
				      "pipe";

			resets = <&gcc GCC_USB3_UNIPHY_MP1_BCR>,
				 <&gcc GCC_USB3UNIPHY_PHY_MP1_BCR>;
			reset-names = "phy",
				      "phy_phy";

			power-domains = <&gcc GCC_USB3_MP_SS1_PHY_GDSC>;

			#clock-cells = <0>;
			clock-output-names = "usb_mp_phy1_pipe_clk";

			#phy-cells = <0>;

			status = "disabled";
		};

		usb_1_ss2: usb@a0f8800 {
			compatible = "qcom,x1e80100-dwc3", "qcom,dwc3";
			reg = <0 0x0a0f8800 0 0x400>;

			clocks = <&gcc GCC_CFG_NOC_USB3_TERT_AXI_CLK>,
				 <&gcc GCC_USB30_TERT_MASTER_CLK>,
				 <&gcc GCC_AGGRE_USB3_TERT_AXI_CLK>,
				 <&gcc GCC_USB30_TERT_SLEEP_CLK>,
				 <&gcc GCC_USB30_TERT_MOCK_UTMI_CLK>,
				 <&gcc GCC_AGGRE_USB_NOC_AXI_CLK>,
				 <&gcc GCC_AGGRE_NOC_USB_NORTH_AXI_CLK>,
				 <&gcc GCC_AGGRE_NOC_USB_SOUTH_AXI_CLK>,
				 <&gcc GCC_SYS_NOC_USB_AXI_CLK>;
			clock-names = "cfg_noc",
				      "core",
				      "iface",
				      "sleep",
				      "mock_utmi",
				      "noc_aggr",
				      "noc_aggr_north",
				      "noc_aggr_south",
				      "noc_sys";

			assigned-clocks = <&gcc GCC_USB30_TERT_MOCK_UTMI_CLK>,
					  <&gcc GCC_USB30_TERT_MASTER_CLK>;
			assigned-clock-rates = <19200000>,
					       <200000000>;

			interrupts-extended = <&intc GIC_SPI 370 IRQ_TYPE_LEVEL_HIGH>,
					      <&pdc 58 IRQ_TYPE_EDGE_BOTH>,
					      <&pdc 57 IRQ_TYPE_EDGE_BOTH>,
					      <&pdc 10 IRQ_TYPE_LEVEL_HIGH>;
			interrupt-names = "pwr_event",
					  "dp_hs_phy_irq",
					  "dm_hs_phy_irq",
					  "ss_phy_irq";

			power-domains = <&gcc GCC_USB30_TERT_GDSC>;
			required-opps = <&rpmhpd_opp_nom>;

			resets = <&gcc GCC_USB30_TERT_BCR>;

			interconnects = <&usb_south_anoc MASTER_USB3_2 QCOM_ICC_TAG_ALWAYS
					 &mc_virt SLAVE_EBI1 QCOM_ICC_TAG_ALWAYS>,
					<&gem_noc MASTER_APPSS_PROC QCOM_ICC_TAG_ALWAYS
					 &config_noc SLAVE_USB3_2 QCOM_ICC_TAG_ALWAYS>;
			interconnect-names = "usb-ddr",
					     "apps-usb";

			wakeup-source;

			#address-cells = <2>;
			#size-cells = <2>;
			ranges;

			status = "disabled";

			usb_1_ss2_dwc3: usb@a000000 {
				compatible = "snps,dwc3";
				reg = <0 0x0a000000 0 0xcd00>;

				interrupts = <GIC_SPI 353 IRQ_TYPE_LEVEL_HIGH>;

				iommus = <&apps_smmu 0x14a0 0x0>;

				phys = <&usb_1_ss2_hsphy>,
				       <&usb_1_ss2_qmpphy QMP_USB43DP_USB3_PHY>;
				phy-names = "usb2-phy",
				            "usb3-phy";

				snps,dis_u2_susphy_quirk;
				snps,dis_enblslpm_quirk;
				snps,usb3_lpm_capable;

				dma-coherent;

				usb-role-switch;

				ports {
					#address-cells = <1>;
					#size-cells = <0>;

					port@0 {
						reg = <0>;

						usb_1_ss2_dwc3_hs: endpoint {
						};
					};

					port@1 {
						reg = <1>;

						usb_1_ss2_dwc3_ss: endpoint {
							remote-endpoint = <&usb_1_ss2_qmpphy_usb_ss_in>;
						};
					};
				};
			};
		};

		usb_2: usb@a2f8800 {
			compatible = "qcom,x1e80100-dwc3", "qcom,dwc3";
			reg = <0 0x0a2f8800 0 0x400>;
			#address-cells = <2>;
			#size-cells = <2>;
			ranges;

			clocks = <&gcc GCC_CFG_NOC_USB2_PRIM_AXI_CLK>,
				 <&gcc GCC_USB20_MASTER_CLK>,
				 <&gcc GCC_AGGRE_USB2_PRIM_AXI_CLK>,
				 <&gcc GCC_USB20_SLEEP_CLK>,
				 <&gcc GCC_USB20_MOCK_UTMI_CLK>,
				 <&gcc GCC_AGGRE_USB_NOC_AXI_CLK>,
				 <&gcc GCC_AGGRE_NOC_USB_NORTH_AXI_CLK>,
				 <&gcc GCC_AGGRE_NOC_USB_SOUTH_AXI_CLK>,
				 <&gcc GCC_SYS_NOC_USB_AXI_CLK>;
			clock-names = "cfg_noc",
				      "core",
				      "iface",
				      "sleep",
				      "mock_utmi",
				      "noc_aggr",
				      "noc_aggr_north",
				      "noc_aggr_south",
				      "noc_sys";

			assigned-clocks = <&gcc GCC_USB20_MOCK_UTMI_CLK>,
					  <&gcc GCC_USB20_MASTER_CLK>;
			assigned-clock-rates = <19200000>, <200000000>;

			interrupts-extended = <&intc GIC_SPI 240 IRQ_TYPE_LEVEL_HIGH>,
					      <&pdc 50 IRQ_TYPE_EDGE_BOTH>,
					      <&pdc 49 IRQ_TYPE_EDGE_BOTH>;
			interrupt-names = "pwr_event",
					  "dp_hs_phy_irq",
					  "dm_hs_phy_irq";

			power-domains = <&gcc GCC_USB20_PRIM_GDSC>;
			required-opps = <&rpmhpd_opp_nom>;

			resets = <&gcc GCC_USB20_PRIM_BCR>;

			interconnects = <&usb_north_anoc MASTER_USB2 QCOM_ICC_TAG_ALWAYS
					 &mc_virt SLAVE_EBI1 QCOM_ICC_TAG_ALWAYS>,
					<&gem_noc MASTER_APPSS_PROC QCOM_ICC_TAG_ALWAYS
					 &config_noc SLAVE_USB2 QCOM_ICC_TAG_ALWAYS>;
			interconnect-names = "usb-ddr",
					     "apps-usb";

			wakeup-source;

			status = "disabled";

			usb_2_dwc3: usb@a200000 {
				compatible = "snps,dwc3";
				reg = <0 0x0a200000 0 0xcd00>;
				interrupts = <GIC_SPI 241 IRQ_TYPE_LEVEL_HIGH>;
				iommus = <&apps_smmu 0x14e0 0x0>;
				phys = <&usb_2_hsphy>;
				phy-names = "usb2-phy";
				maximum-speed = "high-speed";

				ports {
					#address-cells = <1>;
					#size-cells = <0>;

					port@0 {
						reg = <0>;

						usb_2_dwc3_hs: endpoint {
						};
					};
				};
			};
		};

		usb_mp: usb@a4f8800 {
			compatible = "qcom,x1e80100-dwc3-mp", "qcom,dwc3";
			reg = <0 0x0a4f8800 0 0x400>;

			clocks = <&gcc GCC_CFG_NOC_USB3_MP_AXI_CLK>,
				 <&gcc GCC_USB30_MP_MASTER_CLK>,
				 <&gcc GCC_AGGRE_USB3_MP_AXI_CLK>,
				 <&gcc GCC_USB30_MP_SLEEP_CLK>,
				 <&gcc GCC_USB30_MP_MOCK_UTMI_CLK>,
				 <&gcc GCC_AGGRE_USB_NOC_AXI_CLK>,
				 <&gcc GCC_AGGRE_NOC_USB_NORTH_AXI_CLK>,
				 <&gcc GCC_AGGRE_NOC_USB_SOUTH_AXI_CLK>,
				 <&gcc GCC_SYS_NOC_USB_AXI_CLK>;
			clock-names = "cfg_noc",
				      "core",
				      "iface",
				      "sleep",
				      "mock_utmi",
				      "noc_aggr",
				      "noc_aggr_north",
				      "noc_aggr_south",
				      "noc_sys";

			assigned-clocks = <&gcc GCC_USB30_MP_MOCK_UTMI_CLK>,
					  <&gcc GCC_USB30_MP_MASTER_CLK>;
			assigned-clock-rates = <19200000>,
					       <200000000>;

			interrupts-extended = <&intc GIC_SPI 313 IRQ_TYPE_LEVEL_HIGH>,
					      <&intc GIC_SPI 314 IRQ_TYPE_LEVEL_HIGH>,
					      <&intc GIC_SPI 309 IRQ_TYPE_LEVEL_HIGH>,
					      <&intc GIC_SPI 312 IRQ_TYPE_LEVEL_HIGH>,
					      <&pdc 52 IRQ_TYPE_EDGE_BOTH>,
					      <&pdc 51 IRQ_TYPE_EDGE_BOTH>,
					      <&pdc 54 IRQ_TYPE_EDGE_BOTH>,
					      <&pdc 53 IRQ_TYPE_EDGE_BOTH>,
					      <&pdc 55 IRQ_TYPE_LEVEL_HIGH>,
					      <&pdc 56 IRQ_TYPE_LEVEL_HIGH>;
			interrupt-names = "pwr_event_1", "pwr_event_2",
					  "hs_phy_1",	 "hs_phy_2",
					  "dp_hs_phy_1", "dm_hs_phy_1",
					  "dp_hs_phy_2", "dm_hs_phy_2",
					  "ss_phy_1",	 "ss_phy_2";

			power-domains = <&gcc GCC_USB30_MP_GDSC>;
			required-opps = <&rpmhpd_opp_nom>;

			resets = <&gcc GCC_USB30_MP_BCR>;

			interconnects = <&usb_north_anoc MASTER_USB3_MP QCOM_ICC_TAG_ALWAYS
					 &mc_virt SLAVE_EBI1 QCOM_ICC_TAG_ALWAYS>,
					<&gem_noc MASTER_APPSS_PROC QCOM_ICC_TAG_ALWAYS
					 &config_noc SLAVE_USB3_MP QCOM_ICC_TAG_ALWAYS>;
			interconnect-names = "usb-ddr",
					     "apps-usb";

			wakeup-source;

			#address-cells = <2>;
			#size-cells = <2>;
			ranges;

			status = "disabled";

			usb_mp_dwc3: usb@a400000 {
				compatible = "snps,dwc3";
				reg = <0 0x0a400000 0 0xcd00>;

				interrupts = <GIC_SPI 307 IRQ_TYPE_LEVEL_HIGH>;

				iommus = <&apps_smmu 0x1400 0x0>;

				phys = <&usb_mp_hsphy0>, <&usb_mp_qmpphy0>,
				       <&usb_mp_hsphy1>, <&usb_mp_qmpphy1>;
				phy-names = "usb2-0", "usb3-0",
					    "usb2-1", "usb3-1";
				dr_mode = "host";

				snps,dis_u2_susphy_quirk;
				snps,dis_enblslpm_quirk;
				snps,usb3_lpm_capable;

				dma-coherent;
			};
		};

		usb_1_ss0: usb@a6f8800 {
			compatible = "qcom,x1e80100-dwc3", "qcom,dwc3";
			reg = <0 0x0a6f8800 0 0x400>;

			clocks = <&gcc GCC_CFG_NOC_USB3_PRIM_AXI_CLK>,
				 <&gcc GCC_USB30_PRIM_MASTER_CLK>,
				 <&gcc GCC_AGGRE_USB3_PRIM_AXI_CLK>,
				 <&gcc GCC_USB30_PRIM_SLEEP_CLK>,
				 <&gcc GCC_USB30_PRIM_MOCK_UTMI_CLK>,
				 <&gcc GCC_AGGRE_USB_NOC_AXI_CLK>,
				 <&gcc GCC_CFG_NOC_USB_ANOC_NORTH_AHB_CLK>,
				 <&gcc GCC_CFG_NOC_USB_ANOC_SOUTH_AHB_CLK>,
				 <&gcc GCC_SYS_NOC_USB_AXI_CLK>;
			clock-names = "cfg_noc",
				      "core",
				      "iface",
				      "sleep",
				      "mock_utmi",
				      "noc_aggr",
				      "noc_aggr_north",
				      "noc_aggr_south",
				      "noc_sys";

			assigned-clocks = <&gcc GCC_USB30_PRIM_MOCK_UTMI_CLK>,
					  <&gcc GCC_USB30_PRIM_MASTER_CLK>;
			assigned-clock-rates = <19200000>,
					       <200000000>;

			interrupts-extended = <&intc GIC_SPI 371 IRQ_TYPE_LEVEL_HIGH>,
					      <&pdc 61 IRQ_TYPE_EDGE_BOTH>,
					      <&pdc 15 IRQ_TYPE_EDGE_BOTH>,
					      <&pdc 17 IRQ_TYPE_LEVEL_HIGH>;
			interrupt-names = "pwr_event",
					  "dp_hs_phy_irq",
					  "dm_hs_phy_irq",
					  "ss_phy_irq";

			power-domains = <&gcc GCC_USB30_PRIM_GDSC>;
			required-opps = <&rpmhpd_opp_nom>;

			resets = <&gcc GCC_USB30_PRIM_BCR>;

			wakeup-source;

			#address-cells = <2>;
			#size-cells = <2>;
			ranges;

			status = "disabled";

			usb_1_ss0_dwc3: usb@a600000 {
				compatible = "snps,dwc3";
				reg = <0 0x0a600000 0 0xcd00>;

				interrupts = <GIC_SPI 355 IRQ_TYPE_LEVEL_HIGH>;

				iommus = <&apps_smmu 0x1420 0x0>;

				phys = <&usb_1_ss0_hsphy>,
				       <&usb_1_ss0_qmpphy QMP_USB43DP_USB3_PHY>;
				phy-names = "usb2-phy",
					    "usb3-phy";

				snps,dis_u2_susphy_quirk;
				snps,dis_enblslpm_quirk;
				snps,usb3_lpm_capable;

				dma-coherent;

				usb-role-switch;

				ports {
					#address-cells = <1>;
					#size-cells = <0>;

					port@0 {
						reg = <0>;

						usb_1_ss0_dwc3_hs: endpoint {
						};
					};

					port@1 {
						reg = <1>;

						usb_1_ss0_dwc3_ss: endpoint {
							remote-endpoint = <&usb_1_ss0_qmpphy_usb_ss_in>;
						};
					};
				};
			};
		};

		usb_1_ss1: usb@a8f8800 {
			compatible = "qcom,x1e80100-dwc3", "qcom,dwc3";
			reg = <0 0x0a8f8800 0 0x400>;

			clocks = <&gcc GCC_CFG_NOC_USB3_SEC_AXI_CLK>,
				 <&gcc GCC_USB30_SEC_MASTER_CLK>,
				 <&gcc GCC_AGGRE_USB3_SEC_AXI_CLK>,
				 <&gcc GCC_USB30_SEC_SLEEP_CLK>,
				 <&gcc GCC_USB30_SEC_MOCK_UTMI_CLK>,
				 <&gcc GCC_AGGRE_USB_NOC_AXI_CLK>,
				 <&gcc GCC_AGGRE_NOC_USB_NORTH_AXI_CLK>,
				 <&gcc GCC_AGGRE_NOC_USB_SOUTH_AXI_CLK>,
				 <&gcc GCC_SYS_NOC_USB_AXI_CLK>;
			clock-names = "cfg_noc",
				      "core",
				      "iface",
				      "sleep",
				      "mock_utmi",
				      "noc_aggr",
				      "noc_aggr_north",
				      "noc_aggr_south",
				      "noc_sys";

			assigned-clocks = <&gcc GCC_USB30_SEC_MOCK_UTMI_CLK>,
					  <&gcc GCC_USB30_SEC_MASTER_CLK>;
			assigned-clock-rates = <19200000>,
					       <200000000>;

			interrupts-extended = <&intc GIC_SPI 372 IRQ_TYPE_LEVEL_HIGH>,
					      <&pdc 60 IRQ_TYPE_EDGE_BOTH>,
					      <&pdc 11 IRQ_TYPE_EDGE_BOTH>,
					      <&pdc 47 IRQ_TYPE_LEVEL_HIGH>;
			interrupt-names = "pwr_event",
					  "dp_hs_phy_irq",
					  "dm_hs_phy_irq",
					  "ss_phy_irq";

			power-domains = <&gcc GCC_USB30_SEC_GDSC>;
			required-opps = <&rpmhpd_opp_nom>;

			resets = <&gcc GCC_USB30_SEC_BCR>;

			interconnects = <&usb_south_anoc MASTER_USB3_1 QCOM_ICC_TAG_ALWAYS
					 &mc_virt SLAVE_EBI1 QCOM_ICC_TAG_ALWAYS>,
					<&gem_noc MASTER_APPSS_PROC QCOM_ICC_TAG_ALWAYS
					 &config_noc SLAVE_USB3_1 QCOM_ICC_TAG_ALWAYS>;
			interconnect-names = "usb-ddr",
					     "apps-usb";

			wakeup-source;

			#address-cells = <2>;
			#size-cells = <2>;
			ranges;

			status = "disabled";

			usb_1_ss1_dwc3: usb@a800000 {
				compatible = "snps,dwc3";
				reg = <0 0x0a800000 0 0xcd00>;

				interrupts = <GIC_SPI 357 IRQ_TYPE_LEVEL_HIGH>;

				iommus = <&apps_smmu 0x1460 0x0>;

				phys = <&usb_1_ss1_hsphy>,
				       <&usb_1_ss1_qmpphy QMP_USB43DP_USB3_PHY>;
				phy-names = "usb2-phy",
					    "usb3-phy";

				snps,dis_u2_susphy_quirk;
				snps,dis_enblslpm_quirk;
				snps,usb3_lpm_capable;

				dma-coherent;

				usb-role-switch;

				ports {
					#address-cells = <1>;
					#size-cells = <0>;

					port@0 {
						reg = <0>;

						usb_1_ss1_dwc3_hs: endpoint {
						};
					};

					port@1 {
						reg = <1>;

						usb_1_ss1_dwc3_ss: endpoint {
							remote-endpoint = <&usb_1_ss1_qmpphy_usb_ss_in>;
						};
					};
				};
			};
		};

		mdss: display-subsystem@ae00000 {
			compatible = "qcom,x1e80100-mdss";
			reg = <0 0x0ae00000 0 0x1000>;
			reg-names = "mdss";

			interrupts = <GIC_SPI 83 IRQ_TYPE_LEVEL_HIGH>;

			clocks = <&dispcc DISP_CC_MDSS_AHB_CLK>,
				 <&gcc GCC_DISP_HF_AXI_CLK>,
				 <&dispcc DISP_CC_MDSS_MDP_CLK>;

			resets = <&dispcc DISP_CC_MDSS_CORE_BCR>;

			interconnects = <&mmss_noc MASTER_MDP QCOM_ICC_TAG_ALWAYS
					 &gem_noc SLAVE_LLCC QCOM_ICC_TAG_ALWAYS>,
					<&mc_virt MASTER_LLCC QCOM_ICC_TAG_ALWAYS
					 &mc_virt SLAVE_EBI1 QCOM_ICC_TAG_ALWAYS>,
					<&gem_noc MASTER_APPSS_PROC QCOM_ICC_TAG_ACTIVE_ONLY
					 &config_noc SLAVE_DISPLAY_CFG QCOM_ICC_TAG_ACTIVE_ONLY>;
			interconnect-names = "mdp0-mem",
					     "mdp1-mem",
					     "cpu-cfg";

			power-domains = <&dispcc MDSS_GDSC>;

			iommus = <&apps_smmu 0x1c00 0x2>;

			interrupt-controller;
			#interrupt-cells = <1>;

			#address-cells = <2>;
			#size-cells = <2>;
			ranges;

			status = "disabled";

			mdss_mdp: display-controller@ae01000 {
				compatible = "qcom,x1e80100-dpu";
				reg = <0 0x0ae01000 0 0x8f000>,
				      <0 0x0aeb0000 0 0x2008>;
				reg-names = "mdp",
					    "vbif";

				interrupts-extended = <&mdss 0>;

				clocks = <&gcc GCC_DISP_HF_AXI_CLK>,
					 <&dispcc DISP_CC_MDSS_AHB_CLK>,
					 <&dispcc DISP_CC_MDSS_MDP_LUT_CLK>,
					 <&dispcc DISP_CC_MDSS_MDP_CLK>,
					 <&dispcc DISP_CC_MDSS_VSYNC_CLK>;
				clock-names = "nrt_bus",
					      "iface",
					      "lut",
					      "core",
					      "vsync";

				operating-points-v2 = <&mdp_opp_table>;

				power-domains = <&rpmhpd RPMHPD_MMCX>;

				ports {
					#address-cells = <1>;
					#size-cells = <0>;

					port@0 {
						reg = <0>;

						mdss_intf0_out: endpoint {
							remote-endpoint = <&mdss_dp0_in>;
						};
					};

					port@4 {
						reg = <4>;

						mdss_intf4_out: endpoint {
							remote-endpoint = <&mdss_dp1_in>;
						};
					};

					port@5 {
						reg = <5>;

						mdss_intf5_out: endpoint {
							remote-endpoint = <&mdss_dp3_in>;
						};
					};

					port@6 {
						reg = <6>;

						mdss_intf6_out: endpoint {
							remote-endpoint = <&mdss_dp2_in>;
						};
					};
				};

				mdp_opp_table: opp-table {
					compatible = "operating-points-v2";

					opp-200000000 {
						opp-hz = /bits/ 64 <200000000>;
						required-opps = <&rpmhpd_opp_low_svs>;
					};

					opp-325000000 {
						opp-hz = /bits/ 64 <325000000>;
						required-opps = <&rpmhpd_opp_svs>;
					};

					opp-375000000 {
						opp-hz = /bits/ 64 <375000000>;
						required-opps = <&rpmhpd_opp_svs_l1>;
					};

					opp-514000000 {
						opp-hz = /bits/ 64 <514000000>;
						required-opps = <&rpmhpd_opp_nom>;
					};

					opp-575000000 {
						opp-hz = /bits/ 64 <575000000>;
						required-opps = <&rpmhpd_opp_nom_l1>;
					};
				};
			};

			mdss_dp0: displayport-controller@ae90000 {
				compatible = "qcom,x1e80100-dp";
				reg = <0 0x0ae90000 0 0x200>,
				      <0 0x0ae90200 0 0x200>,
				      <0 0x0ae90400 0 0x600>,
				      <0 0x0ae91000 0 0x400>,
				      <0 0x0ae91400 0 0x400>;

				interrupts-extended = <&mdss 12>;

				clocks = <&dispcc DISP_CC_MDSS_AHB_CLK>,
					 <&dispcc DISP_CC_MDSS_DPTX0_AUX_CLK>,
					 <&dispcc DISP_CC_MDSS_DPTX0_LINK_CLK>,
					 <&dispcc DISP_CC_MDSS_DPTX0_LINK_INTF_CLK>,
					 <&dispcc DISP_CC_MDSS_DPTX0_PIXEL0_CLK>;
				clock-names = "core_iface",
					      "core_aux",
					      "ctrl_link",
					      "ctrl_link_iface",
					      "stream_pixel";

				assigned-clocks = <&dispcc DISP_CC_MDSS_DPTX0_LINK_CLK_SRC>,
						  <&dispcc DISP_CC_MDSS_DPTX0_PIXEL0_CLK_SRC>;
				assigned-clock-parents = <&usb_1_ss0_qmpphy QMP_USB43DP_DP_LINK_CLK>,
							 <&usb_1_ss0_qmpphy QMP_USB43DP_DP_VCO_DIV_CLK>;

				operating-points-v2 = <&mdss_dp0_opp_table>;

				power-domains = <&rpmhpd RPMHPD_MMCX>;

				phys = <&usb_1_ss0_qmpphy QMP_USB43DP_DP_PHY>;
				phy-names = "dp";

				#sound-dai-cells = <0>;

				status = "disabled";

				ports {
					#address-cells = <1>;
					#size-cells = <0>;

					port@0 {
						reg = <0>;

						mdss_dp0_in: endpoint {
							remote-endpoint = <&mdss_intf0_out>;
						};
					};

					port@1 {
						reg = <1>;

						mdss_dp0_out: endpoint {
							remote-endpoint = <&usb_1_ss0_qmpphy_dp_in>;
						};
					};
				};

				mdss_dp0_opp_table: opp-table {
					compatible = "operating-points-v2";

					opp-160000000 {
						opp-hz = /bits/ 64 <160000000>;
						required-opps = <&rpmhpd_opp_low_svs>;
					};

					opp-270000000 {
						opp-hz = /bits/ 64 <270000000>;
						required-opps = <&rpmhpd_opp_svs>;
					};

					opp-540000000 {
						opp-hz = /bits/ 64 <540000000>;
						required-opps = <&rpmhpd_opp_svs_l1>;
					};

					opp-810000000 {
						opp-hz = /bits/ 64 <810000000>;
						required-opps = <&rpmhpd_opp_nom>;
					};
				};
			};

			mdss_dp1: displayport-controller@ae98000 {
				compatible = "qcom,x1e80100-dp";
				reg = <0 0x0ae98000 0 0x200>,
				      <0 0x0ae98200 0 0x200>,
				      <0 0x0ae98400 0 0x600>,
				      <0 0x0ae99000 0 0x400>,
				      <0 0x0ae99400 0 0x400>;

				interrupts-extended = <&mdss 13>;

				clocks = <&dispcc DISP_CC_MDSS_AHB_CLK>,
					 <&dispcc DISP_CC_MDSS_DPTX1_AUX_CLK>,
					 <&dispcc DISP_CC_MDSS_DPTX1_LINK_CLK>,
					 <&dispcc DISP_CC_MDSS_DPTX1_LINK_INTF_CLK>,
					 <&dispcc DISP_CC_MDSS_DPTX1_PIXEL0_CLK>;
				clock-names = "core_iface",
					      "core_aux",
					      "ctrl_link",
					      "ctrl_link_iface",
					      "stream_pixel";

				assigned-clocks = <&dispcc DISP_CC_MDSS_DPTX1_LINK_CLK_SRC>,
						  <&dispcc DISP_CC_MDSS_DPTX1_PIXEL0_CLK_SRC>;
				assigned-clock-parents = <&usb_1_ss1_qmpphy QMP_USB43DP_DP_LINK_CLK>,
							 <&usb_1_ss1_qmpphy QMP_USB43DP_DP_VCO_DIV_CLK>;

				operating-points-v2 = <&mdss_dp1_opp_table>;

				power-domains = <&rpmhpd RPMHPD_MMCX>;

				phys = <&usb_1_ss1_qmpphy QMP_USB43DP_DP_PHY>;
				phy-names = "dp";

				#sound-dai-cells = <0>;

				status = "disabled";

				ports {
					#address-cells = <1>;
					#size-cells = <0>;

					port@0 {
						reg = <0>;

						mdss_dp1_in: endpoint {
							remote-endpoint = <&mdss_intf4_out>;
						};
					};

					port@1 {
						reg = <1>;

						mdss_dp1_out: endpoint {
							remote-endpoint = <&usb_1_ss1_qmpphy_dp_in>;
						};
					};
				};

				mdss_dp1_opp_table: opp-table {
					compatible = "operating-points-v2";

					opp-160000000 {
						opp-hz = /bits/ 64 <160000000>;
						required-opps = <&rpmhpd_opp_low_svs>;
					};

					opp-270000000 {
						opp-hz = /bits/ 64 <270000000>;
						required-opps = <&rpmhpd_opp_svs>;
					};

					opp-540000000 {
						opp-hz = /bits/ 64 <540000000>;
						required-opps = <&rpmhpd_opp_svs_l1>;
					};

					opp-810000000 {
						opp-hz = /bits/ 64 <810000000>;
						required-opps = <&rpmhpd_opp_nom>;
					};
				};
			};

			mdss_dp2: displayport-controller@ae9a000 {
				compatible = "qcom,x1e80100-dp";
				reg = <0 0x0ae9a000 0 0x200>,
				      <0 0x0ae9a200 0 0x200>,
				      <0 0x0ae9a400 0 0x600>,
				      <0 0x0ae9b000 0 0x400>,
				      <0 0x0ae9b400 0 0x400>;

				interrupts-extended = <&mdss 14>;

				clocks = <&dispcc DISP_CC_MDSS_AHB_CLK>,
					 <&dispcc DISP_CC_MDSS_DPTX2_AUX_CLK>,
					 <&dispcc DISP_CC_MDSS_DPTX2_LINK_CLK>,
					 <&dispcc DISP_CC_MDSS_DPTX2_LINK_INTF_CLK>,
					 <&dispcc DISP_CC_MDSS_DPTX2_PIXEL0_CLK>;
				clock-names = "core_iface",
					      "core_aux",
					      "ctrl_link",
					      "ctrl_link_iface",
					      "stream_pixel";

				assigned-clocks = <&dispcc DISP_CC_MDSS_DPTX2_LINK_CLK_SRC>,
						  <&dispcc DISP_CC_MDSS_DPTX2_PIXEL0_CLK_SRC>;
				assigned-clock-parents = <&usb_1_ss2_qmpphy QMP_USB43DP_DP_LINK_CLK>,
							 <&usb_1_ss2_qmpphy QMP_USB43DP_DP_VCO_DIV_CLK>;

				operating-points-v2 = <&mdss_dp2_opp_table>;

				power-domains = <&rpmhpd RPMHPD_MMCX>;

				phys = <&usb_1_ss2_qmpphy QMP_USB43DP_DP_PHY>;
				phy-names = "dp";

				#sound-dai-cells = <0>;

				status = "disabled";

				ports {
					#address-cells = <1>;
					#size-cells = <0>;

					port@0 {
						reg = <0>;
						mdss_dp2_in: endpoint {
							remote-endpoint = <&mdss_intf6_out>;
						};
					};

					port@1 {
						reg = <1>;

						mdss_dp2_out: endpoint {
							remote-endpoint = <&usb_1_ss2_qmpphy_dp_in>;
						};
					};
				};

				mdss_dp2_opp_table: opp-table {
					compatible = "operating-points-v2";

					opp-160000000 {
						opp-hz = /bits/ 64 <160000000>;
						required-opps = <&rpmhpd_opp_low_svs>;
					};

					opp-270000000 {
						opp-hz = /bits/ 64 <270000000>;
						required-opps = <&rpmhpd_opp_svs>;
					};

					opp-540000000 {
						opp-hz = /bits/ 64 <540000000>;
						required-opps = <&rpmhpd_opp_svs_l1>;
					};

					opp-810000000 {
						opp-hz = /bits/ 64 <810000000>;
						required-opps = <&rpmhpd_opp_nom>;
					};
				};
			};

			mdss_dp3: displayport-controller@aea0000 {
				compatible = "qcom,x1e80100-dp";
				reg = <0 0x0aea0000 0 0x200>,
				      <0 0x0aea0200 0 0x200>,
				      <0 0x0aea0400 0 0x600>,
				      <0 0x0aea1000 0 0x400>,
				      <0 0x0aea1400 0 0x400>;

				interrupts-extended = <&mdss 15>;

				clocks = <&dispcc DISP_CC_MDSS_AHB_CLK>,
					 <&dispcc DISP_CC_MDSS_DPTX3_AUX_CLK>,
					 <&dispcc DISP_CC_MDSS_DPTX3_LINK_CLK>,
					 <&dispcc DISP_CC_MDSS_DPTX3_LINK_INTF_CLK>,
					 <&dispcc DISP_CC_MDSS_DPTX3_PIXEL0_CLK>;
				clock-names = "core_iface",
					      "core_aux",
					      "ctrl_link",
					      "ctrl_link_iface",
					      "stream_pixel";

				assigned-clocks = <&dispcc DISP_CC_MDSS_DPTX3_LINK_CLK_SRC>,
						  <&dispcc DISP_CC_MDSS_DPTX3_PIXEL0_CLK_SRC>;
				assigned-clock-parents = <&mdss_dp3_phy 0>,
							 <&mdss_dp3_phy 1>;

				operating-points-v2 = <&mdss_dp3_opp_table>;

				power-domains = <&rpmhpd RPMHPD_MMCX>;

				phys = <&mdss_dp3_phy>;
				phy-names = "dp";

				#sound-dai-cells = <0>;

				status = "disabled";

				ports {
					#address-cells = <1>;
					#size-cells = <0>;

					port@0 {
						reg = <0>;

						mdss_dp3_in: endpoint {
							remote-endpoint = <&mdss_intf5_out>;
						};
					};

					port@1 {
						reg = <1>;
					};
				};

				mdss_dp3_opp_table: opp-table {
					compatible = "operating-points-v2";

					opp-160000000 {
						opp-hz = /bits/ 64 <160000000>;
						required-opps = <&rpmhpd_opp_low_svs>;
					};

					opp-270000000 {
						opp-hz = /bits/ 64 <270000000>;
						required-opps = <&rpmhpd_opp_svs>;
					};

					opp-540000000 {
						opp-hz = /bits/ 64 <540000000>;
						required-opps = <&rpmhpd_opp_svs_l1>;
					};

					opp-810000000 {
						opp-hz = /bits/ 64 <810000000>;
						required-opps = <&rpmhpd_opp_nom>;
					};
				};
			};

		};

		mdss_dp2_phy: phy@aec2a00 {
			compatible = "qcom,x1e80100-dp-phy";
			reg = <0 0x0aec2a00 0 0x19c>,
			      <0 0x0aec2200 0 0xec>,
			      <0 0x0aec2600 0 0xec>,
			      <0 0x0aec2000 0 0x1c8>;

			clocks = <&dispcc DISP_CC_MDSS_DPTX2_AUX_CLK>,
				 <&dispcc DISP_CC_MDSS_AHB_CLK>;
			clock-names = "aux",
				      "cfg_ahb";

			power-domains = <&rpmhpd RPMHPD_MX>;

			#clock-cells = <1>;
			#phy-cells = <0>;

			status = "disabled";
		};

		mdss_dp3_phy: phy@aec5a00 {
			compatible = "qcom,x1e80100-dp-phy";
			reg = <0 0x0aec5a00 0 0x19c>,
			      <0 0x0aec5200 0 0xec>,
			      <0 0x0aec5600 0 0xec>,
			      <0 0x0aec5000 0 0x1c8>;

			clocks = <&dispcc DISP_CC_MDSS_DPTX3_AUX_CLK>,
				 <&dispcc DISP_CC_MDSS_AHB_CLK>;
			clock-names = "aux",
				      "cfg_ahb";

			power-domains = <&rpmhpd RPMHPD_MX>;

			#clock-cells = <1>;
			#phy-cells = <0>;

			status = "disabled";
		};

		dispcc: clock-controller@af00000 {
			compatible = "qcom,x1e80100-dispcc";
			reg = <0 0x0af00000 0 0x20000>;
			clocks = <&bi_tcxo_div2>,
				 <&bi_tcxo_ao_div2>,
				 <&gcc GCC_DISP_AHB_CLK>,
				 <&sleep_clk>,
				 <0>, /* dsi0 */
				 <0>,
				 <0>, /* dsi1 */
				 <0>,
				 <&usb_1_ss0_qmpphy QMP_USB43DP_DP_LINK_CLK>, /* dp0 */
				 <&usb_1_ss0_qmpphy QMP_USB43DP_DP_VCO_DIV_CLK>,
				 <&usb_1_ss1_qmpphy QMP_USB43DP_DP_LINK_CLK>, /* dp1 */
				 <&usb_1_ss1_qmpphy QMP_USB43DP_DP_VCO_DIV_CLK>,
				 <&usb_1_ss2_qmpphy QMP_USB43DP_DP_LINK_CLK>, /* dp2 */
				 <&usb_1_ss2_qmpphy QMP_USB43DP_DP_VCO_DIV_CLK>,
				 <&mdss_dp3_phy 0>, /* dp3 */
				 <&mdss_dp3_phy 1>;
			power-domains = <&rpmhpd RPMHPD_MMCX>;
			required-opps = <&rpmhpd_opp_low_svs>;
			#clock-cells = <1>;
			#reset-cells = <1>;
			#power-domain-cells = <1>;
		};

		pdc: interrupt-controller@b220000 {
			compatible = "qcom,x1e80100-pdc", "qcom,pdc";
			reg = <0 0x0b220000 0 0x30000>, <0 0x174000f0 0 0x64>;

			qcom,pdc-ranges = <0 480 42>, <42 251 5>,
					  <47 522 52>, <99 609 32>,
					  <131 717 12>, <143 816 19>;
			#interrupt-cells = <2>;
			interrupt-parent = <&intc>;
			interrupt-controller;
		};

		aoss_qmp: power-management@c300000 {
			compatible = "qcom,x1e80100-aoss-qmp", "qcom,aoss-qmp";
			reg = <0 0x0c300000 0 0x400>;
			interrupt-parent = <&ipcc>;
			interrupts-extended = <&ipcc IPCC_CLIENT_AOP IPCC_MPROC_SIGNAL_GLINK_QMP
						     IRQ_TYPE_EDGE_RISING>;
			mboxes = <&ipcc IPCC_CLIENT_AOP IPCC_MPROC_SIGNAL_GLINK_QMP>;

			#clock-cells = <0>;
		};

		sram@c3f0000 {
			compatible = "qcom,rpmh-stats";
			reg = <0 0x0c3f0000 0 0x400>;
		};

		spmi: arbiter@c400000 {
			compatible = "qcom,x1e80100-spmi-pmic-arb";
			reg = <0 0x0c400000 0 0x3000>,
			      <0 0x0c500000 0 0x400000>,
			      <0 0x0c440000 0 0x80000>;
			reg-names = "core", "chnls", "obsrvr";

			qcom,ee = <0>;
			qcom,channel = <0>;

			#address-cells = <2>;
			#size-cells = <2>;
			ranges;

			spmi_bus0: spmi@c42d000 {
				reg = <0 0x0c42d000 0 0x4000>,
				      <0 0x0c4c0000 0 0x10000>;
				reg-names = "cnfg", "intr";

				interrupt-names = "periph_irq";
				interrupts-extended = <&pdc 1 IRQ_TYPE_LEVEL_HIGH>;
				interrupt-controller;
				#interrupt-cells = <4>;

				#address-cells = <2>;
				#size-cells = <0>;
			};

			spmi_bus1: spmi@c432000 {
				reg = <0 0x0c432000 0 0x4000>,
				      <0 0x0c4d0000 0 0x10000>;
				reg-names = "cnfg", "intr";

				interrupt-names = "periph_irq";
				interrupts-extended = <&pdc 3 IRQ_TYPE_LEVEL_HIGH>;
				interrupt-controller;
				#interrupt-cells = <4>;

				#address-cells = <2>;
				#size-cells = <0>;
			};
		};

		tlmm: pinctrl@f100000 {
			compatible = "qcom,x1e80100-tlmm";
			reg = <0 0x0f100000 0 0xf00000>;

			interrupts = <GIC_SPI 208 IRQ_TYPE_LEVEL_HIGH>;

			gpio-controller;
			#gpio-cells = <2>;

			interrupt-controller;
			#interrupt-cells = <2>;

			gpio-ranges = <&tlmm 0 0 239>;
			wakeup-parent = <&pdc>;

			qup_i2c0_data_clk: qup-i2c0-data-clk-state {
				/* SDA, SCL */
				pins = "gpio0", "gpio1";
				function = "qup0_se0";
				drive-strength = <2>;
				bias-pull-up = <2200>;
			};

			qup_i2c1_data_clk: qup-i2c1-data-clk-state {
				/* SDA, SCL */
				pins = "gpio4", "gpio5";
				function = "qup0_se1";
				drive-strength = <2>;
				bias-pull-up = <2200>;
			};

			qup_i2c2_data_clk: qup-i2c2-data-clk-state {
				/* SDA, SCL */
				pins = "gpio8", "gpio9";
				function = "qup0_se2";
				drive-strength = <2>;
				bias-pull-up = <2200>;
			};

			qup_i2c3_data_clk: qup-i2c3-data-clk-state {
				/* SDA, SCL */
				pins = "gpio12", "gpio13";
				function = "qup0_se3";
				drive-strength = <2>;
				bias-pull-up = <2200>;
			};

			qup_i2c4_data_clk: qup-i2c4-data-clk-state {
				/* SDA, SCL */
				pins = "gpio16", "gpio17";
				function = "qup0_se4";
				drive-strength = <2>;
				bias-pull-up = <2200>;
			};

			qup_i2c5_data_clk: qup-i2c5-data-clk-state {
				/* SDA, SCL */
				pins = "gpio20", "gpio21";
				function = "qup0_se5";
				drive-strength = <2>;
				bias-pull-up = <2200>;
			};

			qup_i2c6_data_clk: qup-i2c6-data-clk-state {
				/* SDA, SCL */
				pins = "gpio24", "gpio25";
				function = "qup0_se6";
				drive-strength = <2>;
				bias-pull-up = <2200>;
			};

			qup_i2c7_data_clk: qup-i2c7-data-clk-state {
				/* SDA, SCL */
				pins = "gpio14", "gpio15";
				function = "qup0_se7";
				drive-strength = <2>;
				bias-pull-up = <2200>;
			};

			qup_i2c8_data_clk: qup-i2c8-data-clk-state {
				/* SDA, SCL */
				pins = "gpio32", "gpio33";
				function = "qup1_se0";
				drive-strength = <2>;
				bias-pull-up = <2200>;
			};

			qup_i2c9_data_clk: qup-i2c9-data-clk-state {
				/* SDA, SCL */
				pins = "gpio36", "gpio37";
				function = "qup1_se1";
				drive-strength = <2>;
				bias-pull-up = <2200>;
			};

			qup_i2c10_data_clk: qup-i2c10-data-clk-state {
				/* SDA, SCL */
				pins = "gpio40", "gpio41";
				function = "qup1_se2";
				drive-strength = <2>;
				bias-pull-up = <2200>;
			};

			qup_i2c11_data_clk: qup-i2c11-data-clk-state {
				/* SDA, SCL */
				pins = "gpio44", "gpio45";
				function = "qup1_se3";
				drive-strength = <2>;
				bias-pull-up = <2200>;
			};

			qup_i2c12_data_clk: qup-i2c12-data-clk-state {
				/* SDA, SCL */
				pins = "gpio48", "gpio49";
				function = "qup1_se4";
				drive-strength = <2>;
				bias-pull-up = <2200>;
			};

			qup_i2c13_data_clk: qup-i2c13-data-clk-state {
				/* SDA, SCL */
				pins = "gpio52", "gpio53";
				function = "qup1_se5";
				drive-strength = <2>;
				bias-pull-up = <2200>;
			};

			qup_i2c14_data_clk: qup-i2c14-data-clk-state {
				/* SDA, SCL */
				pins = "gpio56", "gpio57";
				function = "qup1_se6";
				drive-strength = <2>;
				bias-pull-up = <2200>;
			};

			qup_i2c15_data_clk: qup-i2c15-data-clk-state {
				/* SDA, SCL */
				pins = "gpio54", "gpio55";
				function = "qup1_se7";
				drive-strength = <2>;
				bias-pull-up = <2200>;
			};

			qup_i2c16_data_clk: qup-i2c16-data-clk-state {
				/* SDA, SCL */
				pins = "gpio64", "gpio65";
				function = "qup2_se0";
				drive-strength = <2>;
				bias-pull-up = <2200>;
			};

			qup_i2c17_data_clk: qup-i2c17-data-clk-state {
				/* SDA, SCL */
				pins = "gpio68", "gpio69";
				function = "qup2_se1";
				drive-strength = <2>;
				bias-pull-up = <2200>;
			};

			qup_i2c18_data_clk: qup-i2c18-data-clk-state {
				/* SDA, SCL */
				pins = "gpio72", "gpio73";
				function = "qup2_se2";
				drive-strength = <2>;
				bias-pull-up = <2200>;
			};

			qup_i2c19_data_clk: qup-i2c19-data-clk-state {
				/* SDA, SCL */
				pins = "gpio76", "gpio77";
				function = "qup2_se3";
				drive-strength = <2>;
				bias-pull-up = <2200>;
			};

			qup_i2c20_data_clk: qup-i2c20-data-clk-state {
				/* SDA, SCL */
				pins = "gpio80", "gpio81";
				function = "qup2_se4";
				drive-strength = <2>;
				bias-pull-up = <2200>;
			};

			qup_i2c21_data_clk: qup-i2c21-data-clk-state {
				/* SDA, SCL */
				pins = "gpio84", "gpio85";
				function = "qup2_se5";
				drive-strength = <2>;
				bias-pull-up = <2200>;
			};

			qup_i2c22_data_clk: qup-i2c22-data-clk-state {
				/* SDA, SCL */
				pins = "gpio88", "gpio89";
				function = "qup2_se6";
				drive-strength = <2>;
				bias-pull-up = <2200>;
			};

			qup_i2c23_data_clk: qup-i2c23-data-clk-state {
				/* SDA, SCL */
				pins = "gpio86", "gpio87";
				function = "qup2_se7";
				drive-strength = <2>;
				bias-pull-up = <2200>;
			};

			qup_spi0_cs: qup-spi0-cs-state {
				pins = "gpio3";
				function = "qup0_se0";
				drive-strength = <6>;
				bias-disable;
			};

			qup_spi0_data_clk: qup-spi0-data-clk-state {
				/* MISO, MOSI, CLK */
				pins = "gpio0", "gpio1", "gpio2";
				function = "qup0_se0";
				drive-strength = <6>;
				bias-disable;
			};

			qup_spi1_cs: qup-spi1-cs-state {
				pins = "gpio7";
				function = "qup0_se1";
				drive-strength = <6>;
				bias-disable;
			};

			qup_spi1_data_clk: qup-spi1-data-clk-state {
				/* MISO, MOSI, CLK */
				pins = "gpio4", "gpio5", "gpio6";
				function = "qup0_se1";
				drive-strength = <6>;
				bias-disable;
			};

			qup_spi2_cs: qup-spi2-cs-state {
				pins = "gpio11";
				function = "qup0_se2";
				drive-strength = <6>;
				bias-disable;
			};

			qup_spi2_data_clk: qup-spi2-data-clk-state {
				/* MISO, MOSI, CLK */
				pins = "gpio8", "gpio9", "gpio10";
				function = "qup0_se2";
				drive-strength = <6>;
				bias-disable;
			};

			qup_spi3_cs: qup-spi3-cs-state {
				pins = "gpio15";
				function = "qup0_se3";
				drive-strength = <6>;
				bias-disable;
			};

			qup_spi3_data_clk: qup-spi3-data-clk-state {
				/* MISO, MOSI, CLK */
				pins = "gpio12", "gpio13", "gpio14";
				function = "qup0_se3";
				drive-strength = <6>;
				bias-disable;
			};

			qup_spi4_cs: qup-spi4-cs-state {
				pins = "gpio19";
				function = "qup0_se4";
				drive-strength = <6>;
				bias-disable;
			};

			qup_spi4_data_clk: qup-spi4-data-clk-state {
				/* MISO, MOSI, CLK */
				pins = "gpio16", "gpio17", "gpio18";
				function = "qup0_se4";
				drive-strength = <6>;
				bias-disable;
			};

			qup_spi5_cs: qup-spi5-cs-state {
				pins = "gpio23";
				function = "qup0_se5";
				drive-strength = <6>;
				bias-disable;
			};

			qup_spi5_data_clk: qup-spi5-data-clk-state {
				/* MISO, MOSI, CLK */
				pins = "gpio20", "gpio21", "gpio22";
				function = "qup0_se5";
				drive-strength = <6>;
				bias-disable;
			};

			qup_spi6_cs: qup-spi6-cs-state {
				pins = "gpio27";
				function = "qup0_se6";
				drive-strength = <6>;
				bias-disable;
			};

			qup_spi6_data_clk: qup-spi6-data-clk-state {
				/* MISO, MOSI, CLK */
				pins = "gpio24", "gpio25", "gpio26";
				function = "qup0_se6";
				drive-strength = <6>;
				bias-disable;
			};

			qup_spi7_cs: qup-spi7-cs-state {
				pins = "gpio13";
				function = "qup0_se7";
				drive-strength = <6>;
				bias-disable;
			};

			qup_spi7_data_clk: qup-spi7-data-clk-state {
				/* MISO, MOSI, CLK */
				pins = "gpio14", "gpio15", "gpio12";
				function = "qup0_se7";
				drive-strength = <6>;
				bias-disable;
			};

			qup_spi8_cs: qup-spi8-cs-state {
				pins = "gpio35";
				function = "qup1_se0";
				drive-strength = <6>;
				bias-disable;
			};

			qup_spi8_data_clk: qup-spi8-data-clk-state {
				/* MISO, MOSI, CLK */
				pins = "gpio32", "gpio33", "gpio34";
				function = "qup1_se0";
				drive-strength = <6>;
				bias-disable;
			};

			qup_spi9_cs: qup-spi9-cs-state {
				pins = "gpio39";
				function = "qup1_se1";
				drive-strength = <6>;
				bias-disable;
			};

			qup_spi9_data_clk: qup-spi9-data-clk-state {
				/* MISO, MOSI, CLK */
				pins = "gpio36", "gpio37", "gpio38";
				function = "qup1_se1";
				drive-strength = <6>;
				bias-disable;
			};

			qup_spi10_cs: qup-spi10-cs-state {
				pins = "gpio43";
				function = "qup1_se2";
				drive-strength = <6>;
				bias-disable;
			};

			qup_spi10_data_clk: qup-spi10-data-clk-state {
				/* MISO, MOSI, CLK */
				pins = "gpio40", "gpio41", "gpio42";
				function = "qup1_se2";
				drive-strength = <6>;
				bias-disable;
			};

			qup_spi11_cs: qup-spi11-cs-state {
				pins = "gpio47";
				function = "qup1_se3";
				drive-strength = <6>;
				bias-disable;
			};

			qup_spi11_data_clk: qup-spi11-data-clk-state {
				/* MISO, MOSI, CLK */
				pins = "gpio44", "gpio45", "gpio46";
				function = "qup1_se3";
				drive-strength = <6>;
				bias-disable;
			};

			qup_spi12_cs: qup-spi12-cs-state {
				pins = "gpio51";
				function = "qup1_se4";
				drive-strength = <6>;
				bias-disable;
			};

			qup_spi12_data_clk: qup-spi12-data-clk-state {
				/* MISO, MOSI, CLK */
				pins = "gpio48", "gpio49", "gpio50";
				function = "qup1_se4";
				drive-strength = <6>;
				bias-disable;
			};

			qup_spi13_cs: qup-spi13-cs-state {
				pins = "gpio55";
				function = "qup1_se5";
				drive-strength = <6>;
				bias-disable;
			};

			qup_spi13_data_clk: qup-spi13-data-clk-state {
				/* MISO, MOSI, CLK */
				pins = "gpio52", "gpio53", "gpio54";
				function = "qup1_se5";
				drive-strength = <6>;
				bias-disable;
			};

			qup_spi14_cs: qup-spi14-cs-state {
				pins = "gpio59";
				function = "qup1_se6";
				drive-strength = <6>;
				bias-disable;
			};

			qup_spi14_data_clk: qup-spi14-data-clk-state {
				/* MISO, MOSI, CLK */
				pins = "gpio56", "gpio57", "gpio58";
				function = "qup1_se6";
				drive-strength = <6>;
				bias-disable;
			};

			qup_spi15_cs: qup-spi15-cs-state {
				pins = "gpio53";
				function = "qup1_se7";
				drive-strength = <6>;
				bias-disable;
			};

			qup_spi15_data_clk: qup-spi15-data-clk-state {
				/* MISO, MOSI, CLK */
				pins = "gpio54", "gpio55", "gpio52";
				function = "qup1_se7";
				drive-strength = <6>;
				bias-disable;
			};

			qup_spi16_cs: qup-spi16-cs-state {
				pins = "gpio67";
				function = "qup2_se0";
				drive-strength = <6>;
				bias-disable;
			};

			qup_spi16_data_clk: qup-spi16-data-clk-state {
				/* MISO, MOSI, CLK */
				pins = "gpio64", "gpio65", "gpio66";
				function = "qup2_se0";
				drive-strength = <6>;
				bias-disable;
			};

			qup_spi17_cs: qup-spi17-cs-state {
				pins = "gpio71";
				function = "qup2_se1";
				drive-strength = <6>;
				bias-disable;
			};

			qup_spi17_data_clk: qup-spi17-data-clk-state {
				/* MISO, MOSI, CLK */
				pins = "gpio68", "gpio69", "gpio70";
				function = "qup2_se1";
				drive-strength = <6>;
				bias-disable;
			};

			qup_spi18_cs: qup-spi18-cs-state {
				pins = "gpio75";
				function = "qup2_se2";
				drive-strength = <6>;
				bias-disable;
			};

			qup_spi18_data_clk: qup-spi18-data-clk-state {
				/* MISO, MOSI, CLK */
				pins = "gpio72", "gpio73", "gpio74";
				function = "qup2_se2";
				drive-strength = <6>;
				bias-disable;
			};

			qup_spi19_cs: qup-spi19-cs-state {
				pins = "gpio79";
				function = "qup2_se3";
				drive-strength = <6>;
				bias-disable;
			};

			qup_spi19_data_clk: qup-spi19-data-clk-state {
				/* MISO, MOSI, CLK */
				pins = "gpio76", "gpio77", "gpio78";
				function = "qup2_se3";
				drive-strength = <6>;
				bias-disable;
			};

			qup_spi20_cs: qup-spi20-cs-state {
				pins = "gpio83";
				function = "qup2_se4";
				drive-strength = <6>;
				bias-disable;
			};

			qup_spi20_data_clk: qup-spi20-data-clk-state {
				/* MISO, MOSI, CLK */
				pins = "gpio80", "gpio81", "gpio82";
				function = "qup2_se4";
				drive-strength = <6>;
				bias-disable;
			};

			qup_spi21_cs: qup-spi21-cs-state {
				pins = "gpio87";
				function = "qup2_se5";
				drive-strength = <6>;
				bias-disable;
			};

			qup_spi21_data_clk: qup-spi21-data-clk-state {
				/* MISO, MOSI, CLK */
				pins = "gpio84", "gpio85", "gpio86";
				function = "qup2_se5";
				drive-strength = <6>;
				bias-disable;
			};

			qup_spi22_cs: qup-spi22-cs-state {
				pins = "gpio91";
				function = "qup2_se6";
				drive-strength = <6>;
				bias-disable;
			};

			qup_spi22_data_clk: qup-spi22-data-clk-state {
				/* MISO, MOSI, CLK */
				pins = "gpio88", "gpio89", "gpio90";
				function = "qup2_se6";
				drive-strength = <6>;
				bias-disable;
			};

			qup_spi23_cs: qup-spi23-cs-state {
				pins = "gpio85";
				function = "qup2_se7";
				drive-strength = <6>;
				bias-disable;
			};

			qup_spi23_data_clk: qup-spi23-data-clk-state {
				/* MISO, MOSI, CLK */
				pins = "gpio86", "gpio87", "gpio84";
				function = "qup2_se7";
				drive-strength = <6>;
				bias-disable;
			};

			qup_uart2_default: qup-uart2-default-state {
				cts-pins {
					pins = "gpio8";
					function = "qup0_se2";
					drive-strength = <2>;
					bias-disable;
				};

				rts-pins {
					pins = "gpio9";
					function = "qup0_se2";
					drive-strength = <2>;
					bias-disable;
				};

				tx-pins {
					pins = "gpio10";
					function = "qup0_se2";
					drive-strength = <2>;
					bias-disable;
				};

				rx-pins {
					pins = "gpio11";
					function = "qup0_se2";
					drive-strength = <2>;
					bias-disable;
				};
			};

			qup_uart21_default: qup-uart21-default-state {
				tx-pins {
					pins = "gpio86";
					function = "qup2_se5";
					drive-strength = <2>;
					bias-disable;
				};

				rx-pins {
					pins = "gpio87";
					function = "qup2_se5";
					drive-strength = <2>;
					bias-disable;
				};
			};
		};

		apps_smmu: iommu@15000000 {
			compatible = "qcom,x1e80100-smmu-500", "qcom,smmu-500", "arm,mmu-500";
			reg = <0 0x15000000 0 0x100000>;

			interrupts = <GIC_SPI 65 IRQ_TYPE_LEVEL_HIGH>,
				     <GIC_SPI 97 IRQ_TYPE_LEVEL_HIGH>,
				     <GIC_SPI 98 IRQ_TYPE_LEVEL_HIGH>,
				     <GIC_SPI 99 IRQ_TYPE_LEVEL_HIGH>,
				     <GIC_SPI 100 IRQ_TYPE_LEVEL_HIGH>,
				     <GIC_SPI 101 IRQ_TYPE_LEVEL_HIGH>,
				     <GIC_SPI 102 IRQ_TYPE_LEVEL_HIGH>,
				     <GIC_SPI 103 IRQ_TYPE_LEVEL_HIGH>,
				     <GIC_SPI 104 IRQ_TYPE_LEVEL_HIGH>,
				     <GIC_SPI 105 IRQ_TYPE_LEVEL_HIGH>,
				     <GIC_SPI 106 IRQ_TYPE_LEVEL_HIGH>,
				     <GIC_SPI 107 IRQ_TYPE_LEVEL_HIGH>,
				     <GIC_SPI 108 IRQ_TYPE_LEVEL_HIGH>,
				     <GIC_SPI 109 IRQ_TYPE_LEVEL_HIGH>,
				     <GIC_SPI 110 IRQ_TYPE_LEVEL_HIGH>,
				     <GIC_SPI 111 IRQ_TYPE_LEVEL_HIGH>,
				     <GIC_SPI 112 IRQ_TYPE_LEVEL_HIGH>,
				     <GIC_SPI 113 IRQ_TYPE_LEVEL_HIGH>,
				     <GIC_SPI 114 IRQ_TYPE_LEVEL_HIGH>,
				     <GIC_SPI 115 IRQ_TYPE_LEVEL_HIGH>,
				     <GIC_SPI 116 IRQ_TYPE_LEVEL_HIGH>,
				     <GIC_SPI 117 IRQ_TYPE_LEVEL_HIGH>,
				     <GIC_SPI 118 IRQ_TYPE_LEVEL_HIGH>,
				     <GIC_SPI 181 IRQ_TYPE_LEVEL_HIGH>,
				     <GIC_SPI 182 IRQ_TYPE_LEVEL_HIGH>,
				     <GIC_SPI 183 IRQ_TYPE_LEVEL_HIGH>,
				     <GIC_SPI 184 IRQ_TYPE_LEVEL_HIGH>,
				     <GIC_SPI 185 IRQ_TYPE_LEVEL_HIGH>,
				     <GIC_SPI 186 IRQ_TYPE_LEVEL_HIGH>,
				     <GIC_SPI 187 IRQ_TYPE_LEVEL_HIGH>,
				     <GIC_SPI 188 IRQ_TYPE_LEVEL_HIGH>,
				     <GIC_SPI 189 IRQ_TYPE_LEVEL_HIGH>,
				     <GIC_SPI 190 IRQ_TYPE_LEVEL_HIGH>,
				     <GIC_SPI 191 IRQ_TYPE_LEVEL_HIGH>,
				     <GIC_SPI 192 IRQ_TYPE_LEVEL_HIGH>,
				     <GIC_SPI 315 IRQ_TYPE_LEVEL_HIGH>,
				     <GIC_SPI 316 IRQ_TYPE_LEVEL_HIGH>,
				     <GIC_SPI 317 IRQ_TYPE_LEVEL_HIGH>,
				     <GIC_SPI 318 IRQ_TYPE_LEVEL_HIGH>,
				     <GIC_SPI 319 IRQ_TYPE_LEVEL_HIGH>,
				     <GIC_SPI 320 IRQ_TYPE_LEVEL_HIGH>,
				     <GIC_SPI 321 IRQ_TYPE_LEVEL_HIGH>,
				     <GIC_SPI 322 IRQ_TYPE_LEVEL_HIGH>,
				     <GIC_SPI 323 IRQ_TYPE_LEVEL_HIGH>,
				     <GIC_SPI 324 IRQ_TYPE_LEVEL_HIGH>,
				     <GIC_SPI 325 IRQ_TYPE_LEVEL_HIGH>,
				     <GIC_SPI 326 IRQ_TYPE_LEVEL_HIGH>,
				     <GIC_SPI 327 IRQ_TYPE_LEVEL_HIGH>,
				     <GIC_SPI 328 IRQ_TYPE_LEVEL_HIGH>,
				     <GIC_SPI 329 IRQ_TYPE_LEVEL_HIGH>,
				     <GIC_SPI 330 IRQ_TYPE_LEVEL_HIGH>,
				     <GIC_SPI 331 IRQ_TYPE_LEVEL_HIGH>,
				     <GIC_SPI 332 IRQ_TYPE_LEVEL_HIGH>,
				     <GIC_SPI 333 IRQ_TYPE_LEVEL_HIGH>,
				     <GIC_SPI 334 IRQ_TYPE_LEVEL_HIGH>,
				     <GIC_SPI 335 IRQ_TYPE_LEVEL_HIGH>,
				     <GIC_SPI 336 IRQ_TYPE_LEVEL_HIGH>,
				     <GIC_SPI 337 IRQ_TYPE_LEVEL_HIGH>,
				     <GIC_SPI 338 IRQ_TYPE_LEVEL_HIGH>,
				     <GIC_SPI 339 IRQ_TYPE_LEVEL_HIGH>,
				     <GIC_SPI 340 IRQ_TYPE_LEVEL_HIGH>,
				     <GIC_SPI 341 IRQ_TYPE_LEVEL_HIGH>,
				     <GIC_SPI 342 IRQ_TYPE_LEVEL_HIGH>,
				     <GIC_SPI 343 IRQ_TYPE_LEVEL_HIGH>,
				     <GIC_SPI 344 IRQ_TYPE_LEVEL_HIGH>,
				     <GIC_SPI 345 IRQ_TYPE_LEVEL_HIGH>,
				     <GIC_SPI 395 IRQ_TYPE_LEVEL_HIGH>,
				     <GIC_SPI 396 IRQ_TYPE_LEVEL_HIGH>,
				     <GIC_SPI 397 IRQ_TYPE_LEVEL_HIGH>,
				     <GIC_SPI 398 IRQ_TYPE_LEVEL_HIGH>,
				     <GIC_SPI 399 IRQ_TYPE_LEVEL_HIGH>,
				     <GIC_SPI 400 IRQ_TYPE_LEVEL_HIGH>,
				     <GIC_SPI 401 IRQ_TYPE_LEVEL_HIGH>,
				     <GIC_SPI 402 IRQ_TYPE_LEVEL_HIGH>,
				     <GIC_SPI 403 IRQ_TYPE_LEVEL_HIGH>,
				     <GIC_SPI 404 IRQ_TYPE_LEVEL_HIGH>,
				     <GIC_SPI 405 IRQ_TYPE_LEVEL_HIGH>,
				     <GIC_SPI 406 IRQ_TYPE_LEVEL_HIGH>,
				     <GIC_SPI 407 IRQ_TYPE_LEVEL_HIGH>,
				     <GIC_SPI 408 IRQ_TYPE_LEVEL_HIGH>,
				     <GIC_SPI 409 IRQ_TYPE_LEVEL_HIGH>,
				     <GIC_SPI 418 IRQ_TYPE_LEVEL_HIGH>,
				     <GIC_SPI 419 IRQ_TYPE_LEVEL_HIGH>,
				     <GIC_SPI 412 IRQ_TYPE_LEVEL_HIGH>,
				     <GIC_SPI 421 IRQ_TYPE_LEVEL_HIGH>,
				     <GIC_SPI 707 IRQ_TYPE_LEVEL_HIGH>,
				     <GIC_SPI 423 IRQ_TYPE_LEVEL_HIGH>,
				     <GIC_SPI 424 IRQ_TYPE_LEVEL_HIGH>,
				     <GIC_SPI 425 IRQ_TYPE_LEVEL_HIGH>,
				     <GIC_SPI 690 IRQ_TYPE_LEVEL_HIGH>,
				     <GIC_SPI 691 IRQ_TYPE_LEVEL_HIGH>,
				     <GIC_SPI 692 IRQ_TYPE_LEVEL_HIGH>,
				     <GIC_SPI 693 IRQ_TYPE_LEVEL_HIGH>,
				     <GIC_SPI 694 IRQ_TYPE_LEVEL_HIGH>,
				     <GIC_SPI 695 IRQ_TYPE_LEVEL_HIGH>,
				     <GIC_SPI 696 IRQ_TYPE_LEVEL_HIGH>,
				     <GIC_SPI 697 IRQ_TYPE_LEVEL_HIGH>;

			#iommu-cells = <2>;
			#global-interrupts = <1>;

			dma-coherent;
		};

		intc: interrupt-controller@17000000 {
			compatible = "arm,gic-v3";
			reg = <0 0x17000000 0 0x10000>,     /* GICD */
			      <0 0x17080000 0 0x300000>;    /* GICR * 12 */

			interrupts = <GIC_PPI 9 IRQ_TYPE_LEVEL_HIGH>;

			#interrupt-cells = <3>;
			interrupt-controller;

			#redistributor-regions = <1>;
			redistributor-stride = <0x0 0x40000>;

			#address-cells = <2>;
			#size-cells = <2>;
			ranges;

			gic_its: msi-controller@17040000 {
				compatible = "arm,gic-v3-its";
				reg = <0 0x17040000 0 0x40000>;

				msi-controller;
				#msi-cells = <1>;
			};
		};

		apps_rsc: rsc@17500000 {
			compatible = "qcom,rpmh-rsc";
			reg = <0 0x17500000 0 0x10000>,
			      <0 0x17510000 0 0x10000>,
			      <0 0x17520000 0 0x10000>;
			reg-names = "drv-0", "drv-1", "drv-2";

			interrupts = <GIC_SPI 3 IRQ_TYPE_LEVEL_HIGH>,
				     <GIC_SPI 4 IRQ_TYPE_LEVEL_HIGH>,
				     <GIC_SPI 5 IRQ_TYPE_LEVEL_HIGH>;
			qcom,tcs-offset = <0xd00>;
			qcom,drv-id = <2>;
			qcom,tcs-config = <ACTIVE_TCS    3>, <SLEEP_TCS     2>,
					  <WAKE_TCS      2>, <CONTROL_TCS   0>;

			label = "apps_rsc";
			power-domains = <&system_pd>;

			apps_bcm_voter: bcm-voter {
				compatible = "qcom,bcm-voter";
			};

			rpmhcc: clock-controller {
				compatible = "qcom,x1e80100-rpmh-clk";

				clocks = <&xo_board>;
				clock-names = "xo";

				#clock-cells = <1>;
			};

			rpmhpd: power-controller {
				compatible = "qcom,x1e80100-rpmhpd";

				operating-points-v2 = <&rpmhpd_opp_table>;

				#power-domain-cells = <1>;

				rpmhpd_opp_table: opp-table {
					compatible = "operating-points-v2";

					rpmhpd_opp_ret: opp-16 {
						opp-level = <RPMH_REGULATOR_LEVEL_RETENTION>;
					};

					rpmhpd_opp_min_svs: opp-48 {
						opp-level = <RPMH_REGULATOR_LEVEL_MIN_SVS>;
					};

					rpmhpd_opp_low_svs_d2: opp-52 {
						opp-level = <RPMH_REGULATOR_LEVEL_LOW_SVS_D2>;
					};

					rpmhpd_opp_low_svs_d1: opp-56 {
						opp-level = <RPMH_REGULATOR_LEVEL_LOW_SVS_D1>;
					};

					rpmhpd_opp_low_svs_d0: opp-60 {
						opp-level = <RPMH_REGULATOR_LEVEL_LOW_SVS_D0>;
					};

					rpmhpd_opp_low_svs: opp-64 {
						opp-level = <RPMH_REGULATOR_LEVEL_LOW_SVS>;
					};

					rpmhpd_opp_low_svs_l1: opp-80 {
						opp-level = <RPMH_REGULATOR_LEVEL_LOW_SVS_L1>;
					};

					rpmhpd_opp_svs: opp-128 {
						opp-level = <RPMH_REGULATOR_LEVEL_SVS>;
					};

					rpmhpd_opp_svs_l0: opp-144 {
						opp-level = <RPMH_REGULATOR_LEVEL_SVS_L0>;
					};

					rpmhpd_opp_svs_l1: opp-192 {
						opp-level = <RPMH_REGULATOR_LEVEL_SVS_L1>;
					};

					rpmhpd_opp_nom: opp-256 {
						opp-level = <RPMH_REGULATOR_LEVEL_NOM>;
					};

					rpmhpd_opp_nom_l1: opp-320 {
						opp-level = <RPMH_REGULATOR_LEVEL_NOM_L1>;
					};

					rpmhpd_opp_nom_l2: opp-336 {
						opp-level = <RPMH_REGULATOR_LEVEL_NOM_L2>;
					};

					rpmhpd_opp_turbo: opp-384 {
						opp-level = <RPMH_REGULATOR_LEVEL_TURBO>;
					};

					rpmhpd_opp_turbo_l1: opp-416 {
						opp-level = <RPMH_REGULATOR_LEVEL_TURBO_L1>;
					};
				};
			};
		};

		timer@17800000 {
			compatible = "arm,armv7-timer-mem";
			reg = <0 0x17800000 0 0x1000>;

			#address-cells = <2>;
			#size-cells = <1>;
			ranges = <0 0 0 0 0x20000000>;

			frame@17801000 {
				reg = <0 0x17801000 0x1000>,
				      <0 0x17802000 0x1000>;

				interrupts = <GIC_SPI 8 IRQ_TYPE_LEVEL_HIGH>,
					     <GIC_SPI 6 IRQ_TYPE_LEVEL_HIGH>;

				frame-number = <0>;
			};

			frame@17803000 {
				reg = <0 0x17803000 0x1000>;

				interrupts = <GIC_SPI 9 IRQ_TYPE_LEVEL_HIGH>;

				frame-number = <1>;

				status = "disabled";
			};

			frame@17805000 {
				reg = <0 0x17805000 0x1000>;

				interrupts = <GIC_SPI 10 IRQ_TYPE_LEVEL_HIGH>;

				frame-number = <2>;

				status = "disabled";
			};

			frame@17807000 {
				reg = <0 0x17807000 0x1000>;

				interrupts = <GIC_SPI 11 IRQ_TYPE_LEVEL_HIGH>;

				frame-number = <3>;

				status = "disabled";
			};

			frame@17809000 {
				reg = <0 0x17809000 0x1000>;

				interrupts = <GIC_SPI 12 IRQ_TYPE_LEVEL_HIGH>;

				frame-number = <4>;

				status = "disabled";
			};

			frame@1780b000 {
				reg = <0 0x1780b000 0x1000>;

				interrupts = <GIC_SPI 13 IRQ_TYPE_LEVEL_HIGH>;

				frame-number = <5>;

				status = "disabled";
			};

			frame@1780d000 {
				reg = <0 0x1780d000 0x1000>;

				interrupts = <GIC_SPI 14 IRQ_TYPE_LEVEL_HIGH>;

				frame-number = <6>;

				status = "disabled";
			};
		};

		pmu@24091000 {
			compatible = "qcom,x1e80100-llcc-bwmon", "qcom,sc7280-llcc-bwmon";
			reg = <0 0x24091000 0 0x1000>;

			interrupts = <GIC_SPI 81 IRQ_TYPE_LEVEL_HIGH>;

			interconnects = <&mc_virt MASTER_LLCC QCOM_ICC_TAG_ACTIVE_ONLY
					 &mc_virt SLAVE_EBI1 QCOM_ICC_TAG_ACTIVE_ONLY>;

			operating-points-v2 = <&llcc_bwmon_opp_table>;

			llcc_bwmon_opp_table: opp-table {
				compatible = "operating-points-v2";

				opp-0 {
					opp-peak-kBps = <800000>;
				};

				opp-1 {
					opp-peak-kBps = <2188000>;
				};

				opp-2 {
					opp-peak-kBps = <3072000>;
				};

				opp-3 {
					opp-peak-kBps = <6220800>;
				};

				opp-4 {
					opp-peak-kBps = <6835200>;
				};

				opp-5 {
					opp-peak-kBps = <8371200>;
				};

				opp-6 {
					opp-peak-kBps = <10944000>;
				};

				opp-7 {
					opp-peak-kBps = <12748800>;
				};

				opp-8 {
					opp-peak-kBps = <14745600>;
				};

				opp-9 {
					opp-peak-kBps = <16896000>;
				};
			};
		};

		/* cluster0 */
		pmu@240b3400 {
			compatible = "qcom,x1e80100-cpu-bwmon", "qcom,sdm845-bwmon";
			reg = <0 0x240b3400 0 0x600>;

			interrupts = <GIC_SPI 581 IRQ_TYPE_LEVEL_HIGH>;

			interconnects = <&gem_noc MASTER_APPSS_PROC QCOM_ICC_TAG_ACTIVE_ONLY
					 &gem_noc SLAVE_LLCC QCOM_ICC_TAG_ACTIVE_ONLY>;

			operating-points-v2 = <&cpu_bwmon_opp_table>;

			cpu_bwmon_opp_table: opp-table {
				compatible = "operating-points-v2";

				opp-0 {
					opp-peak-kBps = <4800000>;
				};

				opp-1 {
					opp-peak-kBps = <7464000>;
				};

				opp-2 {
					opp-peak-kBps = <9600000>;
				};

				opp-3 {
					opp-peak-kBps = <12896000>;
				};

				opp-4 {
					opp-peak-kBps = <14928000>;
				};

				opp-5 {
					opp-peak-kBps = <17064000>;
				};
			};
		};

		/* cluster2 */
		pmu@240b5400 {
			compatible = "qcom,x1e80100-cpu-bwmon", "qcom,sdm845-bwmon";
			reg = <0 0x240b5400 0 0x600>;

			interrupts = <GIC_SPI 581 IRQ_TYPE_LEVEL_HIGH>;

			interconnects = <&gem_noc MASTER_APPSS_PROC QCOM_ICC_TAG_ACTIVE_ONLY
					 &gem_noc SLAVE_LLCC QCOM_ICC_TAG_ACTIVE_ONLY>;

			operating-points-v2 = <&cpu_bwmon_opp_table>;
		};

		/* cluster1 */
		pmu@240b6400 {
			compatible = "qcom,x1e80100-cpu-bwmon", "qcom,sdm845-bwmon";
			reg = <0 0x240b6400 0 0x600>;

			interrupts = <GIC_SPI 581 IRQ_TYPE_LEVEL_HIGH>;

			interconnects = <&gem_noc MASTER_APPSS_PROC QCOM_ICC_TAG_ACTIVE_ONLY
					 &gem_noc SLAVE_LLCC QCOM_ICC_TAG_ACTIVE_ONLY>;

			operating-points-v2 = <&cpu_bwmon_opp_table>;
		};

		system-cache-controller@25000000 {
			compatible = "qcom,x1e80100-llcc";
			reg = <0 0x25000000 0 0x200000>,
			      <0 0x25200000 0 0x200000>,
			      <0 0x25400000 0 0x200000>,
			      <0 0x25600000 0 0x200000>,
			      <0 0x25800000 0 0x200000>,
			      <0 0x25a00000 0 0x200000>,
			      <0 0x25c00000 0 0x200000>,
			      <0 0x25e00000 0 0x200000>,
			      <0 0x26000000 0 0x200000>,
			      <0 0x26200000 0 0x200000>;
			reg-names = "llcc0_base",
				    "llcc1_base",
				    "llcc2_base",
				    "llcc3_base",
				    "llcc4_base",
				    "llcc5_base",
				    "llcc6_base",
				    "llcc7_base",
				    "llcc_broadcast_base",
				    "llcc_broadcast_and_base";
			interrupts = <GIC_SPI 266 IRQ_TYPE_LEVEL_HIGH>;
		};

		remoteproc_adsp: remoteproc@30000000 {
			compatible = "qcom,x1e80100-adsp-pas";
			reg = <0 0x30000000 0 0x100>;

			interrupts-extended = <&pdc 6 IRQ_TYPE_EDGE_RISING>,
					      <&smp2p_adsp_in 0 IRQ_TYPE_EDGE_RISING>,
					      <&smp2p_adsp_in 1 IRQ_TYPE_EDGE_RISING>,
					      <&smp2p_adsp_in 2 IRQ_TYPE_EDGE_RISING>,
					      <&smp2p_adsp_in 3 IRQ_TYPE_EDGE_RISING>;
			interrupt-names = "wdog",
					  "fatal",
					  "ready",
					  "handover",
					  "stop-ack";

			clocks = <&rpmhcc RPMH_CXO_CLK>;
			clock-names = "xo";

			power-domains = <&rpmhpd RPMHPD_LCX>,
					<&rpmhpd RPMHPD_LMX>;
			power-domain-names = "lcx",
					     "lmx";

			interconnects = <&lpass_lpicx_noc MASTER_LPASS_PROC QCOM_ICC_TAG_ALWAYS
					 &mc_virt SLAVE_EBI1 QCOM_ICC_TAG_ALWAYS>;

			memory-region = <&adspslpi_mem>,
					<&q6_adsp_dtb_mem>;

			qcom,qmp = <&aoss_qmp>;

			qcom,smem-states = <&smp2p_adsp_out 0>;
			qcom,smem-state-names = "stop";

			status = "disabled";

			glink-edge {
				interrupts-extended = <&ipcc IPCC_CLIENT_LPASS
							     IPCC_MPROC_SIGNAL_GLINK_QMP
							     IRQ_TYPE_EDGE_RISING>;
				mboxes = <&ipcc IPCC_CLIENT_LPASS
						IPCC_MPROC_SIGNAL_GLINK_QMP>;

				label = "lpass";
				qcom,remote-pid = <2>;

				fastrpc {
					compatible = "qcom,fastrpc";
					qcom,glink-channels = "fastrpcglink-apps-dsp";
					label = "adsp";
					qcom,non-secure-domain;
					#address-cells = <1>;
					#size-cells = <0>;

					compute-cb@3 {
						compatible = "qcom,fastrpc-compute-cb";
						reg = <3>;
						iommus = <&apps_smmu 0x1003 0x80>,
							 <&apps_smmu 0x1063 0x0>;
						dma-coherent;
					};

					compute-cb@4 {
						compatible = "qcom,fastrpc-compute-cb";
						reg = <4>;
						iommus = <&apps_smmu 0x1004 0x80>,
							 <&apps_smmu 0x1064 0x0>;
						dma-coherent;
					};

					compute-cb@5 {
						compatible = "qcom,fastrpc-compute-cb";
						reg = <5>;
						iommus = <&apps_smmu 0x1005 0x80>,
							 <&apps_smmu 0x1065 0x0>;
						dma-coherent;
					};

					compute-cb@6 {
						compatible = "qcom,fastrpc-compute-cb";
						reg = <6>;
						iommus = <&apps_smmu 0x1006 0x80>,
							 <&apps_smmu 0x1066 0x0>;
						dma-coherent;
					};

					compute-cb@7 {
						compatible = "qcom,fastrpc-compute-cb";
						reg = <7>;
						iommus = <&apps_smmu 0x1007 0x80>,
							 <&apps_smmu 0x1067 0x0>;
						dma-coherent;
					};
				};

				gpr {
					compatible = "qcom,gpr";
					qcom,glink-channels = "adsp_apps";
					qcom,domain = <GPR_DOMAIN_ID_ADSP>;
					qcom,intents = <512 20>;
					#address-cells = <1>;
					#size-cells = <0>;

					q6apm: service@1 {
						compatible = "qcom,q6apm";
						reg = <GPR_APM_MODULE_IID>;
						#sound-dai-cells = <0>;
						qcom,protection-domain = "avs/audio",
									 "msm/adsp/audio_pd";

						q6apmbedai: bedais {
							compatible = "qcom,q6apm-lpass-dais";
							#sound-dai-cells = <1>;
						};

						q6apmdai: dais {
							compatible = "qcom,q6apm-dais";
							iommus = <&apps_smmu 0x1001 0x80>,
								 <&apps_smmu 0x1061 0x0>;
						};
					};

					q6prm: service@2 {
						compatible = "qcom,q6prm";
						reg = <GPR_PRM_MODULE_IID>;
						qcom,protection-domain = "avs/audio",
									 "msm/adsp/audio_pd";

						q6prmcc: clock-controller {
							compatible = "qcom,q6prm-lpass-clocks";
							#clock-cells = <2>;
						};
					};
				};
			};
		};

		remoteproc_cdsp: remoteproc@32300000 {
			compatible = "qcom,x1e80100-cdsp-pas";
			reg = <0 0x32300000 0 0x1400000>;

			interrupts-extended = <&intc GIC_SPI 578 IRQ_TYPE_EDGE_RISING>,
					      <&smp2p_cdsp_in 0 IRQ_TYPE_EDGE_RISING>,
					      <&smp2p_cdsp_in 1 IRQ_TYPE_EDGE_RISING>,
					      <&smp2p_cdsp_in 2 IRQ_TYPE_EDGE_RISING>,
					      <&smp2p_cdsp_in 3 IRQ_TYPE_EDGE_RISING>;
			interrupt-names = "wdog",
					  "fatal",
					  "ready",
					  "handover",
					  "stop-ack";

			clocks = <&rpmhcc RPMH_CXO_CLK>;
			clock-names = "xo";

			power-domains = <&rpmhpd RPMHPD_CX>,
					<&rpmhpd RPMHPD_MXC>,
					<&rpmhpd RPMHPD_NSP>;
			power-domain-names = "cx",
					     "mxc",
					     "nsp";

			interconnects = <&nsp_noc MASTER_CDSP_PROC QCOM_ICC_TAG_ALWAYS
					 &mc_virt SLAVE_EBI1 QCOM_ICC_TAG_ALWAYS>;

			memory-region = <&cdsp_mem>,
					<&q6_cdsp_dtb_mem>;

			qcom,qmp = <&aoss_qmp>;

			qcom,smem-states = <&smp2p_cdsp_out 0>;
			qcom,smem-state-names = "stop";

			status = "disabled";

			glink-edge {
				interrupts-extended = <&ipcc IPCC_CLIENT_CDSP
							     IPCC_MPROC_SIGNAL_GLINK_QMP
							     IRQ_TYPE_EDGE_RISING>;
				mboxes = <&ipcc IPCC_CLIENT_CDSP
						IPCC_MPROC_SIGNAL_GLINK_QMP>;

				label = "cdsp";
				qcom,remote-pid = <5>;

				fastrpc {
					compatible = "qcom,fastrpc";
					qcom,glink-channels = "fastrpcglink-apps-dsp";
					label = "cdsp";
					qcom,non-secure-domain;
					#address-cells = <1>;
					#size-cells = <0>;

					compute-cb@1 {
						compatible = "qcom,fastrpc-compute-cb";
						reg = <1>;
						iommus = <&apps_smmu 0x0c01 0x20>;
						dma-coherent;
					};

					compute-cb@2 {
						compatible = "qcom,fastrpc-compute-cb";
						reg = <2>;
						iommus = <&apps_smmu 0x0c02 0x20>;
						dma-coherent;
					};

					compute-cb@3 {
						compatible = "qcom,fastrpc-compute-cb";
						reg = <3>;
						iommus = <&apps_smmu 0x0c03 0x20>;
						dma-coherent;
					};

					compute-cb@4 {
						compatible = "qcom,fastrpc-compute-cb";
						reg = <4>;
						iommus = <&apps_smmu 0x0c04 0x20>;
						dma-coherent;
					};

					compute-cb@5 {
						compatible = "qcom,fastrpc-compute-cb";
						reg = <5>;
						iommus = <&apps_smmu 0x0c05 0x20>;
						dma-coherent;
					};

					compute-cb@6 {
						compatible = "qcom,fastrpc-compute-cb";
						reg = <6>;
						iommus = <&apps_smmu 0x0c06 0x20>;
						dma-coherent;
					};

					compute-cb@7 {
						compatible = "qcom,fastrpc-compute-cb";
						reg = <7>;
						iommus = <&apps_smmu 0x0c07 0x20>;
						dma-coherent;
					};

					compute-cb@8 {
						compatible = "qcom,fastrpc-compute-cb";
						reg = <8>;
						iommus = <&apps_smmu 0x0c08 0x20>;
						dma-coherent;
					};

					/* note: compute-cb@9 is secure */

					compute-cb@10 {
						compatible = "qcom,fastrpc-compute-cb";
						reg = <10>;
						iommus = <&apps_smmu 0x0c0c 0x20>;
						dma-coherent;
					};

					compute-cb@11 {
						compatible = "qcom,fastrpc-compute-cb";
						reg = <11>;
						iommus = <&apps_smmu 0x0c0d 0x20>;
						dma-coherent;
					};

					compute-cb@12 {
						compatible = "qcom,fastrpc-compute-cb";
						reg = <12>;
						iommus = <&apps_smmu 0x0c0e 0x20>;
						dma-coherent;
					};

					compute-cb@13 {
						compatible = "qcom,fastrpc-compute-cb";
						reg = <13>;
						iommus = <&apps_smmu 0x0c0f 0x20>;
						dma-coherent;
					};
				};
			};
		};
	};

	timer {
		compatible = "arm,armv8-timer";

		interrupts = <GIC_PPI 13 IRQ_TYPE_LEVEL_LOW>,
			     <GIC_PPI 14 IRQ_TYPE_LEVEL_LOW>,
			     <GIC_PPI 11 IRQ_TYPE_LEVEL_LOW>,
			     <GIC_PPI 10 IRQ_TYPE_LEVEL_LOW>;
	};

	thermal-zones {
		aoss0-thermal {
			thermal-sensors = <&tsens0 0>;

			trips {
				trip-point0 {
					temperature = <90000>;
					hysteresis = <2000>;
					type = "hot";
				};

				aoss0-critical {
					temperature = <125000>;
					hysteresis = <0>;
					type = "critical";
				};
			};
		};

		cpu0-0-top-thermal {
			polling-delay-passive = <250>;

			thermal-sensors = <&tsens0 1>;

			trips {
				trip-point0 {
					temperature = <90000>;
					hysteresis = <2000>;
					type = "passive";
				};

				trip-point1 {
					temperature = <95000>;
					hysteresis = <2000>;
					type = "passive";
				};

				cpu-critical {
					temperature = <110000>;
					hysteresis = <1000>;
					type = "critical";
				};
			};
		};

		cpu0-0-btm-thermal {
			polling-delay-passive = <250>;

			thermal-sensors = <&tsens0 2>;

			trips {
				trip-point0 {
					temperature = <90000>;
					hysteresis = <2000>;
					type = "passive";
				};

				trip-point1 {
					temperature = <95000>;
					hysteresis = <2000>;
					type = "passive";
				};

				cpu-critical {
					temperature = <110000>;
					hysteresis = <1000>;
					type = "critical";
				};
			};
		};

		cpu0-1-top-thermal {
			polling-delay-passive = <250>;

			thermal-sensors = <&tsens0 3>;

			trips {
				trip-point0 {
					temperature = <90000>;
					hysteresis = <2000>;
					type = "passive";
				};

				trip-point1 {
					temperature = <95000>;
					hysteresis = <2000>;
					type = "passive";
				};

				cpu-critical {
					temperature = <110000>;
					hysteresis = <1000>;
					type = "critical";
				};
			};
		};

		cpu0-1-btm-thermal {
			polling-delay-passive = <250>;

			thermal-sensors = <&tsens0 4>;

			trips {
				trip-point0 {
					temperature = <90000>;
					hysteresis = <2000>;
					type = "passive";
				};

				trip-point1 {
					temperature = <95000>;
					hysteresis = <2000>;
					type = "passive";
				};

				cpu-critical {
					temperature = <110000>;
					hysteresis = <1000>;
					type = "critical";
				};
			};
		};

		cpu0-2-top-thermal {
			polling-delay-passive = <250>;

			thermal-sensors = <&tsens0 5>;

			trips {
				trip-point0 {
					temperature = <90000>;
					hysteresis = <2000>;
					type = "passive";
				};

				trip-point1 {
					temperature = <95000>;
					hysteresis = <2000>;
					type = "passive";
				};

				cpu-critical {
					temperature = <110000>;
					hysteresis = <1000>;
					type = "critical";
				};
			};
		};

		cpu0-2-btm-thermal {
			polling-delay-passive = <250>;

			thermal-sensors = <&tsens0 6>;

			trips {
				trip-point0 {
					temperature = <90000>;
					hysteresis = <2000>;
					type = "passive";
				};

				trip-point1 {
					temperature = <95000>;
					hysteresis = <2000>;
					type = "passive";
				};

				cpu-critical {
					temperature = <110000>;
					hysteresis = <1000>;
					type = "critical";
				};
			};
		};

		cpu0-3-top-thermal {
			polling-delay-passive = <250>;

			thermal-sensors = <&tsens0 7>;

			trips {
				trip-point0 {
					temperature = <90000>;
					hysteresis = <2000>;
					type = "passive";
				};

				trip-point1 {
					temperature = <95000>;
					hysteresis = <2000>;
					type = "passive";
				};

				cpu-critical {
					temperature = <110000>;
					hysteresis = <1000>;
					type = "critical";
				};
			};
		};

		cpu0-3-btm-thermal {
			polling-delay-passive = <250>;

			thermal-sensors = <&tsens0 8>;

			trips {
				trip-point0 {
					temperature = <90000>;
					hysteresis = <2000>;
					type = "passive";
				};

				trip-point1 {
					temperature = <95000>;
					hysteresis = <2000>;
					type = "passive";
				};

				cpu-critical {
					temperature = <110000>;
					hysteresis = <1000>;
					type = "critical";
				};
			};
		};

		cpuss0-top-thermal {
			thermal-sensors = <&tsens0 9>;

			trips {
				trip-point0 {
					temperature = <90000>;
					hysteresis = <2000>;
					type = "hot";
				};

				cpuss2-critical {
					temperature = <125000>;
					hysteresis = <0>;
					type = "critical";
				};
			};
		};

		cpuss0-btm-thermal {
			thermal-sensors = <&tsens0 10>;

			trips {
				trip-point0 {
					temperature = <90000>;
					hysteresis = <2000>;
					type = "hot";
				};

				cpuss2-critical {
					temperature = <125000>;
					hysteresis = <0>;
					type = "critical";
				};
			};
		};

		mem-thermal {
			thermal-sensors = <&tsens0 11>;

			trips {
				trip-point0 {
					temperature = <90000>;
					hysteresis = <2000>;
					type = "hot";
				};

				mem-critical {
					temperature = <125000>;
					hysteresis = <0>;
					type = "critical";
				};
			};
		};

		video-thermal {
			polling-delay-passive = <250>;

			thermal-sensors = <&tsens0 12>;

			trips {
				trip-point0 {
					temperature = <125000>;
					hysteresis = <1000>;
					type = "passive";
				};
			};
		};

		aoss1-thermal {
			thermal-sensors = <&tsens1 0>;

			trips {
				trip-point0 {
					temperature = <90000>;
					hysteresis = <2000>;
					type = "hot";
				};

				aoss0-critical {
					temperature = <125000>;
					hysteresis = <0>;
					type = "critical";
				};
			};
		};

		cpu1-0-top-thermal {
			polling-delay-passive = <250>;

			thermal-sensors = <&tsens1 1>;

			trips {
				trip-point0 {
					temperature = <90000>;
					hysteresis = <2000>;
					type = "passive";
				};

				trip-point1 {
					temperature = <95000>;
					hysteresis = <2000>;
					type = "passive";
				};

				cpu-critical {
					temperature = <110000>;
					hysteresis = <1000>;
					type = "critical";
				};
			};
		};

		cpu1-0-btm-thermal {
			polling-delay-passive = <250>;

			thermal-sensors = <&tsens1 2>;

			trips {
				trip-point0 {
					temperature = <90000>;
					hysteresis = <2000>;
					type = "passive";
				};

				trip-point1 {
					temperature = <95000>;
					hysteresis = <2000>;
					type = "passive";
				};

				cpu-critical {
					temperature = <110000>;
					hysteresis = <1000>;
					type = "critical";
				};
			};
		};

		cpu1-1-top-thermal {
			polling-delay-passive = <250>;

			thermal-sensors = <&tsens1 3>;

			trips {
				trip-point0 {
					temperature = <90000>;
					hysteresis = <2000>;
					type = "passive";
				};

				trip-point1 {
					temperature = <95000>;
					hysteresis = <2000>;
					type = "passive";
				};

				cpu-critical {
					temperature = <110000>;
					hysteresis = <1000>;
					type = "critical";
				};
			};
		};

		cpu1-1-btm-thermal {
			polling-delay-passive = <250>;

			thermal-sensors = <&tsens1 4>;

			trips {
				trip-point0 {
					temperature = <90000>;
					hysteresis = <2000>;
					type = "passive";
				};

				trip-point1 {
					temperature = <95000>;
					hysteresis = <2000>;
					type = "passive";
				};

				cpu-critical {
					temperature = <110000>;
					hysteresis = <1000>;
					type = "critical";
				};
			};
		};

		cpu1-2-top-thermal {
			polling-delay-passive = <250>;

			thermal-sensors = <&tsens1 5>;

			trips {
				trip-point0 {
					temperature = <90000>;
					hysteresis = <2000>;
					type = "passive";
				};

				trip-point1 {
					temperature = <95000>;
					hysteresis = <2000>;
					type = "passive";
				};

				cpu-critical {
					temperature = <110000>;
					hysteresis = <1000>;
					type = "critical";
				};
			};
		};

		cpu1-2-btm-thermal {
			polling-delay-passive = <250>;

			thermal-sensors = <&tsens1 6>;

			trips {
				trip-point0 {
					temperature = <90000>;
					hysteresis = <2000>;
					type = "passive";
				};

				trip-point1 {
					temperature = <95000>;
					hysteresis = <2000>;
					type = "passive";
				};

				cpu-critical {
					temperature = <110000>;
					hysteresis = <1000>;
					type = "critical";
				};
			};
		};

		cpu1-3-top-thermal {
			polling-delay-passive = <250>;

			thermal-sensors = <&tsens1 7>;

			trips {
				trip-point0 {
					temperature = <90000>;
					hysteresis = <2000>;
					type = "passive";
				};

				trip-point1 {
					temperature = <95000>;
					hysteresis = <2000>;
					type = "passive";
				};

				cpu-critical {
					temperature = <110000>;
					hysteresis = <1000>;
					type = "critical";
				};
			};
		};

		cpu1-3-btm-thermal {
			polling-delay-passive = <250>;

			thermal-sensors = <&tsens1 8>;

			trips {
				trip-point0 {
					temperature = <90000>;
					hysteresis = <2000>;
					type = "passive";
				};

				trip-point1 {
					temperature = <95000>;
					hysteresis = <2000>;
					type = "passive";
				};

				cpu-critical {
					temperature = <110000>;
					hysteresis = <1000>;
					type = "critical";
				};
			};
		};

		cpuss1-top-thermal {
			thermal-sensors = <&tsens1 9>;

			trips {
				trip-point0 {
					temperature = <90000>;
					hysteresis = <2000>;
					type = "hot";
				};

				cpuss2-critical {
					temperature = <125000>;
					hysteresis = <0>;
					type = "critical";
				};
			};
		};

		cpuss1-btm-thermal {
			thermal-sensors = <&tsens1 10>;

			trips {
				trip-point0 {
					temperature = <90000>;
					hysteresis = <2000>;
					type = "hot";
				};

				cpuss2-critical {
					temperature = <125000>;
					hysteresis = <0>;
					type = "critical";
				};
			};
		};

		aoss2-thermal {
			thermal-sensors = <&tsens2 0>;

			trips {
				trip-point0 {
					temperature = <90000>;
					hysteresis = <2000>;
					type = "hot";
				};

				aoss0-critical {
					temperature = <125000>;
					hysteresis = <0>;
					type = "critical";
				};
			};
		};

		cpu2-0-top-thermal {
			polling-delay-passive = <250>;

			thermal-sensors = <&tsens2 1>;

			trips {
				trip-point0 {
					temperature = <90000>;
					hysteresis = <2000>;
					type = "passive";
				};

				trip-point1 {
					temperature = <95000>;
					hysteresis = <2000>;
					type = "passive";
				};

				cpu-critical {
					temperature = <110000>;
					hysteresis = <1000>;
					type = "critical";
				};
			};
		};

		cpu2-0-btm-thermal {
			polling-delay-passive = <250>;

			thermal-sensors = <&tsens2 2>;

			trips {
				trip-point0 {
					temperature = <90000>;
					hysteresis = <2000>;
					type = "passive";
				};

				trip-point1 {
					temperature = <95000>;
					hysteresis = <2000>;
					type = "passive";
				};

				cpu-critical {
					temperature = <110000>;
					hysteresis = <1000>;
					type = "critical";
				};
			};
		};

		cpu2-1-top-thermal {
			polling-delay-passive = <250>;

			thermal-sensors = <&tsens2 3>;

			trips {
				trip-point0 {
					temperature = <90000>;
					hysteresis = <2000>;
					type = "passive";
				};

				trip-point1 {
					temperature = <95000>;
					hysteresis = <2000>;
					type = "passive";
				};

				cpu-critical {
					temperature = <110000>;
					hysteresis = <1000>;
					type = "critical";
				};
			};
		};

		cpu2-1-btm-thermal {
			polling-delay-passive = <250>;

			thermal-sensors = <&tsens2 4>;

			trips {
				trip-point0 {
					temperature = <90000>;
					hysteresis = <2000>;
					type = "passive";
				};

				trip-point1 {
					temperature = <95000>;
					hysteresis = <2000>;
					type = "passive";
				};

				cpu-critical {
					temperature = <110000>;
					hysteresis = <1000>;
					type = "critical";
				};
			};
		};

		cpu2-2-top-thermal {
			polling-delay-passive = <250>;

			thermal-sensors = <&tsens2 5>;

			trips {
				trip-point0 {
					temperature = <90000>;
					hysteresis = <2000>;
					type = "passive";
				};

				trip-point1 {
					temperature = <95000>;
					hysteresis = <2000>;
					type = "passive";
				};

				cpu-critical {
					temperature = <110000>;
					hysteresis = <1000>;
					type = "critical";
				};
			};
		};

		cpu2-2-btm-thermal {
			polling-delay-passive = <250>;

			thermal-sensors = <&tsens2 6>;

			trips {
				trip-point0 {
					temperature = <90000>;
					hysteresis = <2000>;
					type = "passive";
				};

				trip-point1 {
					temperature = <95000>;
					hysteresis = <2000>;
					type = "passive";
				};

				cpu-critical {
					temperature = <110000>;
					hysteresis = <1000>;
					type = "critical";
				};
			};
		};

		cpu2-3-top-thermal {
			polling-delay-passive = <250>;

			thermal-sensors = <&tsens2 7>;

			trips {
				trip-point0 {
					temperature = <90000>;
					hysteresis = <2000>;
					type = "passive";
				};

				trip-point1 {
					temperature = <95000>;
					hysteresis = <2000>;
					type = "passive";
				};

				cpu-critical {
					temperature = <110000>;
					hysteresis = <1000>;
					type = "critical";
				};
			};
		};

		cpu2-3-btm-thermal {
			polling-delay-passive = <250>;

			thermal-sensors = <&tsens2 8>;

			trips {
				trip-point0 {
					temperature = <90000>;
					hysteresis = <2000>;
					type = "passive";
				};

				trip-point1 {
					temperature = <95000>;
					hysteresis = <2000>;
					type = "passive";
				};

				cpu-critical {
					temperature = <110000>;
					hysteresis = <1000>;
					type = "critical";
				};
			};
		};

		cpuss2-top-thermal {
			thermal-sensors = <&tsens2 9>;

			trips {
				trip-point0 {
					temperature = <90000>;
					hysteresis = <2000>;
					type = "hot";
				};

				cpuss2-critical {
					temperature = <125000>;
					hysteresis = <0>;
					type = "critical";
				};
			};
		};

		cpuss2-btm-thermal {
			thermal-sensors = <&tsens2 10>;

			trips {
				trip-point0 {
					temperature = <90000>;
					hysteresis = <2000>;
					type = "hot";
				};

				cpuss2-critical {
					temperature = <125000>;
					hysteresis = <0>;
					type = "critical";
				};
			};
		};

		aoss3-thermal {
			thermal-sensors = <&tsens3 0>;

			trips {
				trip-point0 {
					temperature = <90000>;
					hysteresis = <2000>;
					type = "hot";
				};

				aoss0-critical {
					temperature = <125000>;
					hysteresis = <0>;
					type = "critical";
				};
			};
		};

		nsp0-thermal {
			thermal-sensors = <&tsens3 1>;

			trips {
				trip-point0 {
					temperature = <90000>;
					hysteresis = <2000>;
					type = "hot";
				};

				nsp0-critical {
					temperature = <125000>;
					hysteresis = <0>;
					type = "critical";
				};
			};
		};

		nsp1-thermal {
			thermal-sensors = <&tsens3 2>;

			trips {
				trip-point0 {
					temperature = <90000>;
					hysteresis = <2000>;
					type = "hot";
				};

				nsp1-critical {
					temperature = <125000>;
					hysteresis = <0>;
					type = "critical";
				};
			};
		};

		nsp2-thermal {
			thermal-sensors = <&tsens3 3>;

			trips {
				trip-point0 {
					temperature = <90000>;
					hysteresis = <2000>;
					type = "hot";
				};

				nsp2-critical {
					temperature = <125000>;
					hysteresis = <0>;
					type = "critical";
				};
			};
		};

		nsp3-thermal {
			thermal-sensors = <&tsens3 4>;

			trips {
				trip-point0 {
					temperature = <90000>;
					hysteresis = <2000>;
					type = "hot";
				};

				nsp3-critical {
					temperature = <125000>;
					hysteresis = <0>;
					type = "critical";
				};
			};
		};

		gpuss-0-thermal {
			polling-delay-passive = <10>;

			thermal-sensors = <&tsens3 5>;

			trips {
				trip-point0 {
					temperature = <85000>;
					hysteresis = <1000>;
					type = "passive";
				};

				trip-point1 {
					temperature = <90000>;
					hysteresis = <1000>;
					type = "hot";
				};

				trip-point2 {
					temperature = <125000>;
					hysteresis = <1000>;
					type = "critical";
				};
			};
		};

		gpuss-1-thermal {
			polling-delay-passive = <10>;

			thermal-sensors = <&tsens3 6>;

			trips {
				trip-point0 {
					temperature = <85000>;
					hysteresis = <1000>;
					type = "passive";
				};

				trip-point1 {
					temperature = <90000>;
					hysteresis = <1000>;
					type = "hot";
				};

				trip-point2 {
					temperature = <125000>;
					hysteresis = <1000>;
					type = "critical";
				};
			};
		};

		gpuss-2-thermal {
			polling-delay-passive = <10>;

			thermal-sensors = <&tsens3 7>;

			trips {
				trip-point0 {
					temperature = <85000>;
					hysteresis = <1000>;
					type = "passive";
				};

				trip-point1 {
					temperature = <90000>;
					hysteresis = <1000>;
					type = "hot";
				};

				trip-point2 {
					temperature = <125000>;
					hysteresis = <1000>;
					type = "critical";
				};
			};
		};

		gpuss-3-thermal {
			polling-delay-passive = <10>;

			thermal-sensors = <&tsens3 8>;

			trips {
				trip-point0 {
					temperature = <85000>;
					hysteresis = <1000>;
					type = "passive";
				};

				trip-point1 {
					temperature = <90000>;
					hysteresis = <1000>;
					type = "hot";
				};

				trip-point2 {
					temperature = <125000>;
					hysteresis = <1000>;
					type = "critical";
				};
			};
		};

		gpuss-4-thermal {
			polling-delay-passive = <10>;

			thermal-sensors = <&tsens3 9>;

			trips {
				trip-point0 {
					temperature = <85000>;
					hysteresis = <1000>;
					type = "passive";
				};

				trip-point1 {
					temperature = <90000>;
					hysteresis = <1000>;
					type = "hot";
				};

				trip-point2 {
					temperature = <125000>;
					hysteresis = <1000>;
					type = "critical";
				};
			};
		};

		gpuss-5-thermal {
			polling-delay-passive = <10>;

			thermal-sensors = <&tsens3 10>;

			trips {
				trip-point0 {
					temperature = <85000>;
					hysteresis = <1000>;
					type = "passive";
				};

				trip-point1 {
					temperature = <90000>;
					hysteresis = <1000>;
					type = "hot";
				};

				trip-point2 {
					temperature = <125000>;
					hysteresis = <1000>;
					type = "critical";
				};
			};
		};

		gpuss-6-thermal {
			polling-delay-passive = <10>;

			thermal-sensors = <&tsens3 11>;

			trips {
				trip-point0 {
					temperature = <85000>;
					hysteresis = <1000>;
					type = "passive";
				};

				trip-point1 {
					temperature = <90000>;
					hysteresis = <1000>;
					type = "hot";
				};

				trip-point2 {
					temperature = <125000>;
					hysteresis = <1000>;
					type = "critical";
				};
			};
		};

		gpuss-7-thermal {
			polling-delay-passive = <10>;

			thermal-sensors = <&tsens3 12>;

			trips {
				trip-point0 {
					temperature = <85000>;
					hysteresis = <1000>;
					type = "passive";
				};

				trip-point1 {
					temperature = <90000>;
					hysteresis = <1000>;
					type = "hot";
				};

				trip-point2 {
					temperature = <125000>;
					hysteresis = <1000>;
					type = "critical";
				};
			};
		};

		camera0-thermal {
			thermal-sensors = <&tsens3 13>;

			trips {
				trip-point0 {
					temperature = <90000>;
					hysteresis = <2000>;
					type = "hot";
				};

				camera0-critical {
					temperature = <115000>;
					hysteresis = <0>;
					type = "critical";
				};
			};
		};

		camera1-thermal {
			thermal-sensors = <&tsens3 14>;

			trips {
				trip-point0 {
					temperature = <90000>;
					hysteresis = <2000>;
					type = "hot";
				};

				camera0-critical {
					temperature = <115000>;
					hysteresis = <0>;
					type = "critical";
				};
			};
		};
	};
};<|MERGE_RESOLUTION|>--- conflicted
+++ resolved
@@ -2931,11 +2931,8 @@
 
 			linux,pci-domain = <6>;
 			num-lanes = <4>;
-<<<<<<< HEAD
-=======
 
 			msi-map = <0x0 &gic_its 0xe0000 0x10000>;
->>>>>>> 9d2df658
 
 			interrupts = <GIC_SPI 773 IRQ_TYPE_LEVEL_HIGH>,
 				     <GIC_SPI 774 IRQ_TYPE_LEVEL_HIGH>,
