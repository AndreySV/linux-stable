--- conflicted
+++ resolved
@@ -16,333 +16,6 @@
 	[IDXD_WQT_USER]		= "user",
 };
 
-<<<<<<< HEAD
-static int idxd_config_bus_match(struct device *dev,
-				 struct device_driver *drv)
-{
-	int matched = 0;
-
-	if (is_idxd_dev(dev)) {
-		struct idxd_device *idxd = confdev_to_idxd(dev);
-
-		if (idxd->state != IDXD_DEV_CONF_READY)
-			return 0;
-		matched = 1;
-	} else if (is_idxd_wq_dev(dev)) {
-		struct idxd_wq *wq = confdev_to_wq(dev);
-		struct idxd_device *idxd = wq->idxd;
-
-		if (idxd->state < IDXD_DEV_CONF_READY)
-			return 0;
-
-		if (wq->state != IDXD_WQ_DISABLED) {
-			dev_dbg(dev, "%s not disabled\n", dev_name(dev));
-			return 0;
-		}
-		matched = 1;
-	}
-
-	if (matched)
-		dev_dbg(dev, "%s matched\n", dev_name(dev));
-
-	return matched;
-}
-
-static int enable_wq(struct idxd_wq *wq)
-{
-	struct idxd_device *idxd = wq->idxd;
-	struct device *dev = &idxd->pdev->dev;
-	unsigned long flags;
-	int rc;
-
-	mutex_lock(&wq->wq_lock);
-
-	if (idxd->state != IDXD_DEV_ENABLED) {
-		mutex_unlock(&wq->wq_lock);
-		dev_warn(dev, "Enabling while device not enabled.\n");
-		return -EPERM;
-	}
-
-	if (wq->state != IDXD_WQ_DISABLED) {
-		mutex_unlock(&wq->wq_lock);
-		dev_warn(dev, "WQ %d already enabled.\n", wq->id);
-		return -EBUSY;
-	}
-
-	if (!wq->group) {
-		mutex_unlock(&wq->wq_lock);
-		dev_warn(dev, "WQ not attached to group.\n");
-		return -EINVAL;
-	}
-
-	if (strlen(wq->name) == 0) {
-		mutex_unlock(&wq->wq_lock);
-		dev_warn(dev, "WQ name not set.\n");
-		return -EINVAL;
-	}
-
-	/* Shared WQ checks */
-	if (wq_shared(wq)) {
-		if (!device_swq_supported(idxd)) {
-			dev_warn(dev, "PASID not enabled and shared WQ.\n");
-			mutex_unlock(&wq->wq_lock);
-			return -ENXIO;
-		}
-		/*
-		 * Shared wq with the threshold set to 0 means the user
-		 * did not set the threshold or transitioned from a
-		 * dedicated wq but did not set threshold. A value
-		 * of 0 would effectively disable the shared wq. The
-		 * driver does not allow a value of 0 to be set for
-		 * threshold via sysfs.
-		 */
-		if (wq->threshold == 0) {
-			dev_warn(dev, "Shared WQ and threshold 0.\n");
-			mutex_unlock(&wq->wq_lock);
-			return -EINVAL;
-		}
-	}
-
-	rc = idxd_wq_alloc_resources(wq);
-	if (rc < 0) {
-		mutex_unlock(&wq->wq_lock);
-		dev_warn(dev, "WQ resource alloc failed\n");
-		return rc;
-	}
-
-	spin_lock_irqsave(&idxd->dev_lock, flags);
-	if (test_bit(IDXD_FLAG_CONFIGURABLE, &idxd->flags))
-		rc = idxd_device_config(idxd);
-	spin_unlock_irqrestore(&idxd->dev_lock, flags);
-	if (rc < 0) {
-		mutex_unlock(&wq->wq_lock);
-		dev_warn(dev, "Writing WQ %d config failed: %d\n", wq->id, rc);
-		return rc;
-	}
-
-	rc = idxd_wq_enable(wq);
-	if (rc < 0) {
-		mutex_unlock(&wq->wq_lock);
-		dev_warn(dev, "WQ %d enabling failed: %d\n", wq->id, rc);
-		return rc;
-	}
-
-	rc = idxd_wq_map_portal(wq);
-	if (rc < 0) {
-		dev_warn(dev, "wq portal mapping failed: %d\n", rc);
-		rc = idxd_wq_disable(wq);
-		if (rc < 0)
-			dev_warn(dev, "IDXD wq disable failed\n");
-		mutex_unlock(&wq->wq_lock);
-		return rc;
-	}
-
-	wq->client_count = 0;
-
-	if (wq->type == IDXD_WQT_KERNEL) {
-		rc = idxd_wq_init_percpu_ref(wq);
-		if (rc < 0) {
-			dev_dbg(dev, "percpu_ref setup failed\n");
-			mutex_unlock(&wq->wq_lock);
-			return rc;
-		}
-	}
-
-	if (is_idxd_wq_dmaengine(wq)) {
-		rc = idxd_register_dma_channel(wq);
-		if (rc < 0) {
-			dev_dbg(dev, "DMA channel register failed\n");
-			mutex_unlock(&wq->wq_lock);
-			return rc;
-		}
-	} else if (is_idxd_wq_cdev(wq)) {
-		rc = idxd_wq_add_cdev(wq);
-		if (rc < 0) {
-			dev_dbg(dev, "Cdev creation failed\n");
-			mutex_unlock(&wq->wq_lock);
-			return rc;
-		}
-	}
-
-	mutex_unlock(&wq->wq_lock);
-	dev_info(dev, "wq %s enabled\n", dev_name(&wq->conf_dev));
-
-	return 0;
-}
-
-static int idxd_config_bus_probe(struct device *dev)
-{
-	int rc = 0;
-	unsigned long flags;
-
-	dev_dbg(dev, "%s called\n", __func__);
-
-	if (is_idxd_dev(dev)) {
-		struct idxd_device *idxd = confdev_to_idxd(dev);
-
-		if (idxd->state != IDXD_DEV_CONF_READY) {
-			dev_warn(dev, "Device not ready for config\n");
-			return -EBUSY;
-		}
-
-		if (!try_module_get(THIS_MODULE))
-			return -ENXIO;
-
-		/* Perform IDXD configuration and enabling */
-		spin_lock_irqsave(&idxd->dev_lock, flags);
-		if (test_bit(IDXD_FLAG_CONFIGURABLE, &idxd->flags))
-			rc = idxd_device_config(idxd);
-		spin_unlock_irqrestore(&idxd->dev_lock, flags);
-		if (rc < 0) {
-			module_put(THIS_MODULE);
-			dev_warn(dev, "Device config failed: %d\n", rc);
-			return rc;
-		}
-
-		/* start device */
-		rc = idxd_device_enable(idxd);
-		if (rc < 0) {
-			module_put(THIS_MODULE);
-			dev_warn(dev, "Device enable failed: %d\n", rc);
-			return rc;
-		}
-
-		dev_info(dev, "Device %s enabled\n", dev_name(dev));
-
-		rc = idxd_register_dma_device(idxd);
-		if (rc < 0) {
-			module_put(THIS_MODULE);
-			dev_dbg(dev, "Failed to register dmaengine device\n");
-			return rc;
-		}
-		return 0;
-	} else if (is_idxd_wq_dev(dev)) {
-		struct idxd_wq *wq = confdev_to_wq(dev);
-
-		return enable_wq(wq);
-	}
-
-	return -ENODEV;
-}
-
-static void disable_wq(struct idxd_wq *wq)
-{
-	struct idxd_device *idxd = wq->idxd;
-	struct device *dev = &idxd->pdev->dev;
-
-	mutex_lock(&wq->wq_lock);
-	dev_dbg(dev, "%s removing WQ %s\n", __func__, dev_name(&wq->conf_dev));
-	if (wq->state == IDXD_WQ_DISABLED) {
-		mutex_unlock(&wq->wq_lock);
-		return;
-	}
-
-	if (wq->type == IDXD_WQT_KERNEL)
-		idxd_wq_quiesce(wq);
-
-	if (is_idxd_wq_dmaengine(wq))
-		idxd_unregister_dma_channel(wq);
-	else if (is_idxd_wq_cdev(wq))
-		idxd_wq_del_cdev(wq);
-
-	if (idxd_wq_refcount(wq))
-		dev_warn(dev, "Clients has claim on wq %d: %d\n",
-			 wq->id, idxd_wq_refcount(wq));
-
-	idxd_wq_unmap_portal(wq);
-
-	idxd_wq_drain(wq);
-	idxd_wq_reset(wq);
-
-	idxd_wq_free_resources(wq);
-	wq->client_count = 0;
-	mutex_unlock(&wq->wq_lock);
-
-	dev_info(dev, "wq %s disabled\n", dev_name(&wq->conf_dev));
-}
-
-static void idxd_config_bus_remove(struct device *dev)
-{
-	int rc;
-
-	dev_dbg(dev, "%s called for %s\n", __func__, dev_name(dev));
-
-	/* disable workqueue here */
-	if (is_idxd_wq_dev(dev)) {
-		struct idxd_wq *wq = confdev_to_wq(dev);
-
-		disable_wq(wq);
-	} else if (is_idxd_dev(dev)) {
-		struct idxd_device *idxd = confdev_to_idxd(dev);
-		int i;
-
-		dev_dbg(dev, "%s removing dev %s\n", __func__,
-			dev_name(&idxd->conf_dev));
-		for (i = 0; i < idxd->max_wqs; i++) {
-			struct idxd_wq *wq = idxd->wqs[i];
-
-			if (wq->state == IDXD_WQ_DISABLED)
-				continue;
-			dev_warn(dev, "Active wq %d on disable %s.\n", i,
-				 dev_name(&idxd->conf_dev));
-			device_release_driver(&wq->conf_dev);
-		}
-
-		idxd_unregister_dma_device(idxd);
-		rc = idxd_device_disable(idxd);
-		if (test_bit(IDXD_FLAG_CONFIGURABLE, &idxd->flags)) {
-			for (i = 0; i < idxd->max_wqs; i++) {
-				struct idxd_wq *wq = idxd->wqs[i];
-
-				mutex_lock(&wq->wq_lock);
-				idxd_wq_disable_cleanup(wq);
-				mutex_unlock(&wq->wq_lock);
-			}
-		}
-		module_put(THIS_MODULE);
-		if (rc < 0)
-			dev_warn(dev, "Device disable failed\n");
-		else
-			dev_info(dev, "Device %s disabled\n", dev_name(dev));
-
-	}
-}
-
-static void idxd_config_bus_shutdown(struct device *dev)
-{
-	dev_dbg(dev, "%s called\n", __func__);
-}
-
-struct bus_type dsa_bus_type = {
-	.name = "dsa",
-	.match = idxd_config_bus_match,
-	.probe = idxd_config_bus_probe,
-	.remove = idxd_config_bus_remove,
-	.shutdown = idxd_config_bus_shutdown,
-};
-
-static struct idxd_device_driver dsa_drv = {
-	.drv = {
-		.name = "dsa",
-		.bus = &dsa_bus_type,
-		.owner = THIS_MODULE,
-		.mod_name = KBUILD_MODNAME,
-	},
-};
-
-/* IDXD generic driver setup */
-int idxd_register_driver(void)
-{
-	return driver_register(&dsa_drv.drv);
-}
-
-void idxd_unregister_driver(void)
-{
-	driver_unregister(&dsa_drv.drv);
-}
-
-=======
->>>>>>> 11a427be
 /* IDXD engine attributes */
 static ssize_t engine_group_id_show(struct device *dev,
 				    struct device_attribute *attr, char *buf)
