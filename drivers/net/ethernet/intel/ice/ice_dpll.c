--- conflicted
+++ resolved
@@ -10,10 +10,7 @@
 #define ICE_DPLL_PIN_IDX_INVALID		0xff
 #define ICE_DPLL_RCLK_NUM_PER_PF		1
 #define ICE_DPLL_PIN_ESYNC_PULSE_HIGH_PERCENT	25
-<<<<<<< HEAD
-=======
 #define ICE_DPLL_PIN_GEN_RCLK_FREQ		1953125
->>>>>>> f7ead9e0
 
 /**
  * enum ice_dpll_pin_type - enumerate ice pin types:
