/*
 * Copyright 2014-2018 Advanced Micro Devices, Inc.
 *
 * Permission is hereby granted, free of charge, to any person obtaining a
 * copy of this software and associated documentation files (the "Software"),
 * to deal in the Software without restriction, including without limitation
 * the rights to use, copy, modify, merge, publish, distribute, sublicense,
 * and/or sell copies of the Software, and to permit persons to whom the
 * Software is furnished to do so, subject to the following conditions:
 *
 * The above copyright notice and this permission notice shall be included in
 * all copies or substantial portions of the Software.
 *
 * THE SOFTWARE IS PROVIDED "AS IS", WITHOUT WARRANTY OF ANY KIND, EXPRESS OR
 * IMPLIED, INCLUDING BUT NOT LIMITED TO THE WARRANTIES OF MERCHANTABILITY,
 * FITNESS FOR A PARTICULAR PURPOSE AND NONINFRINGEMENT.  IN NO EVENT SHALL
 * THE COPYRIGHT HOLDER(S) OR AUTHOR(S) BE LIABLE FOR ANY CLAIM, DAMAGES OR
 * OTHER LIABILITY, WHETHER IN AN ACTION OF CONTRACT, TORT OR OTHERWISE,
 * ARISING FROM, OUT OF OR IN CONNECTION WITH THE SOFTWARE OR THE USE OR
 * OTHER DEALINGS IN THE SOFTWARE.
 */

#define pr_fmt(fmt) "kfd2kgd: " fmt

#include <linux/list.h>
#include <linux/pagemap.h>
#include <linux/sched/mm.h>
#include <linux/dma-buf.h>
#include <drm/drmP.h>
#include "amdgpu_object.h"
#include "amdgpu_vm.h"
#include "amdgpu_amdkfd.h"

/* Special VM and GART address alignment needed for VI pre-Fiji due to
 * a HW bug.
 */
#define VI_BO_SIZE_ALIGN (0x8000)

/* BO flag to indicate a KFD userptr BO */
#define AMDGPU_AMDKFD_USERPTR_BO (1ULL << 63)

/* Userptr restore delay, just long enough to allow consecutive VM
 * changes to accumulate
 */
#define AMDGPU_USERPTR_RESTORE_DELAY_MS 1

/* Impose limit on how much memory KFD can use */
static struct {
	uint64_t max_system_mem_limit;
	uint64_t max_ttm_mem_limit;
	int64_t system_mem_used;
	int64_t ttm_mem_used;
	spinlock_t mem_limit_lock;
} kfd_mem_limit;

/* Struct used for amdgpu_amdkfd_bo_validate */
struct amdgpu_vm_parser {
	uint32_t        domain;
	bool            wait;
};

static const char * const domain_bit_to_string[] = {
		"CPU",
		"GTT",
		"VRAM",
		"GDS",
		"GWS",
		"OA"
};

#define domain_string(domain) domain_bit_to_string[ffs(domain)-1]

static void amdgpu_amdkfd_restore_userptr_worker(struct work_struct *work);


static inline struct amdgpu_device *get_amdgpu_device(struct kgd_dev *kgd)
{
	return (struct amdgpu_device *)kgd;
}

static bool check_if_add_bo_to_vm(struct amdgpu_vm *avm,
		struct kgd_mem *mem)
{
	struct kfd_bo_va_list *entry;

	list_for_each_entry(entry, &mem->bo_va_list, bo_list)
		if (entry->bo_va->base.vm == avm)
			return false;

	return true;
}

/* Set memory usage limits. Current, limits are
 *  System (TTM + userptr) memory - 3/4th System RAM
 *  TTM memory - 3/8th System RAM
 */
void amdgpu_amdkfd_gpuvm_init_mem_limits(void)
{
	struct sysinfo si;
	uint64_t mem;

	si_meminfo(&si);
	mem = si.totalram - si.totalhigh;
	mem *= si.mem_unit;

	spin_lock_init(&kfd_mem_limit.mem_limit_lock);
	kfd_mem_limit.max_system_mem_limit = (mem >> 1) + (mem >> 2);
	kfd_mem_limit.max_ttm_mem_limit = (mem >> 1) - (mem >> 3);
	pr_debug("Kernel memory limit %lluM, TTM limit %lluM\n",
		(kfd_mem_limit.max_system_mem_limit >> 20),
		(kfd_mem_limit.max_ttm_mem_limit >> 20));
}

static int amdgpu_amdkfd_reserve_mem_limit(struct amdgpu_device *adev,
		uint64_t size, u32 domain, bool sg)
{
	size_t acc_size, system_mem_needed, ttm_mem_needed, vram_needed;
	uint64_t reserved_for_pt = amdgpu_amdkfd_total_mem_size >> 9;
	int ret = 0;

	acc_size = ttm_bo_dma_acc_size(&adev->mman.bdev, size,
				       sizeof(struct amdgpu_bo));

	vram_needed = 0;
	if (domain == AMDGPU_GEM_DOMAIN_GTT) {
		/* TTM GTT memory */
		system_mem_needed = acc_size + size;
		ttm_mem_needed = acc_size + size;
	} else if (domain == AMDGPU_GEM_DOMAIN_CPU && !sg) {
		/* Userptr */
		system_mem_needed = acc_size + size;
		ttm_mem_needed = acc_size;
	} else {
		/* VRAM and SG */
		system_mem_needed = acc_size;
		ttm_mem_needed = acc_size;
		if (domain == AMDGPU_GEM_DOMAIN_VRAM)
			vram_needed = size;
<<<<<<< HEAD
	}

	spin_lock(&kfd_mem_limit.mem_limit_lock);

	if ((kfd_mem_limit.system_mem_used + system_mem_needed >
	     kfd_mem_limit.max_system_mem_limit) ||
	    (kfd_mem_limit.ttm_mem_used + ttm_mem_needed >
	     kfd_mem_limit.max_ttm_mem_limit) ||
	    (adev->kfd.vram_used + vram_needed >
	     adev->gmc.real_vram_size - reserved_for_pt)) {
		ret = -ENOMEM;
	} else {
		kfd_mem_limit.system_mem_used += system_mem_needed;
		kfd_mem_limit.ttm_mem_used += ttm_mem_needed;
		adev->kfd.vram_used += vram_needed;
	}

=======
	}

	spin_lock(&kfd_mem_limit.mem_limit_lock);

	if ((kfd_mem_limit.system_mem_used + system_mem_needed >
	     kfd_mem_limit.max_system_mem_limit) ||
	    (kfd_mem_limit.ttm_mem_used + ttm_mem_needed >
	     kfd_mem_limit.max_ttm_mem_limit) ||
	    (adev->kfd.vram_used + vram_needed >
	     adev->gmc.real_vram_size - reserved_for_pt)) {
		ret = -ENOMEM;
	} else {
		kfd_mem_limit.system_mem_used += system_mem_needed;
		kfd_mem_limit.ttm_mem_used += ttm_mem_needed;
		adev->kfd.vram_used += vram_needed;
	}

>>>>>>> 0ecfebd2
	spin_unlock(&kfd_mem_limit.mem_limit_lock);
	return ret;
}

static void unreserve_mem_limit(struct amdgpu_device *adev,
		uint64_t size, u32 domain, bool sg)
{
	size_t acc_size;

	acc_size = ttm_bo_dma_acc_size(&adev->mman.bdev, size,
				       sizeof(struct amdgpu_bo));

	spin_lock(&kfd_mem_limit.mem_limit_lock);
	if (domain == AMDGPU_GEM_DOMAIN_GTT) {
		kfd_mem_limit.system_mem_used -= (acc_size + size);
		kfd_mem_limit.ttm_mem_used -= (acc_size + size);
	} else if (domain == AMDGPU_GEM_DOMAIN_CPU && !sg) {
		kfd_mem_limit.system_mem_used -= (acc_size + size);
		kfd_mem_limit.ttm_mem_used -= acc_size;
	} else {
		kfd_mem_limit.system_mem_used -= acc_size;
		kfd_mem_limit.ttm_mem_used -= acc_size;
		if (domain == AMDGPU_GEM_DOMAIN_VRAM) {
			adev->kfd.vram_used -= size;
			WARN_ONCE(adev->kfd.vram_used < 0,
				  "kfd VRAM memory accounting unbalanced");
		}
	}
	WARN_ONCE(kfd_mem_limit.system_mem_used < 0,
		  "kfd system memory accounting unbalanced");
	WARN_ONCE(kfd_mem_limit.ttm_mem_used < 0,
		  "kfd TTM memory accounting unbalanced");

	spin_unlock(&kfd_mem_limit.mem_limit_lock);
}

void amdgpu_amdkfd_unreserve_memory_limit(struct amdgpu_bo *bo)
{
	struct amdgpu_device *adev = amdgpu_ttm_adev(bo->tbo.bdev);
	u32 domain = bo->preferred_domains;
	bool sg = (bo->preferred_domains == AMDGPU_GEM_DOMAIN_CPU);

	if (bo->flags & AMDGPU_AMDKFD_USERPTR_BO) {
		domain = AMDGPU_GEM_DOMAIN_CPU;
		sg = false;
	}

	unreserve_mem_limit(adev, amdgpu_bo_size(bo), domain, sg);
}


/* amdgpu_amdkfd_remove_eviction_fence - Removes eviction fence from BO's
 *  reservation object.
 *
 * @bo: [IN] Remove eviction fence(s) from this BO
 * @ef: [IN] This eviction fence is removed if it
 *  is present in the shared list.
 *
 * NOTE: Must be called with BO reserved i.e. bo->tbo.resv->lock held.
 */
static int amdgpu_amdkfd_remove_eviction_fence(struct amdgpu_bo *bo,
					struct amdgpu_amdkfd_fence *ef)
{
	struct reservation_object *resv = bo->tbo.resv;
	struct reservation_object_list *old, *new;
	unsigned int i, j, k;

	if (!ef)
		return -EINVAL;

	old = reservation_object_get_list(resv);
	if (!old)
		return 0;

	new = kmalloc(offsetof(typeof(*new), shared[old->shared_max]),
		      GFP_KERNEL);
	if (!new)
		return -ENOMEM;

	/* Go through all the shared fences in the resevation object and sort
	 * the interesting ones to the end of the list.
	 */
	for (i = 0, j = old->shared_count, k = 0; i < old->shared_count; ++i) {
		struct dma_fence *f;

		f = rcu_dereference_protected(old->shared[i],
					      reservation_object_held(resv));

		if (f->context == ef->base.context)
			RCU_INIT_POINTER(new->shared[--j], f);
		else
			RCU_INIT_POINTER(new->shared[k++], f);
	}
	new->shared_max = old->shared_max;
	new->shared_count = k;

	/* Install the new fence list, seqcount provides the barriers */
	preempt_disable();
	write_seqcount_begin(&resv->seq);
	RCU_INIT_POINTER(resv->fence, new);
	write_seqcount_end(&resv->seq);
	preempt_enable();

	/* Drop the references to the removed fences or move them to ef_list */
	for (i = j, k = 0; i < old->shared_count; ++i) {
		struct dma_fence *f;

		f = rcu_dereference_protected(new->shared[i],
					      reservation_object_held(resv));
		dma_fence_put(f);
	}
	kfree_rcu(old, rcu);

	return 0;
}

static int amdgpu_amdkfd_bo_validate(struct amdgpu_bo *bo, uint32_t domain,
				     bool wait)
{
	struct ttm_operation_ctx ctx = { false, false };
	int ret;

	if (WARN(amdgpu_ttm_tt_get_usermm(bo->tbo.ttm),
		 "Called with userptr BO"))
		return -EINVAL;

	amdgpu_bo_placement_from_domain(bo, domain);

	ret = ttm_bo_validate(&bo->tbo, &bo->placement, &ctx);
	if (ret)
		goto validate_fail;
	if (wait)
		amdgpu_bo_sync_wait(bo, AMDGPU_FENCE_OWNER_KFD, false);

validate_fail:
	return ret;
}

static int amdgpu_amdkfd_validate(void *param, struct amdgpu_bo *bo)
{
	struct amdgpu_vm_parser *p = param;

	return amdgpu_amdkfd_bo_validate(bo, p->domain, p->wait);
}

/* vm_validate_pt_pd_bos - Validate page table and directory BOs
 *
 * Page directories are not updated here because huge page handling
 * during page table updates can invalidate page directory entries
 * again. Page directories are only updated after updating page
 * tables.
 */
static int vm_validate_pt_pd_bos(struct amdgpu_vm *vm)
{
	struct amdgpu_bo *pd = vm->root.base.bo;
	struct amdgpu_device *adev = amdgpu_ttm_adev(pd->tbo.bdev);
	struct amdgpu_vm_parser param;
	int ret;

	param.domain = AMDGPU_GEM_DOMAIN_VRAM;
	param.wait = false;

	ret = amdgpu_vm_validate_pt_bos(adev, vm, amdgpu_amdkfd_validate,
					&param);
	if (ret) {
		pr_err("amdgpu: failed to validate PT BOs\n");
		return ret;
	}

	ret = amdgpu_amdkfd_validate(&param, pd);
	if (ret) {
		pr_err("amdgpu: failed to validate PD\n");
		return ret;
	}

	vm->pd_phys_addr = amdgpu_gmc_pd_addr(vm->root.base.bo);

	if (vm->use_cpu_for_update) {
		ret = amdgpu_bo_kmap(pd, NULL);
		if (ret) {
			pr_err("amdgpu: failed to kmap PD, ret=%d\n", ret);
			return ret;
		}
	}

	return 0;
}

static int vm_update_pds(struct amdgpu_vm *vm, struct amdgpu_sync *sync)
{
	struct amdgpu_bo *pd = vm->root.base.bo;
	struct amdgpu_device *adev = amdgpu_ttm_adev(pd->tbo.bdev);
	int ret;

	ret = amdgpu_vm_update_directories(adev, vm);
	if (ret)
		return ret;

	return amdgpu_sync_fence(NULL, sync, vm->last_update, false);
}

/* add_bo_to_vm - Add a BO to a VM
 *
 * Everything that needs to bo done only once when a BO is first added
 * to a VM. It can later be mapped and unmapped many times without
 * repeating these steps.
 *
 * 1. Allocate and initialize BO VA entry data structure
 * 2. Add BO to the VM
 * 3. Determine ASIC-specific PTE flags
 * 4. Alloc page tables and directories if needed
 * 4a.  Validate new page tables and directories
 */
static int add_bo_to_vm(struct amdgpu_device *adev, struct kgd_mem *mem,
		struct amdgpu_vm *vm, bool is_aql,
		struct kfd_bo_va_list **p_bo_va_entry)
{
	int ret;
	struct kfd_bo_va_list *bo_va_entry;
	struct amdgpu_bo *bo = mem->bo;
	uint64_t va = mem->va;
	struct list_head *list_bo_va = &mem->bo_va_list;
	unsigned long bo_size = bo->tbo.mem.size;

	if (!va) {
		pr_err("Invalid VA when adding BO to VM\n");
		return -EINVAL;
	}

	if (is_aql)
		va += bo_size;

	bo_va_entry = kzalloc(sizeof(*bo_va_entry), GFP_KERNEL);
	if (!bo_va_entry)
		return -ENOMEM;

	pr_debug("\t add VA 0x%llx - 0x%llx to vm %p\n", va,
			va + bo_size, vm);

	/* Add BO to VM internal data structures*/
	bo_va_entry->bo_va = amdgpu_vm_bo_add(adev, vm, bo);
	if (!bo_va_entry->bo_va) {
		ret = -EINVAL;
		pr_err("Failed to add BO object to VM. ret == %d\n",
				ret);
		goto err_vmadd;
	}

	bo_va_entry->va = va;
	bo_va_entry->pte_flags = amdgpu_gmc_get_pte_flags(adev,
							 mem->mapping_flags);
	bo_va_entry->kgd_dev = (void *)adev;
	list_add(&bo_va_entry->bo_list, list_bo_va);

	if (p_bo_va_entry)
		*p_bo_va_entry = bo_va_entry;

<<<<<<< HEAD
	/* Allocate new page tables if needed and validate
	 * them.
	 */
	ret = amdgpu_vm_alloc_pts(adev, vm, va, amdgpu_bo_size(bo));
	if (ret) {
		pr_err("Failed to allocate pts, err=%d\n", ret);
		goto err_alloc_pts;
	}

=======
	/* Allocate validate page tables if needed */
>>>>>>> 0ecfebd2
	ret = vm_validate_pt_pd_bos(vm);
	if (ret) {
		pr_err("validate_pt_pd_bos() failed\n");
		goto err_alloc_pts;
	}

	return 0;

err_alloc_pts:
	amdgpu_vm_bo_rmv(adev, bo_va_entry->bo_va);
	list_del(&bo_va_entry->bo_list);
err_vmadd:
	kfree(bo_va_entry);
	return ret;
}

static void remove_bo_from_vm(struct amdgpu_device *adev,
		struct kfd_bo_va_list *entry, unsigned long size)
{
	pr_debug("\t remove VA 0x%llx - 0x%llx in entry %p\n",
			entry->va,
			entry->va + size, entry);
	amdgpu_vm_bo_rmv(adev, entry->bo_va);
	list_del(&entry->bo_list);
	kfree(entry);
}

static void add_kgd_mem_to_kfd_bo_list(struct kgd_mem *mem,
				struct amdkfd_process_info *process_info,
				bool userptr)
{
	struct ttm_validate_buffer *entry = &mem->validate_list;
	struct amdgpu_bo *bo = mem->bo;

	INIT_LIST_HEAD(&entry->head);
	entry->num_shared = 1;
	entry->bo = &bo->tbo;
	mutex_lock(&process_info->lock);
	if (userptr)
		list_add_tail(&entry->head, &process_info->userptr_valid_list);
	else
		list_add_tail(&entry->head, &process_info->kfd_bo_list);
	mutex_unlock(&process_info->lock);
}

/* Initializes user pages. It registers the MMU notifier and validates
 * the userptr BO in the GTT domain.
 *
 * The BO must already be on the userptr_valid_list. Otherwise an
 * eviction and restore may happen that leaves the new BO unmapped
 * with the user mode queues running.
 *
 * Takes the process_info->lock to protect against concurrent restore
 * workers.
 *
 * Returns 0 for success, negative errno for errors.
 */
static int init_user_pages(struct kgd_mem *mem, struct mm_struct *mm,
			   uint64_t user_addr)
{
	struct amdkfd_process_info *process_info = mem->process_info;
	struct amdgpu_bo *bo = mem->bo;
	struct ttm_operation_ctx ctx = { true, false };
	int ret = 0;

	mutex_lock(&process_info->lock);

	ret = amdgpu_ttm_tt_set_userptr(bo->tbo.ttm, user_addr, 0);
	if (ret) {
		pr_err("%s: Failed to set userptr: %d\n", __func__, ret);
		goto out;
	}

	ret = amdgpu_mn_register(bo, user_addr);
	if (ret) {
		pr_err("%s: Failed to register MMU notifier: %d\n",
		       __func__, ret);
		goto out;
	}

	/* If no restore worker is running concurrently, user_pages
	 * should not be allocated
	 */
	WARN(mem->user_pages, "Leaking user_pages array");

	mem->user_pages = kvmalloc_array(bo->tbo.ttm->num_pages,
					   sizeof(struct page *),
					   GFP_KERNEL | __GFP_ZERO);
	if (!mem->user_pages) {
		pr_err("%s: Failed to allocate pages array\n", __func__);
		ret = -ENOMEM;
		goto unregister_out;
	}

	ret = amdgpu_ttm_tt_get_user_pages(bo->tbo.ttm, mem->user_pages);
	if (ret) {
		pr_err("%s: Failed to get user pages: %d\n", __func__, ret);
		goto free_out;
	}

	amdgpu_ttm_tt_set_user_pages(bo->tbo.ttm, mem->user_pages);

	ret = amdgpu_bo_reserve(bo, true);
	if (ret) {
		pr_err("%s: Failed to reserve BO\n", __func__);
		goto release_out;
	}
	amdgpu_bo_placement_from_domain(bo, mem->domain);
	ret = ttm_bo_validate(&bo->tbo, &bo->placement, &ctx);
	if (ret)
		pr_err("%s: failed to validate BO\n", __func__);
	amdgpu_bo_unreserve(bo);

release_out:
	if (ret)
		release_pages(mem->user_pages, bo->tbo.ttm->num_pages);
free_out:
	kvfree(mem->user_pages);
	mem->user_pages = NULL;
unregister_out:
	if (ret)
		amdgpu_mn_unregister(bo);
out:
	mutex_unlock(&process_info->lock);
	return ret;
}

/* Reserving a BO and its page table BOs must happen atomically to
 * avoid deadlocks. Some operations update multiple VMs at once. Track
 * all the reservation info in a context structure. Optionally a sync
 * object can track VM updates.
 */
struct bo_vm_reservation_context {
	struct amdgpu_bo_list_entry kfd_bo; /* BO list entry for the KFD BO */
	unsigned int n_vms;		    /* Number of VMs reserved	    */
	struct amdgpu_bo_list_entry *vm_pd; /* Array of VM BO list entries  */
	struct ww_acquire_ctx ticket;	    /* Reservation ticket	    */
	struct list_head list, duplicates;  /* BO lists			    */
	struct amdgpu_sync *sync;	    /* Pointer to sync object	    */
	bool reserved;			    /* Whether BOs are reserved	    */
};

enum bo_vm_match {
	BO_VM_NOT_MAPPED = 0,	/* Match VMs where a BO is not mapped */
	BO_VM_MAPPED,		/* Match VMs where a BO is mapped     */
	BO_VM_ALL,		/* Match all VMs a BO was added to    */
};

/**
 * reserve_bo_and_vm - reserve a BO and a VM unconditionally.
 * @mem: KFD BO structure.
 * @vm: the VM to reserve.
 * @ctx: the struct that will be used in unreserve_bo_and_vms().
 */
static int reserve_bo_and_vm(struct kgd_mem *mem,
			      struct amdgpu_vm *vm,
			      struct bo_vm_reservation_context *ctx)
{
	struct amdgpu_bo *bo = mem->bo;
	int ret;

	WARN_ON(!vm);

	ctx->reserved = false;
	ctx->n_vms = 1;
	ctx->sync = &mem->sync;

	INIT_LIST_HEAD(&ctx->list);
	INIT_LIST_HEAD(&ctx->duplicates);

	ctx->vm_pd = kcalloc(ctx->n_vms, sizeof(*ctx->vm_pd), GFP_KERNEL);
	if (!ctx->vm_pd)
		return -ENOMEM;

	ctx->kfd_bo.priority = 0;
	ctx->kfd_bo.tv.bo = &bo->tbo;
	ctx->kfd_bo.tv.num_shared = 1;
	ctx->kfd_bo.user_pages = NULL;
	list_add(&ctx->kfd_bo.tv.head, &ctx->list);

	amdgpu_vm_get_pd_bo(vm, &ctx->list, &ctx->vm_pd[0]);

	ret = ttm_eu_reserve_buffers(&ctx->ticket, &ctx->list,
				     false, &ctx->duplicates);
	if (!ret)
		ctx->reserved = true;
	else {
		pr_err("Failed to reserve buffers in ttm\n");
		kfree(ctx->vm_pd);
		ctx->vm_pd = NULL;
	}

	return ret;
}

/**
 * reserve_bo_and_cond_vms - reserve a BO and some VMs conditionally
 * @mem: KFD BO structure.
 * @vm: the VM to reserve. If NULL, then all VMs associated with the BO
 * is used. Otherwise, a single VM associated with the BO.
 * @map_type: the mapping status that will be used to filter the VMs.
 * @ctx: the struct that will be used in unreserve_bo_and_vms().
 *
 * Returns 0 for success, negative for failure.
 */
static int reserve_bo_and_cond_vms(struct kgd_mem *mem,
				struct amdgpu_vm *vm, enum bo_vm_match map_type,
				struct bo_vm_reservation_context *ctx)
{
	struct amdgpu_bo *bo = mem->bo;
	struct kfd_bo_va_list *entry;
	unsigned int i;
	int ret;

	ctx->reserved = false;
	ctx->n_vms = 0;
	ctx->vm_pd = NULL;
	ctx->sync = &mem->sync;

	INIT_LIST_HEAD(&ctx->list);
	INIT_LIST_HEAD(&ctx->duplicates);

	list_for_each_entry(entry, &mem->bo_va_list, bo_list) {
		if ((vm && vm != entry->bo_va->base.vm) ||
			(entry->is_mapped != map_type
			&& map_type != BO_VM_ALL))
			continue;

		ctx->n_vms++;
	}

	if (ctx->n_vms != 0) {
		ctx->vm_pd = kcalloc(ctx->n_vms, sizeof(*ctx->vm_pd),
				     GFP_KERNEL);
		if (!ctx->vm_pd)
			return -ENOMEM;
	}

	ctx->kfd_bo.priority = 0;
	ctx->kfd_bo.tv.bo = &bo->tbo;
	ctx->kfd_bo.tv.num_shared = 1;
	ctx->kfd_bo.user_pages = NULL;
	list_add(&ctx->kfd_bo.tv.head, &ctx->list);

	i = 0;
	list_for_each_entry(entry, &mem->bo_va_list, bo_list) {
		if ((vm && vm != entry->bo_va->base.vm) ||
			(entry->is_mapped != map_type
			&& map_type != BO_VM_ALL))
			continue;

		amdgpu_vm_get_pd_bo(entry->bo_va->base.vm, &ctx->list,
				&ctx->vm_pd[i]);
		i++;
	}

	ret = ttm_eu_reserve_buffers(&ctx->ticket, &ctx->list,
				     false, &ctx->duplicates);
	if (!ret)
		ctx->reserved = true;
	else
		pr_err("Failed to reserve buffers in ttm.\n");

	if (ret) {
		kfree(ctx->vm_pd);
		ctx->vm_pd = NULL;
	}

	return ret;
}

/**
 * unreserve_bo_and_vms - Unreserve BO and VMs from a reservation context
 * @ctx: Reservation context to unreserve
 * @wait: Optionally wait for a sync object representing pending VM updates
 * @intr: Whether the wait is interruptible
 *
 * Also frees any resources allocated in
 * reserve_bo_and_(cond_)vm(s). Returns the status from
 * amdgpu_sync_wait.
 */
static int unreserve_bo_and_vms(struct bo_vm_reservation_context *ctx,
				 bool wait, bool intr)
{
	int ret = 0;

	if (wait)
		ret = amdgpu_sync_wait(ctx->sync, intr);

	if (ctx->reserved)
		ttm_eu_backoff_reservation(&ctx->ticket, &ctx->list);
	kfree(ctx->vm_pd);

	ctx->sync = NULL;

	ctx->reserved = false;
	ctx->vm_pd = NULL;

	return ret;
}

static int unmap_bo_from_gpuvm(struct amdgpu_device *adev,
				struct kfd_bo_va_list *entry,
				struct amdgpu_sync *sync)
{
	struct amdgpu_bo_va *bo_va = entry->bo_va;
	struct amdgpu_vm *vm = bo_va->base.vm;

	amdgpu_vm_bo_unmap(adev, bo_va, entry->va);

	amdgpu_vm_clear_freed(adev, vm, &bo_va->last_pt_update);

	amdgpu_sync_fence(NULL, sync, bo_va->last_pt_update, false);

	return 0;
}

static int update_gpuvm_pte(struct amdgpu_device *adev,
		struct kfd_bo_va_list *entry,
		struct amdgpu_sync *sync)
{
	int ret;
	struct amdgpu_bo_va *bo_va = entry->bo_va;

	/* Update the page tables  */
	ret = amdgpu_vm_bo_update(adev, bo_va, false);
	if (ret) {
		pr_err("amdgpu_vm_bo_update failed\n");
		return ret;
	}

	return amdgpu_sync_fence(NULL, sync, bo_va->last_pt_update, false);
}

static int map_bo_to_gpuvm(struct amdgpu_device *adev,
		struct kfd_bo_va_list *entry, struct amdgpu_sync *sync,
		bool no_update_pte)
{
	int ret;

	/* Set virtual address for the allocation */
	ret = amdgpu_vm_bo_map(adev, entry->bo_va, entry->va, 0,
			       amdgpu_bo_size(entry->bo_va->base.bo),
			       entry->pte_flags);
	if (ret) {
		pr_err("Failed to map VA 0x%llx in vm. ret %d\n",
				entry->va, ret);
		return ret;
	}

	if (no_update_pte)
		return 0;

	ret = update_gpuvm_pte(adev, entry, sync);
	if (ret) {
		pr_err("update_gpuvm_pte() failed\n");
		goto update_gpuvm_pte_failed;
	}

	return 0;

update_gpuvm_pte_failed:
	unmap_bo_from_gpuvm(adev, entry, sync);
	return ret;
}

static struct sg_table *create_doorbell_sg(uint64_t addr, uint32_t size)
{
	struct sg_table *sg = kmalloc(sizeof(*sg), GFP_KERNEL);

	if (!sg)
		return NULL;
	if (sg_alloc_table(sg, 1, GFP_KERNEL)) {
		kfree(sg);
		return NULL;
	}
	sg->sgl->dma_address = addr;
	sg->sgl->length = size;
#ifdef CONFIG_NEED_SG_DMA_LENGTH
	sg->sgl->dma_length = size;
#endif
	return sg;
}

static int process_validate_vms(struct amdkfd_process_info *process_info)
{
	struct amdgpu_vm *peer_vm;
	int ret;

	list_for_each_entry(peer_vm, &process_info->vm_list_head,
			    vm_list_node) {
		ret = vm_validate_pt_pd_bos(peer_vm);
		if (ret)
			return ret;
	}

	return 0;
}

static int process_sync_pds_resv(struct amdkfd_process_info *process_info,
				 struct amdgpu_sync *sync)
{
	struct amdgpu_vm *peer_vm;
	int ret;

	list_for_each_entry(peer_vm, &process_info->vm_list_head,
			    vm_list_node) {
		struct amdgpu_bo *pd = peer_vm->root.base.bo;

		ret = amdgpu_sync_resv(NULL,
					sync, pd->tbo.resv,
					AMDGPU_FENCE_OWNER_UNDEFINED, false);
		if (ret)
			return ret;
	}

	return 0;
}

static int process_update_pds(struct amdkfd_process_info *process_info,
			      struct amdgpu_sync *sync)
{
	struct amdgpu_vm *peer_vm;
	int ret;

	list_for_each_entry(peer_vm, &process_info->vm_list_head,
			    vm_list_node) {
		ret = vm_update_pds(peer_vm, sync);
		if (ret)
			return ret;
	}

	return 0;
}

static int init_kfd_vm(struct amdgpu_vm *vm, void **process_info,
		       struct dma_fence **ef)
{
	struct amdkfd_process_info *info = NULL;
	int ret;

	if (!*process_info) {
		info = kzalloc(sizeof(*info), GFP_KERNEL);
		if (!info)
			return -ENOMEM;

		mutex_init(&info->lock);
		INIT_LIST_HEAD(&info->vm_list_head);
		INIT_LIST_HEAD(&info->kfd_bo_list);
		INIT_LIST_HEAD(&info->userptr_valid_list);
		INIT_LIST_HEAD(&info->userptr_inval_list);

		info->eviction_fence =
			amdgpu_amdkfd_fence_create(dma_fence_context_alloc(1),
						   current->mm);
		if (!info->eviction_fence) {
			pr_err("Failed to create eviction fence\n");
			ret = -ENOMEM;
			goto create_evict_fence_fail;
		}

		info->pid = get_task_pid(current->group_leader, PIDTYPE_PID);
		atomic_set(&info->evicted_bos, 0);
		INIT_DELAYED_WORK(&info->restore_userptr_work,
				  amdgpu_amdkfd_restore_userptr_worker);

		*process_info = info;
		*ef = dma_fence_get(&info->eviction_fence->base);
	}

	vm->process_info = *process_info;

	/* Validate page directory and attach eviction fence */
	ret = amdgpu_bo_reserve(vm->root.base.bo, true);
	if (ret)
		goto reserve_pd_fail;
	ret = vm_validate_pt_pd_bos(vm);
	if (ret) {
		pr_err("validate_pt_pd_bos() failed\n");
		goto validate_pd_fail;
	}
<<<<<<< HEAD
	amdgpu_bo_sync_wait(vm->root.base.bo, AMDGPU_FENCE_OWNER_KFD, false);
=======
	ret = amdgpu_bo_sync_wait(vm->root.base.bo,
				  AMDGPU_FENCE_OWNER_KFD, false);
>>>>>>> 0ecfebd2
	if (ret)
		goto wait_pd_fail;
	amdgpu_bo_fence(vm->root.base.bo,
			&vm->process_info->eviction_fence->base, true);
	amdgpu_bo_unreserve(vm->root.base.bo);

	/* Update process info */
	mutex_lock(&vm->process_info->lock);
	list_add_tail(&vm->vm_list_node,
			&(vm->process_info->vm_list_head));
	vm->process_info->n_vms++;
	mutex_unlock(&vm->process_info->lock);

	return 0;

wait_pd_fail:
validate_pd_fail:
	amdgpu_bo_unreserve(vm->root.base.bo);
reserve_pd_fail:
	vm->process_info = NULL;
	if (info) {
		/* Two fence references: one in info and one in *ef */
		dma_fence_put(&info->eviction_fence->base);
		dma_fence_put(*ef);
		*ef = NULL;
		*process_info = NULL;
		put_pid(info->pid);
create_evict_fence_fail:
		mutex_destroy(&info->lock);
		kfree(info);
	}
	return ret;
}

int amdgpu_amdkfd_gpuvm_create_process_vm(struct kgd_dev *kgd, unsigned int pasid,
					  void **vm, void **process_info,
					  struct dma_fence **ef)
{
	struct amdgpu_device *adev = get_amdgpu_device(kgd);
	struct amdgpu_vm *new_vm;
	int ret;

	new_vm = kzalloc(sizeof(*new_vm), GFP_KERNEL);
	if (!new_vm)
		return -ENOMEM;

	/* Initialize AMDGPU part of the VM */
	ret = amdgpu_vm_init(adev, new_vm, AMDGPU_VM_CONTEXT_COMPUTE, pasid);
	if (ret) {
		pr_err("Failed init vm ret %d\n", ret);
		goto amdgpu_vm_init_fail;
	}

	/* Initialize KFD part of the VM and process info */
	ret = init_kfd_vm(new_vm, process_info, ef);
	if (ret)
		goto init_kfd_vm_fail;

	*vm = (void *) new_vm;

	return 0;

init_kfd_vm_fail:
	amdgpu_vm_fini(adev, new_vm);
amdgpu_vm_init_fail:
	kfree(new_vm);
	return ret;
}

int amdgpu_amdkfd_gpuvm_acquire_process_vm(struct kgd_dev *kgd,
					   struct file *filp, unsigned int pasid,
					   void **vm, void **process_info,
					   struct dma_fence **ef)
{
	struct amdgpu_device *adev = get_amdgpu_device(kgd);
	struct drm_file *drm_priv = filp->private_data;
	struct amdgpu_fpriv *drv_priv = drm_priv->driver_priv;
	struct amdgpu_vm *avm = &drv_priv->vm;
	int ret;

	/* Already a compute VM? */
	if (avm->process_info)
		return -EINVAL;

	/* Convert VM into a compute VM */
	ret = amdgpu_vm_make_compute(adev, avm, pasid);
	if (ret)
		return ret;

	/* Initialize KFD part of the VM and process info */
	ret = init_kfd_vm(avm, process_info, ef);
	if (ret)
		return ret;

	*vm = (void *)avm;

	return 0;
}

void amdgpu_amdkfd_gpuvm_destroy_cb(struct amdgpu_device *adev,
				    struct amdgpu_vm *vm)
{
	struct amdkfd_process_info *process_info = vm->process_info;
	struct amdgpu_bo *pd = vm->root.base.bo;

	if (!process_info)
		return;

	/* Release eviction fence from PD */
	amdgpu_bo_reserve(pd, false);
	amdgpu_bo_fence(pd, NULL, false);
	amdgpu_bo_unreserve(pd);

	/* Update process info */
	mutex_lock(&process_info->lock);
	process_info->n_vms--;
	list_del(&vm->vm_list_node);
	mutex_unlock(&process_info->lock);

	/* Release per-process resources when last compute VM is destroyed */
	if (!process_info->n_vms) {
		WARN_ON(!list_empty(&process_info->kfd_bo_list));
		WARN_ON(!list_empty(&process_info->userptr_valid_list));
		WARN_ON(!list_empty(&process_info->userptr_inval_list));

		dma_fence_put(&process_info->eviction_fence->base);
		cancel_delayed_work_sync(&process_info->restore_userptr_work);
		put_pid(process_info->pid);
		mutex_destroy(&process_info->lock);
		kfree(process_info);
	}
}

void amdgpu_amdkfd_gpuvm_destroy_process_vm(struct kgd_dev *kgd, void *vm)
{
	struct amdgpu_device *adev = get_amdgpu_device(kgd);
	struct amdgpu_vm *avm = (struct amdgpu_vm *)vm;

	if (WARN_ON(!kgd || !vm))
		return;

	pr_debug("Destroying process vm %p\n", vm);

	/* Release the VM context */
	amdgpu_vm_fini(adev, avm);
	kfree(vm);
}

void amdgpu_amdkfd_gpuvm_release_process_vm(struct kgd_dev *kgd, void *vm)
{
	struct amdgpu_device *adev = get_amdgpu_device(kgd);
        struct amdgpu_vm *avm = (struct amdgpu_vm *)vm;

	if (WARN_ON(!kgd || !vm))
                return;

        pr_debug("Releasing process vm %p\n", vm);

        /* The original pasid of amdgpu vm has already been
         * released during making a amdgpu vm to a compute vm
         * The current pasid is managed by kfd and will be
         * released on kfd process destroy. Set amdgpu pasid
         * to 0 to avoid duplicate release.
         */
	amdgpu_vm_release_compute(adev, avm);
}

uint64_t amdgpu_amdkfd_gpuvm_get_process_page_dir(void *vm)
{
	struct amdgpu_vm *avm = (struct amdgpu_vm *)vm;
	struct amdgpu_bo *pd = avm->root.base.bo;
	struct amdgpu_device *adev = amdgpu_ttm_adev(pd->tbo.bdev);

	if (adev->asic_type < CHIP_VEGA10)
		return avm->pd_phys_addr >> AMDGPU_GPU_PAGE_SHIFT;
	return avm->pd_phys_addr;
}

int amdgpu_amdkfd_gpuvm_alloc_memory_of_gpu(
		struct kgd_dev *kgd, uint64_t va, uint64_t size,
		void *vm, struct kgd_mem **mem,
		uint64_t *offset, uint32_t flags)
{
	struct amdgpu_device *adev = get_amdgpu_device(kgd);
	struct amdgpu_vm *avm = (struct amdgpu_vm *)vm;
	enum ttm_bo_type bo_type = ttm_bo_type_device;
	struct sg_table *sg = NULL;
	uint64_t user_addr = 0;
	struct amdgpu_bo *bo;
	struct amdgpu_bo_param bp;
	int byte_align;
	u32 domain, alloc_domain;
	u64 alloc_flags;
	uint32_t mapping_flags;
	int ret;

	/*
	 * Check on which domain to allocate BO
	 */
	if (flags & ALLOC_MEM_FLAGS_VRAM) {
		domain = alloc_domain = AMDGPU_GEM_DOMAIN_VRAM;
		alloc_flags = AMDGPU_GEM_CREATE_VRAM_CLEARED;
		alloc_flags |= (flags & ALLOC_MEM_FLAGS_PUBLIC) ?
			AMDGPU_GEM_CREATE_CPU_ACCESS_REQUIRED :
			AMDGPU_GEM_CREATE_NO_CPU_ACCESS;
	} else if (flags & ALLOC_MEM_FLAGS_GTT) {
		domain = alloc_domain = AMDGPU_GEM_DOMAIN_GTT;
		alloc_flags = 0;
	} else if (flags & ALLOC_MEM_FLAGS_USERPTR) {
		domain = AMDGPU_GEM_DOMAIN_GTT;
		alloc_domain = AMDGPU_GEM_DOMAIN_CPU;
		alloc_flags = 0;
		if (!offset || !*offset)
			return -EINVAL;
		user_addr = *offset;
	} else if (flags & ALLOC_MEM_FLAGS_DOORBELL) {
		domain = AMDGPU_GEM_DOMAIN_GTT;
		alloc_domain = AMDGPU_GEM_DOMAIN_CPU;
		bo_type = ttm_bo_type_sg;
		alloc_flags = 0;
		if (size > UINT_MAX)
			return -EINVAL;
		sg = create_doorbell_sg(*offset, size);
		if (!sg)
			return -ENOMEM;
	} else {
		return -EINVAL;
	}

	*mem = kzalloc(sizeof(struct kgd_mem), GFP_KERNEL);
	if (!*mem) {
		ret = -ENOMEM;
		goto err;
	}
	INIT_LIST_HEAD(&(*mem)->bo_va_list);
	mutex_init(&(*mem)->lock);
	(*mem)->aql_queue = !!(flags & ALLOC_MEM_FLAGS_AQL_QUEUE_MEM);

	/* Workaround for AQL queue wraparound bug. Map the same
	 * memory twice. That means we only actually allocate half
	 * the memory.
	 */
	if ((*mem)->aql_queue)
		size = size >> 1;

	/* Workaround for TLB bug on older VI chips */
	byte_align = (adev->family == AMDGPU_FAMILY_VI &&
			adev->asic_type != CHIP_FIJI &&
			adev->asic_type != CHIP_POLARIS10 &&
			adev->asic_type != CHIP_POLARIS11 &&
			adev->asic_type != CHIP_POLARIS12) ?
			VI_BO_SIZE_ALIGN : 1;

	mapping_flags = AMDGPU_VM_PAGE_READABLE;
	if (flags & ALLOC_MEM_FLAGS_WRITABLE)
		mapping_flags |= AMDGPU_VM_PAGE_WRITEABLE;
	if (flags & ALLOC_MEM_FLAGS_EXECUTABLE)
		mapping_flags |= AMDGPU_VM_PAGE_EXECUTABLE;
	if (flags & ALLOC_MEM_FLAGS_COHERENT)
		mapping_flags |= AMDGPU_VM_MTYPE_UC;
	else
		mapping_flags |= AMDGPU_VM_MTYPE_NC;
	(*mem)->mapping_flags = mapping_flags;

	amdgpu_sync_create(&(*mem)->sync);

	ret = amdgpu_amdkfd_reserve_mem_limit(adev, size, alloc_domain, !!sg);
	if (ret) {
		pr_debug("Insufficient system memory\n");
		goto err_reserve_limit;
	}

	pr_debug("\tcreate BO VA 0x%llx size 0x%llx domain %s\n",
			va, size, domain_string(alloc_domain));

	memset(&bp, 0, sizeof(bp));
	bp.size = size;
	bp.byte_align = byte_align;
	bp.domain = alloc_domain;
	bp.flags = alloc_flags;
	bp.type = bo_type;
	bp.resv = NULL;
	ret = amdgpu_bo_create(adev, &bp, &bo);
	if (ret) {
		pr_debug("Failed to create BO on domain %s. ret %d\n",
				domain_string(alloc_domain), ret);
		goto err_bo_create;
	}
	if (bo_type == ttm_bo_type_sg) {
		bo->tbo.sg = sg;
		bo->tbo.ttm->sg = sg;
	}
	bo->kfd_bo = *mem;
	(*mem)->bo = bo;
	if (user_addr)
		bo->flags |= AMDGPU_AMDKFD_USERPTR_BO;

	(*mem)->va = va;
	(*mem)->domain = domain;
	(*mem)->mapped_to_gpu_memory = 0;
	(*mem)->process_info = avm->process_info;
	add_kgd_mem_to_kfd_bo_list(*mem, avm->process_info, user_addr);

	if (user_addr) {
		ret = init_user_pages(*mem, current->mm, user_addr);
		if (ret) {
			mutex_lock(&avm->process_info->lock);
			list_del(&(*mem)->validate_list.head);
			mutex_unlock(&avm->process_info->lock);
			goto allocate_init_user_pages_failed;
		}
	}

	if (offset)
		*offset = amdgpu_bo_mmap_offset(bo);

	return 0;

allocate_init_user_pages_failed:
	amdgpu_bo_unref(&bo);
	/* Don't unreserve system mem limit twice */
	goto err_reserve_limit;
err_bo_create:
	unreserve_mem_limit(adev, size, alloc_domain, !!sg);
err_reserve_limit:
	mutex_destroy(&(*mem)->lock);
	kfree(*mem);
err:
	if (sg) {
		sg_free_table(sg);
		kfree(sg);
	}
	return ret;
}

int amdgpu_amdkfd_gpuvm_free_memory_of_gpu(
		struct kgd_dev *kgd, struct kgd_mem *mem)
{
	struct amdkfd_process_info *process_info = mem->process_info;
	unsigned long bo_size = mem->bo->tbo.mem.size;
	struct kfd_bo_va_list *entry, *tmp;
	struct bo_vm_reservation_context ctx;
	struct ttm_validate_buffer *bo_list_entry;
	int ret;

	mutex_lock(&mem->lock);

	if (mem->mapped_to_gpu_memory > 0) {
		pr_debug("BO VA 0x%llx size 0x%lx is still mapped.\n",
				mem->va, bo_size);
		mutex_unlock(&mem->lock);
		return -EBUSY;
	}

	mutex_unlock(&mem->lock);
	/* lock is not needed after this, since mem is unused and will
	 * be freed anyway
	 */

	/* No more MMU notifiers */
	amdgpu_mn_unregister(mem->bo);

	/* Make sure restore workers don't access the BO any more */
	bo_list_entry = &mem->validate_list;
	mutex_lock(&process_info->lock);
	list_del(&bo_list_entry->head);
	mutex_unlock(&process_info->lock);

	/* Free user pages if necessary */
	if (mem->user_pages) {
		pr_debug("%s: Freeing user_pages array\n", __func__);
		if (mem->user_pages[0])
			release_pages(mem->user_pages,
					mem->bo->tbo.ttm->num_pages);
		kvfree(mem->user_pages);
	}

	ret = reserve_bo_and_cond_vms(mem, NULL, BO_VM_ALL, &ctx);
	if (unlikely(ret))
		return ret;

	/* The eviction fence should be removed by the last unmap.
	 * TODO: Log an error condition if the bo still has the eviction fence
	 * attached
	 */
	amdgpu_amdkfd_remove_eviction_fence(mem->bo,
					process_info->eviction_fence);
	pr_debug("Release VA 0x%llx - 0x%llx\n", mem->va,
		mem->va + bo_size * (1 + mem->aql_queue));

	/* Remove from VM internal data structures */
	list_for_each_entry_safe(entry, tmp, &mem->bo_va_list, bo_list)
		remove_bo_from_vm((struct amdgpu_device *)entry->kgd_dev,
				entry, bo_size);

	ret = unreserve_bo_and_vms(&ctx, false, false);

	/* Free the sync object */
	amdgpu_sync_free(&mem->sync);

	/* If the SG is not NULL, it's one we created for a doorbell
	 * BO. We need to free it.
	 */
	if (mem->bo->tbo.sg) {
		sg_free_table(mem->bo->tbo.sg);
		kfree(mem->bo->tbo.sg);
	}

	/* Free the BO*/
	amdgpu_bo_unref(&mem->bo);
	mutex_destroy(&mem->lock);
	kfree(mem);

	return ret;
}

int amdgpu_amdkfd_gpuvm_map_memory_to_gpu(
		struct kgd_dev *kgd, struct kgd_mem *mem, void *vm)
{
	struct amdgpu_device *adev = get_amdgpu_device(kgd);
	struct amdgpu_vm *avm = (struct amdgpu_vm *)vm;
	int ret;
	struct amdgpu_bo *bo;
	uint32_t domain;
	struct kfd_bo_va_list *entry;
	struct bo_vm_reservation_context ctx;
	struct kfd_bo_va_list *bo_va_entry = NULL;
	struct kfd_bo_va_list *bo_va_entry_aql = NULL;
	unsigned long bo_size;
	bool is_invalid_userptr = false;

	bo = mem->bo;
	if (!bo) {
		pr_err("Invalid BO when mapping memory to GPU\n");
		return -EINVAL;
	}

	/* Make sure restore is not running concurrently. Since we
	 * don't map invalid userptr BOs, we rely on the next restore
	 * worker to do the mapping
	 */
	mutex_lock(&mem->process_info->lock);

	/* Lock mmap-sem. If we find an invalid userptr BO, we can be
	 * sure that the MMU notifier is no longer running
	 * concurrently and the queues are actually stopped
	 */
	if (amdgpu_ttm_tt_get_usermm(bo->tbo.ttm)) {
		down_write(&current->mm->mmap_sem);
		is_invalid_userptr = atomic_read(&mem->invalid);
		up_write(&current->mm->mmap_sem);
	}

	mutex_lock(&mem->lock);

	domain = mem->domain;
	bo_size = bo->tbo.mem.size;

	pr_debug("Map VA 0x%llx - 0x%llx to vm %p domain %s\n",
			mem->va,
			mem->va + bo_size * (1 + mem->aql_queue),
			vm, domain_string(domain));

	ret = reserve_bo_and_vm(mem, vm, &ctx);
	if (unlikely(ret))
		goto out;

	/* Userptr can be marked as "not invalid", but not actually be
	 * validated yet (still in the system domain). In that case
	 * the queues are still stopped and we can leave mapping for
	 * the next restore worker
	 */
	if (amdgpu_ttm_tt_get_usermm(bo->tbo.ttm) &&
	    bo->tbo.mem.mem_type == TTM_PL_SYSTEM)
		is_invalid_userptr = true;

	if (check_if_add_bo_to_vm(avm, mem)) {
		ret = add_bo_to_vm(adev, mem, avm, false,
				&bo_va_entry);
		if (ret)
			goto add_bo_to_vm_failed;
		if (mem->aql_queue) {
			ret = add_bo_to_vm(adev, mem, avm,
					true, &bo_va_entry_aql);
			if (ret)
				goto add_bo_to_vm_failed_aql;
		}
	} else {
		ret = vm_validate_pt_pd_bos(avm);
		if (unlikely(ret))
			goto add_bo_to_vm_failed;
	}

	if (mem->mapped_to_gpu_memory == 0 &&
	    !amdgpu_ttm_tt_get_usermm(bo->tbo.ttm)) {
		/* Validate BO only once. The eviction fence gets added to BO
		 * the first time it is mapped. Validate will wait for all
		 * background evictions to complete.
		 */
		ret = amdgpu_amdkfd_bo_validate(bo, domain, true);
		if (ret) {
			pr_debug("Validate failed\n");
			goto map_bo_to_gpuvm_failed;
		}
	}

	list_for_each_entry(entry, &mem->bo_va_list, bo_list) {
		if (entry->bo_va->base.vm == vm && !entry->is_mapped) {
			pr_debug("\t map VA 0x%llx - 0x%llx in entry %p\n",
					entry->va, entry->va + bo_size,
					entry);

			ret = map_bo_to_gpuvm(adev, entry, ctx.sync,
					      is_invalid_userptr);
			if (ret) {
				pr_err("Failed to map radeon bo to gpuvm\n");
				goto map_bo_to_gpuvm_failed;
			}

			ret = vm_update_pds(vm, ctx.sync);
			if (ret) {
				pr_err("Failed to update page directories\n");
				goto map_bo_to_gpuvm_failed;
			}

			entry->is_mapped = true;
			mem->mapped_to_gpu_memory++;
			pr_debug("\t INC mapping count %d\n",
					mem->mapped_to_gpu_memory);
		}
	}

	if (!amdgpu_ttm_tt_get_usermm(bo->tbo.ttm) && !bo->pin_count)
		amdgpu_bo_fence(bo,
				&avm->process_info->eviction_fence->base,
				true);
	ret = unreserve_bo_and_vms(&ctx, false, false);

	goto out;

map_bo_to_gpuvm_failed:
	if (bo_va_entry_aql)
		remove_bo_from_vm(adev, bo_va_entry_aql, bo_size);
add_bo_to_vm_failed_aql:
	if (bo_va_entry)
		remove_bo_from_vm(adev, bo_va_entry, bo_size);
add_bo_to_vm_failed:
	unreserve_bo_and_vms(&ctx, false, false);
out:
	mutex_unlock(&mem->process_info->lock);
	mutex_unlock(&mem->lock);
	return ret;
}

int amdgpu_amdkfd_gpuvm_unmap_memory_from_gpu(
		struct kgd_dev *kgd, struct kgd_mem *mem, void *vm)
{
	struct amdgpu_device *adev = get_amdgpu_device(kgd);
	struct amdkfd_process_info *process_info =
		((struct amdgpu_vm *)vm)->process_info;
	unsigned long bo_size = mem->bo->tbo.mem.size;
	struct kfd_bo_va_list *entry;
	struct bo_vm_reservation_context ctx;
	int ret;

	mutex_lock(&mem->lock);

	ret = reserve_bo_and_cond_vms(mem, vm, BO_VM_MAPPED, &ctx);
	if (unlikely(ret))
		goto out;
	/* If no VMs were reserved, it means the BO wasn't actually mapped */
	if (ctx.n_vms == 0) {
		ret = -EINVAL;
		goto unreserve_out;
	}

	ret = vm_validate_pt_pd_bos((struct amdgpu_vm *)vm);
	if (unlikely(ret))
		goto unreserve_out;

	pr_debug("Unmap VA 0x%llx - 0x%llx from vm %p\n",
		mem->va,
		mem->va + bo_size * (1 + mem->aql_queue),
		vm);

	list_for_each_entry(entry, &mem->bo_va_list, bo_list) {
		if (entry->bo_va->base.vm == vm && entry->is_mapped) {
			pr_debug("\t unmap VA 0x%llx - 0x%llx from entry %p\n",
					entry->va,
					entry->va + bo_size,
					entry);

			ret = unmap_bo_from_gpuvm(adev, entry, ctx.sync);
			if (ret == 0) {
				entry->is_mapped = false;
			} else {
				pr_err("failed to unmap VA 0x%llx\n",
						mem->va);
				goto unreserve_out;
			}

			mem->mapped_to_gpu_memory--;
			pr_debug("\t DEC mapping count %d\n",
					mem->mapped_to_gpu_memory);
		}
	}

	/* If BO is unmapped from all VMs, unfence it. It can be evicted if
	 * required.
	 */
	if (mem->mapped_to_gpu_memory == 0 &&
	    !amdgpu_ttm_tt_get_usermm(mem->bo->tbo.ttm) && !mem->bo->pin_count)
		amdgpu_amdkfd_remove_eviction_fence(mem->bo,
						process_info->eviction_fence);

unreserve_out:
	unreserve_bo_and_vms(&ctx, false, false);
out:
	mutex_unlock(&mem->lock);
	return ret;
}

int amdgpu_amdkfd_gpuvm_sync_memory(
		struct kgd_dev *kgd, struct kgd_mem *mem, bool intr)
{
	struct amdgpu_sync sync;
	int ret;

	amdgpu_sync_create(&sync);

	mutex_lock(&mem->lock);
	amdgpu_sync_clone(&mem->sync, &sync);
	mutex_unlock(&mem->lock);

	ret = amdgpu_sync_wait(&sync, intr);
	amdgpu_sync_free(&sync);
	return ret;
}

int amdgpu_amdkfd_gpuvm_map_gtt_bo_to_kernel(struct kgd_dev *kgd,
		struct kgd_mem *mem, void **kptr, uint64_t *size)
{
	int ret;
	struct amdgpu_bo *bo = mem->bo;

	if (amdgpu_ttm_tt_get_usermm(bo->tbo.ttm)) {
		pr_err("userptr can't be mapped to kernel\n");
		return -EINVAL;
	}

	/* delete kgd_mem from kfd_bo_list to avoid re-validating
	 * this BO in BO's restoring after eviction.
	 */
	mutex_lock(&mem->process_info->lock);

	ret = amdgpu_bo_reserve(bo, true);
	if (ret) {
		pr_err("Failed to reserve bo. ret %d\n", ret);
		goto bo_reserve_failed;
	}

	ret = amdgpu_bo_pin(bo, AMDGPU_GEM_DOMAIN_GTT);
	if (ret) {
		pr_err("Failed to pin bo. ret %d\n", ret);
		goto pin_failed;
	}

	ret = amdgpu_bo_kmap(bo, kptr);
	if (ret) {
		pr_err("Failed to map bo to kernel. ret %d\n", ret);
		goto kmap_failed;
	}

	amdgpu_amdkfd_remove_eviction_fence(
		bo, mem->process_info->eviction_fence);
	list_del_init(&mem->validate_list.head);

	if (size)
		*size = amdgpu_bo_size(bo);

	amdgpu_bo_unreserve(bo);

	mutex_unlock(&mem->process_info->lock);
	return 0;

kmap_failed:
	amdgpu_bo_unpin(bo);
pin_failed:
	amdgpu_bo_unreserve(bo);
bo_reserve_failed:
	mutex_unlock(&mem->process_info->lock);

	return ret;
}

int amdgpu_amdkfd_gpuvm_get_vm_fault_info(struct kgd_dev *kgd,
					      struct kfd_vm_fault_info *mem)
{
	struct amdgpu_device *adev;

	adev = (struct amdgpu_device *)kgd;
	if (atomic_read(&adev->gmc.vm_fault_info_updated) == 1) {
		*mem = *adev->gmc.vm_fault_info;
		mb();
		atomic_set(&adev->gmc.vm_fault_info_updated, 0);
	}
	return 0;
}

int amdgpu_amdkfd_gpuvm_import_dmabuf(struct kgd_dev *kgd,
				      struct dma_buf *dma_buf,
				      uint64_t va, void *vm,
				      struct kgd_mem **mem, uint64_t *size,
				      uint64_t *mmap_offset)
{
	struct amdgpu_device *adev = (struct amdgpu_device *)kgd;
	struct drm_gem_object *obj;
	struct amdgpu_bo *bo;
	struct amdgpu_vm *avm = (struct amdgpu_vm *)vm;

	if (dma_buf->ops != &amdgpu_dmabuf_ops)
		/* Can't handle non-graphics buffers */
		return -EINVAL;

	obj = dma_buf->priv;
	if (obj->dev->dev_private != adev)
		/* Can't handle buffers from other devices */
		return -EINVAL;

	bo = gem_to_amdgpu_bo(obj);
	if (!(bo->preferred_domains & (AMDGPU_GEM_DOMAIN_VRAM |
				    AMDGPU_GEM_DOMAIN_GTT)))
		/* Only VRAM and GTT BOs are supported */
		return -EINVAL;

	*mem = kzalloc(sizeof(struct kgd_mem), GFP_KERNEL);
	if (!*mem)
		return -ENOMEM;

	if (size)
		*size = amdgpu_bo_size(bo);

	if (mmap_offset)
		*mmap_offset = amdgpu_bo_mmap_offset(bo);

	INIT_LIST_HEAD(&(*mem)->bo_va_list);
	mutex_init(&(*mem)->lock);
	(*mem)->mapping_flags =
		AMDGPU_VM_PAGE_READABLE | AMDGPU_VM_PAGE_WRITEABLE |
		AMDGPU_VM_PAGE_EXECUTABLE | AMDGPU_VM_MTYPE_NC;

	(*mem)->bo = amdgpu_bo_ref(bo);
	(*mem)->va = va;
	(*mem)->domain = (bo->preferred_domains & AMDGPU_GEM_DOMAIN_VRAM) ?
		AMDGPU_GEM_DOMAIN_VRAM : AMDGPU_GEM_DOMAIN_GTT;
	(*mem)->mapped_to_gpu_memory = 0;
	(*mem)->process_info = avm->process_info;
	add_kgd_mem_to_kfd_bo_list(*mem, avm->process_info, false);
	amdgpu_sync_create(&(*mem)->sync);

	return 0;
}

/* Evict a userptr BO by stopping the queues if necessary
 *
 * Runs in MMU notifier, may be in RECLAIM_FS context. This means it
 * cannot do any memory allocations, and cannot take any locks that
 * are held elsewhere while allocating memory. Therefore this is as
 * simple as possible, using atomic counters.
 *
 * It doesn't do anything to the BO itself. The real work happens in
 * restore, where we get updated page addresses. This function only
 * ensures that GPU access to the BO is stopped.
 */
int amdgpu_amdkfd_evict_userptr(struct kgd_mem *mem,
				struct mm_struct *mm)
{
	struct amdkfd_process_info *process_info = mem->process_info;
	int invalid, evicted_bos;
	int r = 0;

	invalid = atomic_inc_return(&mem->invalid);
	evicted_bos = atomic_inc_return(&process_info->evicted_bos);
	if (evicted_bos == 1) {
		/* First eviction, stop the queues */
		r = kgd2kfd_quiesce_mm(mm);
		if (r)
			pr_err("Failed to quiesce KFD\n");
		schedule_delayed_work(&process_info->restore_userptr_work,
			msecs_to_jiffies(AMDGPU_USERPTR_RESTORE_DELAY_MS));
	}

	return r;
}

/* Update invalid userptr BOs
 *
 * Moves invalidated (evicted) userptr BOs from userptr_valid_list to
 * userptr_inval_list and updates user pages for all BOs that have
 * been invalidated since their last update.
 */
static int update_invalid_user_pages(struct amdkfd_process_info *process_info,
				     struct mm_struct *mm)
{
	struct kgd_mem *mem, *tmp_mem;
	struct amdgpu_bo *bo;
	struct ttm_operation_ctx ctx = { false, false };
	int invalid, ret;

	/* Move all invalidated BOs to the userptr_inval_list and
	 * release their user pages by migration to the CPU domain
	 */
	list_for_each_entry_safe(mem, tmp_mem,
				 &process_info->userptr_valid_list,
				 validate_list.head) {
		if (!atomic_read(&mem->invalid))
			continue; /* BO is still valid */

		bo = mem->bo;

		if (amdgpu_bo_reserve(bo, true))
			return -EAGAIN;
		amdgpu_bo_placement_from_domain(bo, AMDGPU_GEM_DOMAIN_CPU);
		ret = ttm_bo_validate(&bo->tbo, &bo->placement, &ctx);
		amdgpu_bo_unreserve(bo);
		if (ret) {
			pr_err("%s: Failed to invalidate userptr BO\n",
			       __func__);
			return -EAGAIN;
		}

		list_move_tail(&mem->validate_list.head,
			       &process_info->userptr_inval_list);
	}

	if (list_empty(&process_info->userptr_inval_list))
		return 0; /* All evicted userptr BOs were freed */

	/* Go through userptr_inval_list and update any invalid user_pages */
	list_for_each_entry(mem, &process_info->userptr_inval_list,
			    validate_list.head) {
		invalid = atomic_read(&mem->invalid);
		if (!invalid)
			/* BO hasn't been invalidated since the last
			 * revalidation attempt. Keep its BO list.
			 */
			continue;

		bo = mem->bo;

		if (!mem->user_pages) {
			mem->user_pages =
				kvmalloc_array(bo->tbo.ttm->num_pages,
						 sizeof(struct page *),
						 GFP_KERNEL | __GFP_ZERO);
			if (!mem->user_pages) {
				pr_err("%s: Failed to allocate pages array\n",
				       __func__);
				return -ENOMEM;
			}
		} else if (mem->user_pages[0]) {
			release_pages(mem->user_pages, bo->tbo.ttm->num_pages);
		}

		/* Get updated user pages */
		ret = amdgpu_ttm_tt_get_user_pages(bo->tbo.ttm,
						   mem->user_pages);
		if (ret) {
			mem->user_pages[0] = NULL;
			pr_info("%s: Failed to get user pages: %d\n",
				__func__, ret);
			/* Pretend it succeeded. It will fail later
			 * with a VM fault if the GPU tries to access
			 * it. Better than hanging indefinitely with
			 * stalled user mode queues.
			 */
		}

		/* Mark the BO as valid unless it was invalidated
		 * again concurrently
		 */
		if (atomic_cmpxchg(&mem->invalid, invalid, 0) != invalid)
			return -EAGAIN;
	}

	return 0;
}

/* Validate invalid userptr BOs
 *
 * Validates BOs on the userptr_inval_list, and moves them back to the
 * userptr_valid_list. Also updates GPUVM page tables with new page
 * addresses and waits for the page table updates to complete.
 */
static int validate_invalid_user_pages(struct amdkfd_process_info *process_info)
{
	struct amdgpu_bo_list_entry *pd_bo_list_entries;
	struct list_head resv_list, duplicates;
	struct ww_acquire_ctx ticket;
	struct amdgpu_sync sync;

	struct amdgpu_vm *peer_vm;
	struct kgd_mem *mem, *tmp_mem;
	struct amdgpu_bo *bo;
	struct ttm_operation_ctx ctx = { false, false };
	int i, ret;

	pd_bo_list_entries = kcalloc(process_info->n_vms,
				     sizeof(struct amdgpu_bo_list_entry),
				     GFP_KERNEL);
	if (!pd_bo_list_entries) {
		pr_err("%s: Failed to allocate PD BO list entries\n", __func__);
		return -ENOMEM;
	}

	INIT_LIST_HEAD(&resv_list);
	INIT_LIST_HEAD(&duplicates);

	/* Get all the page directory BOs that need to be reserved */
	i = 0;
	list_for_each_entry(peer_vm, &process_info->vm_list_head,
			    vm_list_node)
		amdgpu_vm_get_pd_bo(peer_vm, &resv_list,
				    &pd_bo_list_entries[i++]);
	/* Add the userptr_inval_list entries to resv_list */
	list_for_each_entry(mem, &process_info->userptr_inval_list,
			    validate_list.head) {
		list_add_tail(&mem->resv_list.head, &resv_list);
		mem->resv_list.bo = mem->validate_list.bo;
		mem->resv_list.num_shared = mem->validate_list.num_shared;
	}

	/* Reserve all BOs and page tables for validation */
	ret = ttm_eu_reserve_buffers(&ticket, &resv_list, false, &duplicates);
	WARN(!list_empty(&duplicates), "Duplicates should be empty");
	if (ret)
		goto out;

	amdgpu_sync_create(&sync);

	ret = process_validate_vms(process_info);
	if (ret)
		goto unreserve_out;

	/* Validate BOs and update GPUVM page tables */
	list_for_each_entry_safe(mem, tmp_mem,
				 &process_info->userptr_inval_list,
				 validate_list.head) {
		struct kfd_bo_va_list *bo_va_entry;

		bo = mem->bo;

		/* Copy pages array and validate the BO if we got user pages */
		if (mem->user_pages[0]) {
			amdgpu_ttm_tt_set_user_pages(bo->tbo.ttm,
						     mem->user_pages);
			amdgpu_bo_placement_from_domain(bo, mem->domain);
			ret = ttm_bo_validate(&bo->tbo, &bo->placement, &ctx);
			if (ret) {
				pr_err("%s: failed to validate BO\n", __func__);
				goto unreserve_out;
			}
		}

		/* Validate succeeded, now the BO owns the pages, free
		 * our copy of the pointer array. Put this BO back on
		 * the userptr_valid_list. If we need to revalidate
		 * it, we need to start from scratch.
		 */
		kvfree(mem->user_pages);
		mem->user_pages = NULL;
		list_move_tail(&mem->validate_list.head,
			       &process_info->userptr_valid_list);

		/* Update mapping. If the BO was not validated
		 * (because we couldn't get user pages), this will
		 * clear the page table entries, which will result in
		 * VM faults if the GPU tries to access the invalid
		 * memory.
		 */
		list_for_each_entry(bo_va_entry, &mem->bo_va_list, bo_list) {
			if (!bo_va_entry->is_mapped)
				continue;

			ret = update_gpuvm_pte((struct amdgpu_device *)
					       bo_va_entry->kgd_dev,
					       bo_va_entry, &sync);
			if (ret) {
				pr_err("%s: update PTE failed\n", __func__);
				/* make sure this gets validated again */
				atomic_inc(&mem->invalid);
				goto unreserve_out;
			}
		}
	}

	/* Update page directories */
	ret = process_update_pds(process_info, &sync);

unreserve_out:
	ttm_eu_backoff_reservation(&ticket, &resv_list);
	amdgpu_sync_wait(&sync, false);
	amdgpu_sync_free(&sync);
out:
	kfree(pd_bo_list_entries);

	return ret;
}

/* Worker callback to restore evicted userptr BOs
 *
 * Tries to update and validate all userptr BOs. If successful and no
 * concurrent evictions happened, the queues are restarted. Otherwise,
 * reschedule for another attempt later.
 */
static void amdgpu_amdkfd_restore_userptr_worker(struct work_struct *work)
{
	struct delayed_work *dwork = to_delayed_work(work);
	struct amdkfd_process_info *process_info =
		container_of(dwork, struct amdkfd_process_info,
			     restore_userptr_work);
	struct task_struct *usertask;
	struct mm_struct *mm;
	int evicted_bos;

	evicted_bos = atomic_read(&process_info->evicted_bos);
	if (!evicted_bos)
		return;

	/* Reference task and mm in case of concurrent process termination */
	usertask = get_pid_task(process_info->pid, PIDTYPE_PID);
	if (!usertask)
		return;
	mm = get_task_mm(usertask);
	if (!mm) {
		put_task_struct(usertask);
		return;
	}

	mutex_lock(&process_info->lock);

	if (update_invalid_user_pages(process_info, mm))
		goto unlock_out;
	/* userptr_inval_list can be empty if all evicted userptr BOs
	 * have been freed. In that case there is nothing to validate
	 * and we can just restart the queues.
	 */
	if (!list_empty(&process_info->userptr_inval_list)) {
		if (atomic_read(&process_info->evicted_bos) != evicted_bos)
			goto unlock_out; /* Concurrent eviction, try again */

		if (validate_invalid_user_pages(process_info))
			goto unlock_out;
	}
	/* Final check for concurrent evicton and atomic update. If
	 * another eviction happens after successful update, it will
	 * be a first eviction that calls quiesce_mm. The eviction
	 * reference counting inside KFD will handle this case.
	 */
	if (atomic_cmpxchg(&process_info->evicted_bos, evicted_bos, 0) !=
	    evicted_bos)
		goto unlock_out;
	evicted_bos = 0;
	if (kgd2kfd_resume_mm(mm)) {
		pr_err("%s: Failed to resume KFD\n", __func__);
		/* No recovery from this failure. Probably the CP is
		 * hanging. No point trying again.
		 */
	}
unlock_out:
	mutex_unlock(&process_info->lock);
	mmput(mm);
	put_task_struct(usertask);

	/* If validation failed, reschedule another attempt */
	if (evicted_bos)
		schedule_delayed_work(&process_info->restore_userptr_work,
			msecs_to_jiffies(AMDGPU_USERPTR_RESTORE_DELAY_MS));
}

/** amdgpu_amdkfd_gpuvm_restore_process_bos - Restore all BOs for the given
 *   KFD process identified by process_info
 *
 * @process_info: amdkfd_process_info of the KFD process
 *
 * After memory eviction, restore thread calls this function. The function
 * should be called when the Process is still valid. BO restore involves -
 *
 * 1.  Release old eviction fence and create new one
 * 2.  Get two copies of PD BO list from all the VMs. Keep one copy as pd_list.
 * 3   Use the second PD list and kfd_bo_list to create a list (ctx.list) of
 *     BOs that need to be reserved.
 * 4.  Reserve all the BOs
 * 5.  Validate of PD and PT BOs.
 * 6.  Validate all KFD BOs using kfd_bo_list and Map them and add new fence
 * 7.  Add fence to all PD and PT BOs.
 * 8.  Unreserve all BOs
 */
int amdgpu_amdkfd_gpuvm_restore_process_bos(void *info, struct dma_fence **ef)
{
	struct amdgpu_bo_list_entry *pd_bo_list;
	struct amdkfd_process_info *process_info = info;
	struct amdgpu_vm *peer_vm;
	struct kgd_mem *mem;
	struct bo_vm_reservation_context ctx;
	struct amdgpu_amdkfd_fence *new_fence;
	int ret = 0, i;
	struct list_head duplicate_save;
	struct amdgpu_sync sync_obj;

	INIT_LIST_HEAD(&duplicate_save);
	INIT_LIST_HEAD(&ctx.list);
	INIT_LIST_HEAD(&ctx.duplicates);

	pd_bo_list = kcalloc(process_info->n_vms,
			     sizeof(struct amdgpu_bo_list_entry),
			     GFP_KERNEL);
	if (!pd_bo_list)
		return -ENOMEM;

	i = 0;
	mutex_lock(&process_info->lock);
	list_for_each_entry(peer_vm, &process_info->vm_list_head,
			vm_list_node)
		amdgpu_vm_get_pd_bo(peer_vm, &ctx.list, &pd_bo_list[i++]);

	/* Reserve all BOs and page tables/directory. Add all BOs from
	 * kfd_bo_list to ctx.list
	 */
	list_for_each_entry(mem, &process_info->kfd_bo_list,
			    validate_list.head) {

		list_add_tail(&mem->resv_list.head, &ctx.list);
		mem->resv_list.bo = mem->validate_list.bo;
		mem->resv_list.num_shared = mem->validate_list.num_shared;
	}

	ret = ttm_eu_reserve_buffers(&ctx.ticket, &ctx.list,
				     false, &duplicate_save);
	if (ret) {
		pr_debug("Memory eviction: TTM Reserve Failed. Try again\n");
		goto ttm_reserve_fail;
	}

	amdgpu_sync_create(&sync_obj);

	/* Validate PDs and PTs */
	ret = process_validate_vms(process_info);
	if (ret)
		goto validate_map_fail;

	ret = process_sync_pds_resv(process_info, &sync_obj);
	if (ret) {
		pr_debug("Memory eviction: Failed to sync to PD BO moving fence. Try again\n");
		goto validate_map_fail;
	}

	/* Validate BOs and map them to GPUVM (update VM page tables). */
	list_for_each_entry(mem, &process_info->kfd_bo_list,
			    validate_list.head) {

		struct amdgpu_bo *bo = mem->bo;
		uint32_t domain = mem->domain;
		struct kfd_bo_va_list *bo_va_entry;

		ret = amdgpu_amdkfd_bo_validate(bo, domain, false);
		if (ret) {
			pr_debug("Memory eviction: Validate BOs failed. Try again\n");
			goto validate_map_fail;
		}
		ret = amdgpu_sync_fence(NULL, &sync_obj, bo->tbo.moving, false);
		if (ret) {
			pr_debug("Memory eviction: Sync BO fence failed. Try again\n");
			goto validate_map_fail;
		}
		list_for_each_entry(bo_va_entry, &mem->bo_va_list,
				    bo_list) {
			ret = update_gpuvm_pte((struct amdgpu_device *)
					      bo_va_entry->kgd_dev,
					      bo_va_entry,
					      &sync_obj);
			if (ret) {
				pr_debug("Memory eviction: update PTE failed. Try again\n");
				goto validate_map_fail;
			}
		}
	}

	/* Update page directories */
	ret = process_update_pds(process_info, &sync_obj);
	if (ret) {
		pr_debug("Memory eviction: update PDs failed. Try again\n");
		goto validate_map_fail;
	}

	/* Wait for validate and PT updates to finish */
	amdgpu_sync_wait(&sync_obj, false);

	/* Release old eviction fence and create new one, because fence only
	 * goes from unsignaled to signaled, fence cannot be reused.
	 * Use context and mm from the old fence.
	 */
	new_fence = amdgpu_amdkfd_fence_create(
				process_info->eviction_fence->base.context,
				process_info->eviction_fence->mm);
	if (!new_fence) {
		pr_err("Failed to create eviction fence\n");
		ret = -ENOMEM;
		goto validate_map_fail;
	}
	dma_fence_put(&process_info->eviction_fence->base);
	process_info->eviction_fence = new_fence;
	*ef = dma_fence_get(&new_fence->base);

	/* Attach new eviction fence to all BOs */
	list_for_each_entry(mem, &process_info->kfd_bo_list,
		validate_list.head)
		amdgpu_bo_fence(mem->bo,
			&process_info->eviction_fence->base, true);

	/* Attach eviction fence to PD / PT BOs */
	list_for_each_entry(peer_vm, &process_info->vm_list_head,
			    vm_list_node) {
		struct amdgpu_bo *bo = peer_vm->root.base.bo;

		amdgpu_bo_fence(bo, &process_info->eviction_fence->base, true);
	}

validate_map_fail:
	ttm_eu_backoff_reservation(&ctx.ticket, &ctx.list);
	amdgpu_sync_free(&sync_obj);
ttm_reserve_fail:
	mutex_unlock(&process_info->lock);
	kfree(pd_bo_list);
	return ret;
}<|MERGE_RESOLUTION|>--- conflicted
+++ resolved
@@ -136,7 +136,6 @@
 		ttm_mem_needed = acc_size;
 		if (domain == AMDGPU_GEM_DOMAIN_VRAM)
 			vram_needed = size;
-<<<<<<< HEAD
 	}
 
 	spin_lock(&kfd_mem_limit.mem_limit_lock);
@@ -154,25 +153,6 @@
 		adev->kfd.vram_used += vram_needed;
 	}
 
-=======
-	}
-
-	spin_lock(&kfd_mem_limit.mem_limit_lock);
-
-	if ((kfd_mem_limit.system_mem_used + system_mem_needed >
-	     kfd_mem_limit.max_system_mem_limit) ||
-	    (kfd_mem_limit.ttm_mem_used + ttm_mem_needed >
-	     kfd_mem_limit.max_ttm_mem_limit) ||
-	    (adev->kfd.vram_used + vram_needed >
-	     adev->gmc.real_vram_size - reserved_for_pt)) {
-		ret = -ENOMEM;
-	} else {
-		kfd_mem_limit.system_mem_used += system_mem_needed;
-		kfd_mem_limit.ttm_mem_used += ttm_mem_needed;
-		adev->kfd.vram_used += vram_needed;
-	}
-
->>>>>>> 0ecfebd2
 	spin_unlock(&kfd_mem_limit.mem_limit_lock);
 	return ret;
 }
@@ -430,19 +410,7 @@
 	if (p_bo_va_entry)
 		*p_bo_va_entry = bo_va_entry;
 
-<<<<<<< HEAD
-	/* Allocate new page tables if needed and validate
-	 * them.
-	 */
-	ret = amdgpu_vm_alloc_pts(adev, vm, va, amdgpu_bo_size(bo));
-	if (ret) {
-		pr_err("Failed to allocate pts, err=%d\n", ret);
-		goto err_alloc_pts;
-	}
-
-=======
 	/* Allocate validate page tables if needed */
->>>>>>> 0ecfebd2
 	ret = vm_validate_pt_pd_bos(vm);
 	if (ret) {
 		pr_err("validate_pt_pd_bos() failed\n");
@@ -924,12 +892,8 @@
 		pr_err("validate_pt_pd_bos() failed\n");
 		goto validate_pd_fail;
 	}
-<<<<<<< HEAD
-	amdgpu_bo_sync_wait(vm->root.base.bo, AMDGPU_FENCE_OWNER_KFD, false);
-=======
 	ret = amdgpu_bo_sync_wait(vm->root.base.bo,
 				  AMDGPU_FENCE_OWNER_KFD, false);
->>>>>>> 0ecfebd2
 	if (ret)
 		goto wait_pd_fail;
 	amdgpu_bo_fence(vm->root.base.bo,
