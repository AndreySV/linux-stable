--- conflicted
+++ resolved
@@ -43,12 +43,9 @@
 	struct caam_job_ring __iomem *rregs;	/* JobR's register space */
 	struct tasklet_struct irqtask;
 	int irq;			/* One per queue */
-<<<<<<< HEAD
-=======
 
 	/* Number of scatterlist crypt transforms active on the JobR */
 	atomic_t tfm_count ____cacheline_aligned;
->>>>>>> d8ec26d7
 
 	/* Job ring info */
 	int ringsize;	/* Size of rings (assume input = output) */
@@ -69,11 +66,7 @@
 struct caam_drv_private {
 
 	struct device *dev;
-<<<<<<< HEAD
-	struct device **jrdev; /* Alloc'ed array per sub-device */
-=======
 	struct platform_device **jrpdev; /* Alloc'ed array per sub-device */
->>>>>>> d8ec26d7
 	struct platform_device *pdev;
 
 	/* Physical-presence section */
