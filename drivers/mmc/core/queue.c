--- conflicted
+++ resolved
@@ -353,10 +353,6 @@
 	if (mmc_can_erase(card))
 		mmc_queue_setup_discard(card, &lim);
 
-<<<<<<< HEAD
-	if (!mmc_dev(host)->dma_mask || !*mmc_dev(host)->dma_mask)
-		lim.bounce = BLK_BOUNCE_HIGH;
-
 	lim.max_hw_sectors = min(host->max_blk_count, host->max_req_size / 512);
 
 	if (mmc_card_mmc(card) && card->ext_csd.data_sector_size)
@@ -366,20 +362,6 @@
 
 	WARN_ON_ONCE(lim.logical_block_size != 512 &&
 		     lim.logical_block_size != 4096);
-=======
-	blk_queue_max_hw_sectors(mq->queue,
-		min(host->max_blk_count, host->max_req_size / 512));
-	if (host->can_dma_map_merge)
-		WARN(!blk_queue_can_use_dma_map_merging(mq->queue,
-							mmc_dev(host)),
-		     "merging was advertised but not possible");
-	blk_queue_max_segments(mq->queue, mmc_get_max_segments(host));
-
-	if (mmc_card_mmc(card) && card->ext_csd.data_sector_size) {
-		block_size = card->ext_csd.data_sector_size;
-		WARN_ON(block_size != 512 && block_size != 4096);
-	}
->>>>>>> faf3b801
 
 	/*
 	 * Setting a virt_boundary implicity sets a max_segment_size, so try
