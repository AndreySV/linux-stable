/*
 * Copyright © 2014 Intel Corporation
 *
 * Permission is hereby granted, free of charge, to any person obtaining a
 * copy of this software and associated documentation files (the "Software"),
 * to deal in the Software without restriction, including without limitation
 * the rights to use, copy, modify, merge, publish, distribute, sublicense,
 * and/or sell copies of the Software, and to permit persons to whom the
 * Software is furnished to do so, subject to the following conditions:
 *
 * The above copyright notice and this permission notice (including the next
 * paragraph) shall be included in all copies or substantial portions of the
 * Software.
 *
 * THE SOFTWARE IS PROVIDED "AS IS", WITHOUT WARRANTY OF ANY KIND, EXPRESS OR
 * IMPLIED, INCLUDING BUT NOT LIMITED TO THE WARRANTIES OF MERCHANTABILITY,
 * FITNESS FOR A PARTICULAR PURPOSE AND NONINFRINGEMENT.  IN NO EVENT SHALL
 * THE AUTHORS OR COPYRIGHT HOLDERS BE LIABLE FOR ANY CLAIM, DAMAGES OR OTHER
 * LIABILITY, WHETHER IN AN ACTION OF CONTRACT, TORT OR OTHERWISE, ARISING
 * FROM, OUT OF OR IN CONNECTION WITH THE SOFTWARE OR THE USE OR OTHER DEALINGS
 * IN THE SOFTWARE.
 *
 * Authors:
 *    Ben Widawsky <ben@bwidawsk.net>
 *    Michel Thierry <michel.thierry@intel.com>
 *    Thomas Daniel <thomas.daniel@intel.com>
 *    Oscar Mateo <oscar.mateo@intel.com>
 *
 */

/**
 * DOC: Logical Rings, Logical Ring Contexts and Execlists
 *
 * Motivation:
 * GEN8 brings an expansion of the HW contexts: "Logical Ring Contexts".
 * These expanded contexts enable a number of new abilities, especially
 * "Execlists" (also implemented in this file).
 *
 * One of the main differences with the legacy HW contexts is that logical
 * ring contexts incorporate many more things to the context's state, like
 * PDPs or ringbuffer control registers:
 *
 * The reason why PDPs are included in the context is straightforward: as
 * PPGTTs (per-process GTTs) are actually per-context, having the PDPs
 * contained there mean you don't need to do a ppgtt->switch_mm yourself,
 * instead, the GPU will do it for you on the context switch.
 *
 * But, what about the ringbuffer control registers (head, tail, etc..)?
 * shouldn't we just need a set of those per engine command streamer? This is
 * where the name "Logical Rings" starts to make sense: by virtualizing the
 * rings, the engine cs shifts to a new "ring buffer" with every context
 * switch. When you want to submit a workload to the GPU you: A) choose your
 * context, B) find its appropriate virtualized ring, C) write commands to it
 * and then, finally, D) tell the GPU to switch to that context.
 *
 * Instead of the legacy MI_SET_CONTEXT, the way you tell the GPU to switch
 * to a contexts is via a context execution list, ergo "Execlists".
 *
 * LRC implementation:
 * Regarding the creation of contexts, we have:
 *
 * - One global default context.
 * - One local default context for each opened fd.
 * - One local extra context for each context create ioctl call.
 *
 * Now that ringbuffers belong per-context (and not per-engine, like before)
 * and that contexts are uniquely tied to a given engine (and not reusable,
 * like before) we need:
 *
 * - One ringbuffer per-engine inside each context.
 * - One backing object per-engine inside each context.
 *
 * The global default context starts its life with these new objects fully
 * allocated and populated. The local default context for each opened fd is
 * more complex, because we don't know at creation time which engine is going
 * to use them. To handle this, we have implemented a deferred creation of LR
 * contexts:
 *
 * The local context starts its life as a hollow or blank holder, that only
 * gets populated for a given engine once we receive an execbuffer. If later
 * on we receive another execbuffer ioctl for the same context but a different
 * engine, we allocate/populate a new ringbuffer and context backing object and
 * so on.
 *
 * Finally, regarding local contexts created using the ioctl call: as they are
 * only allowed with the render ring, we can allocate & populate them right
 * away (no need to defer anything, at least for now).
 *
 * Execlists implementation:
 * Execlists are the new method by which, on gen8+ hardware, workloads are
 * submitted for execution (as opposed to the legacy, ringbuffer-based, method).
 * This method works as follows:
 *
 * When a request is committed, its commands (the BB start and any leading or
 * trailing commands, like the seqno breadcrumbs) are placed in the ringbuffer
 * for the appropriate context. The tail pointer in the hardware context is not
 * updated at this time, but instead, kept by the driver in the ringbuffer
 * structure. A structure representing this request is added to a request queue
 * for the appropriate engine: this structure contains a copy of the context's
 * tail after the request was written to the ring buffer and a pointer to the
 * context itself.
 *
 * If the engine's request queue was empty before the request was added, the
 * queue is processed immediately. Otherwise the queue will be processed during
 * a context switch interrupt. In any case, elements on the queue will get sent
 * (in pairs) to the GPU's ExecLists Submit Port (ELSP, for short) with a
 * globally unique 20-bits submission ID.
 *
 * When execution of a request completes, the GPU updates the context status
 * buffer with a context complete event and generates a context switch interrupt.
 * During the interrupt handling, the driver examines the events in the buffer:
 * for each context complete event, if the announced ID matches that on the head
 * of the request queue, then that request is retired and removed from the queue.
 *
 * After processing, if any requests were retired and the queue is not empty
 * then a new execution list can be submitted. The two requests at the front of
 * the queue are next to be submitted but since a context may not occur twice in
 * an execution list, if subsequent requests have the same ID as the first then
 * the two requests must be combined. This is done simply by discarding requests
 * at the head of the queue until either only one requests is left (in which case
 * we use a NULL second context) or the first two requests have unique IDs.
 *
 * By always executing the first two requests in the queue the driver ensures
 * that the GPU is kept as busy as possible. In the case where a single context
 * completes but a second context is still executing, the request for this second
 * context will be at the head of the queue when we remove the first one. This
 * request will then be resubmitted along with a new request for a different context,
 * which will cause the hardware to continue executing the second request and queue
 * the new request (the GPU detects the condition of a context getting preempted
 * with the same context and optimizes the context switch flow by not doing
 * preemption, but just sampling the new tail pointer).
 *
 */
#include <linux/interrupt.h>

#include "i915_drv.h"
#include "i915_perf.h"
#include "i915_trace.h"
#include "i915_vgpu.h"
#include "intel_context.h"
#include "intel_engine_pm.h"
#include "intel_gt.h"
#include "intel_gt_pm.h"
#include "intel_gt_requests.h"
#include "intel_lrc_reg.h"
#include "intel_mocs.h"
#include "intel_reset.h"
#include "intel_ring.h"
#include "intel_workarounds.h"

#define RING_EXECLIST_QFULL		(1 << 0x2)
#define RING_EXECLIST1_VALID		(1 << 0x3)
#define RING_EXECLIST0_VALID		(1 << 0x4)
#define RING_EXECLIST_ACTIVE_STATUS	(3 << 0xE)
#define RING_EXECLIST1_ACTIVE		(1 << 0x11)
#define RING_EXECLIST0_ACTIVE		(1 << 0x12)

#define GEN8_CTX_STATUS_IDLE_ACTIVE	(1 << 0)
#define GEN8_CTX_STATUS_PREEMPTED	(1 << 1)
#define GEN8_CTX_STATUS_ELEMENT_SWITCH	(1 << 2)
#define GEN8_CTX_STATUS_ACTIVE_IDLE	(1 << 3)
#define GEN8_CTX_STATUS_COMPLETE	(1 << 4)
#define GEN8_CTX_STATUS_LITE_RESTORE	(1 << 15)

#define GEN8_CTX_STATUS_COMPLETED_MASK \
	 (GEN8_CTX_STATUS_COMPLETE | GEN8_CTX_STATUS_PREEMPTED)

#define CTX_DESC_FORCE_RESTORE BIT_ULL(2)

#define GEN12_CTX_STATUS_SWITCHED_TO_NEW_QUEUE	(0x1) /* lower csb dword */
#define GEN12_CTX_SWITCH_DETAIL(csb_dw)	((csb_dw) & 0xF) /* upper csb dword */
#define GEN12_CSB_SW_CTX_ID_MASK		GENMASK(25, 15)
#define GEN12_IDLE_CTX_ID		0x7FF
#define GEN12_CSB_CTX_VALID(csb_dw) \
	(FIELD_GET(GEN12_CSB_SW_CTX_ID_MASK, csb_dw) != GEN12_IDLE_CTX_ID)

/* Typical size of the average request (2 pipecontrols and a MI_BB) */
#define EXECLISTS_REQUEST_SIZE 64 /* bytes */

struct virtual_engine {
	struct intel_engine_cs base;
	struct intel_context context;

	/*
	 * We allow only a single request through the virtual engine at a time
	 * (each request in the timeline waits for the completion fence of
	 * the previous before being submitted). By restricting ourselves to
	 * only submitting a single request, each request is placed on to a
	 * physical to maximise load spreading (by virtue of the late greedy
	 * scheduling -- each real engine takes the next available request
	 * upon idling).
	 */
	struct i915_request *request;

	/*
	 * We keep a rbtree of available virtual engines inside each physical
	 * engine, sorted by priority. Here we preallocate the nodes we need
	 * for the virtual engine, indexed by physical_engine->id.
	 */
	struct ve_node {
		struct rb_node rb;
		int prio;
	} nodes[I915_NUM_ENGINES];

	/*
	 * Keep track of bonded pairs -- restrictions upon on our selection
	 * of physical engines any particular request may be submitted to.
	 * If we receive a submit-fence from a master engine, we will only
	 * use one of sibling_mask physical engines.
	 */
	struct ve_bond {
		const struct intel_engine_cs *master;
		intel_engine_mask_t sibling_mask;
	} *bonds;
	unsigned int num_bonds;

	/* And finally, which physical engines this virtual engine maps onto. */
	unsigned int num_siblings;
	struct intel_engine_cs *siblings[0];
};

static struct virtual_engine *to_virtual_engine(struct intel_engine_cs *engine)
{
	GEM_BUG_ON(!intel_engine_is_virtual(engine));
	return container_of(engine, struct virtual_engine, base);
}

static int __execlists_context_alloc(struct intel_context *ce,
				     struct intel_engine_cs *engine);

static void execlists_init_reg_state(u32 *reg_state,
				     const struct intel_context *ce,
				     const struct intel_engine_cs *engine,
				     const struct intel_ring *ring,
				     bool close);
static void
__execlists_update_reg_state(const struct intel_context *ce,
			     const struct intel_engine_cs *engine,
			     u32 head);

static void mark_eio(struct i915_request *rq)
{
	if (i915_request_completed(rq))
		return;

	GEM_BUG_ON(i915_request_signaled(rq));

	i915_request_set_error_once(rq, -EIO);
	i915_request_mark_complete(rq);
}

static struct i915_request *
active_request(const struct intel_timeline * const tl, struct i915_request *rq)
{
	struct i915_request *active = rq;

	rcu_read_lock();
	list_for_each_entry_continue_reverse(rq, &tl->requests, link) {
		if (i915_request_completed(rq))
			break;

		active = rq;
	}
	rcu_read_unlock();

	return active;
}

static inline u32 intel_hws_preempt_address(struct intel_engine_cs *engine)
{
	return (i915_ggtt_offset(engine->status_page.vma) +
		I915_GEM_HWS_PREEMPT_ADDR);
}

static inline void
ring_set_paused(const struct intel_engine_cs *engine, int state)
{
	/*
	 * We inspect HWS_PREEMPT with a semaphore inside
	 * engine->emit_fini_breadcrumb. If the dword is true,
	 * the ring is paused as the semaphore will busywait
	 * until the dword is false.
	 */
	engine->status_page.addr[I915_GEM_HWS_PREEMPT] = state;
	if (state)
		wmb();
}

static inline struct i915_priolist *to_priolist(struct rb_node *rb)
{
	return rb_entry(rb, struct i915_priolist, node);
}

static inline int rq_prio(const struct i915_request *rq)
{
	return READ_ONCE(rq->sched.attr.priority);
}

static int effective_prio(const struct i915_request *rq)
{
	int prio = rq_prio(rq);

	/*
	 * If this request is special and must not be interrupted at any
	 * cost, so be it. Note we are only checking the most recent request
	 * in the context and so may be masking an earlier vip request. It
	 * is hoped that under the conditions where nopreempt is used, this
	 * will not matter (i.e. all requests to that context will be
	 * nopreempt for as long as desired).
	 */
	if (i915_request_has_nopreempt(rq))
		prio = I915_PRIORITY_UNPREEMPTABLE;

	/*
	 * On unwinding the active request, we give it a priority bump
	 * if it has completed waiting on any semaphore. If we know that
	 * the request has already started, we can prevent an unwanted
	 * preempt-to-idle cycle by taking that into account now.
	 */
	if (__i915_request_has_started(rq))
		prio |= I915_PRIORITY_NOSEMAPHORE;

	/* Restrict mere WAIT boosts from triggering preemption */
	BUILD_BUG_ON(__NO_PREEMPTION & ~I915_PRIORITY_MASK); /* only internal */
	return prio | __NO_PREEMPTION;
}

static int queue_prio(const struct intel_engine_execlists *execlists)
{
	struct i915_priolist *p;
	struct rb_node *rb;

	rb = rb_first_cached(&execlists->queue);
	if (!rb)
		return INT_MIN;

	/*
	 * As the priolist[] are inverted, with the highest priority in [0],
	 * we have to flip the index value to become priority.
	 */
	p = to_priolist(rb);
	return ((p->priority + 1) << I915_USER_PRIORITY_SHIFT) - ffs(p->used);
}

static inline bool need_preempt(const struct intel_engine_cs *engine,
				const struct i915_request *rq,
				struct rb_node *rb)
{
	int last_prio;

	if (!intel_engine_has_semaphores(engine))
		return false;

	/*
	 * Check if the current priority hint merits a preemption attempt.
	 *
	 * We record the highest value priority we saw during rescheduling
	 * prior to this dequeue, therefore we know that if it is strictly
	 * less than the current tail of ESLP[0], we do not need to force
	 * a preempt-to-idle cycle.
	 *
	 * However, the priority hint is a mere hint that we may need to
	 * preempt. If that hint is stale or we may be trying to preempt
	 * ourselves, ignore the request.
	 *
	 * More naturally we would write
	 *      prio >= max(0, last);
	 * except that we wish to prevent triggering preemption at the same
	 * priority level: the task that is running should remain running
	 * to preserve FIFO ordering of dependencies.
	 */
	last_prio = max(effective_prio(rq), I915_PRIORITY_NORMAL - 1);
	if (engine->execlists.queue_priority_hint <= last_prio)
		return false;

	/*
	 * Check against the first request in ELSP[1], it will, thanks to the
	 * power of PI, be the highest priority of that context.
	 */
	if (!list_is_last(&rq->sched.link, &engine->active.requests) &&
	    rq_prio(list_next_entry(rq, sched.link)) > last_prio)
		return true;

	if (rb) {
		struct virtual_engine *ve =
			rb_entry(rb, typeof(*ve), nodes[engine->id].rb);
		bool preempt = false;

		if (engine == ve->siblings[0]) { /* only preempt one sibling */
			struct i915_request *next;

			rcu_read_lock();
			next = READ_ONCE(ve->request);
			if (next)
				preempt = rq_prio(next) > last_prio;
			rcu_read_unlock();
		}

		if (preempt)
			return preempt;
	}

	/*
	 * If the inflight context did not trigger the preemption, then maybe
	 * it was the set of queued requests? Pick the highest priority in
	 * the queue (the first active priolist) and see if it deserves to be
	 * running instead of ELSP[0].
	 *
	 * The highest priority request in the queue can not be either
	 * ELSP[0] or ELSP[1] as, thanks again to PI, if it was the same
	 * context, it's priority would not exceed ELSP[0] aka last_prio.
	 */
	return queue_prio(&engine->execlists) > last_prio;
}

__maybe_unused static inline bool
assert_priority_queue(const struct i915_request *prev,
		      const struct i915_request *next)
{
	/*
	 * Without preemption, the prev may refer to the still active element
	 * which we refuse to let go.
	 *
	 * Even with preemption, there are times when we think it is better not
	 * to preempt and leave an ostensibly lower priority request in flight.
	 */
	if (i915_request_is_active(prev))
		return true;

	return rq_prio(prev) >= rq_prio(next);
}

/*
 * The context descriptor encodes various attributes of a context,
 * including its GTT address and some flags. Because it's fairly
 * expensive to calculate, we'll just do it once and cache the result,
 * which remains valid until the context is unpinned.
 *
 * This is what a descriptor looks like, from LSB to MSB::
 *
 *      bits  0-11:    flags, GEN8_CTX_* (cached in ctx->desc_template)
 *      bits 12-31:    LRCA, GTT address of (the HWSP of) this context
 *      bits 32-52:    ctx ID, a globally unique tag (highest bit used by GuC)
 *      bits 53-54:    mbz, reserved for use by hardware
 *      bits 55-63:    group ID, currently unused and set to 0
 *
 * Starting from Gen11, the upper dword of the descriptor has a new format:
 *
 *      bits 32-36:    reserved
 *      bits 37-47:    SW context ID
 *      bits 48:53:    engine instance
 *      bit 54:        mbz, reserved for use by hardware
 *      bits 55-60:    SW counter
 *      bits 61-63:    engine class
 *
 * engine info, SW context ID and SW counter need to form a unique number
 * (Context ID) per lrc.
 */
static u32
lrc_descriptor(struct intel_context *ce, struct intel_engine_cs *engine)
{
	u32 desc;

	desc = INTEL_LEGACY_32B_CONTEXT;
	if (i915_vm_is_4lvl(ce->vm))
		desc = INTEL_LEGACY_64B_CONTEXT;
	desc <<= GEN8_CTX_ADDRESSING_MODE_SHIFT;

	desc |= GEN8_CTX_VALID | GEN8_CTX_PRIVILEGE;
	if (IS_GEN(engine->i915, 8))
		desc |= GEN8_CTX_L3LLC_COHERENT;

	return i915_ggtt_offset(ce->state) | desc;
}

static inline unsigned int dword_in_page(void *addr)
{
	return offset_in_page(addr) / sizeof(u32);
}

static void set_offsets(u32 *regs,
			const u8 *data,
			const struct intel_engine_cs *engine,
			bool clear)
#define NOP(x) (BIT(7) | (x))
#define LRI(count, flags) ((flags) << 6 | (count) | BUILD_BUG_ON_ZERO(count >= BIT(6)))
#define POSTED BIT(0)
#define REG(x) (((x) >> 2) | BUILD_BUG_ON_ZERO(x >= 0x200))
#define REG16(x) \
	(((x) >> 9) | BIT(7) | BUILD_BUG_ON_ZERO(x >= 0x10000)), \
	(((x) >> 2) & 0x7f)
#define END(x) 0, (x)
{
	const u32 base = engine->mmio_base;

	while (*data) {
		u8 count, flags;

		if (*data & BIT(7)) { /* skip */
			count = *data++ & ~BIT(7);
			if (clear)
				memset32(regs, MI_NOOP, count);
			regs += count;
			continue;
		}

		count = *data & 0x3f;
		flags = *data >> 6;
		data++;

		*regs = MI_LOAD_REGISTER_IMM(count);
		if (flags & POSTED)
			*regs |= MI_LRI_FORCE_POSTED;
		if (INTEL_GEN(engine->i915) >= 11)
			*regs |= MI_LRI_CS_MMIO;
		regs++;

		GEM_BUG_ON(!count);
		do {
			u32 offset = 0;
			u8 v;

			do {
				v = *data++;
				offset <<= 7;
				offset |= v & ~BIT(7);
			} while (v & BIT(7));

			regs[0] = base + (offset << 2);
			if (clear)
				regs[1] = 0;
			regs += 2;
		} while (--count);
	}

	if (clear) {
		u8 count = *++data;

		/* Clear past the tail for HW access */
		GEM_BUG_ON(dword_in_page(regs) > count);
		memset32(regs, MI_NOOP, count - dword_in_page(regs));

		/* Close the batch; used mainly by live_lrc_layout() */
		*regs = MI_BATCH_BUFFER_END;
		if (INTEL_GEN(engine->i915) >= 10)
			*regs |= BIT(0);
	}
}

static const u8 gen8_xcs_offsets[] = {
	NOP(1),
	LRI(11, 0),
	REG16(0x244),
	REG(0x034),
	REG(0x030),
	REG(0x038),
	REG(0x03c),
	REG(0x168),
	REG(0x140),
	REG(0x110),
	REG(0x11c),
	REG(0x114),
	REG(0x118),

	NOP(9),
	LRI(9, 0),
	REG16(0x3a8),
	REG16(0x28c),
	REG16(0x288),
	REG16(0x284),
	REG16(0x280),
	REG16(0x27c),
	REG16(0x278),
	REG16(0x274),
	REG16(0x270),

	NOP(13),
	LRI(2, 0),
	REG16(0x200),
	REG(0x028),

	END(80)
};

static const u8 gen9_xcs_offsets[] = {
	NOP(1),
	LRI(14, POSTED),
	REG16(0x244),
	REG(0x034),
	REG(0x030),
	REG(0x038),
	REG(0x03c),
	REG(0x168),
	REG(0x140),
	REG(0x110),
	REG(0x11c),
	REG(0x114),
	REG(0x118),
	REG(0x1c0),
	REG(0x1c4),
	REG(0x1c8),

	NOP(3),
	LRI(9, POSTED),
	REG16(0x3a8),
	REG16(0x28c),
	REG16(0x288),
	REG16(0x284),
	REG16(0x280),
	REG16(0x27c),
	REG16(0x278),
	REG16(0x274),
	REG16(0x270),

	NOP(13),
	LRI(1, POSTED),
	REG16(0x200),

	NOP(13),
	LRI(44, POSTED),
	REG(0x028),
	REG(0x09c),
	REG(0x0c0),
	REG(0x178),
	REG(0x17c),
	REG16(0x358),
	REG(0x170),
	REG(0x150),
	REG(0x154),
	REG(0x158),
	REG16(0x41c),
	REG16(0x600),
	REG16(0x604),
	REG16(0x608),
	REG16(0x60c),
	REG16(0x610),
	REG16(0x614),
	REG16(0x618),
	REG16(0x61c),
	REG16(0x620),
	REG16(0x624),
	REG16(0x628),
	REG16(0x62c),
	REG16(0x630),
	REG16(0x634),
	REG16(0x638),
	REG16(0x63c),
	REG16(0x640),
	REG16(0x644),
	REG16(0x648),
	REG16(0x64c),
	REG16(0x650),
	REG16(0x654),
	REG16(0x658),
	REG16(0x65c),
	REG16(0x660),
	REG16(0x664),
	REG16(0x668),
	REG16(0x66c),
	REG16(0x670),
	REG16(0x674),
	REG16(0x678),
	REG16(0x67c),
	REG(0x068),

	END(176)
};

static const u8 gen12_xcs_offsets[] = {
	NOP(1),
	LRI(13, POSTED),
	REG16(0x244),
	REG(0x034),
	REG(0x030),
	REG(0x038),
	REG(0x03c),
	REG(0x168),
	REG(0x140),
	REG(0x110),
	REG(0x1c0),
	REG(0x1c4),
	REG(0x1c8),
	REG(0x180),
	REG16(0x2b4),

	NOP(5),
	LRI(9, POSTED),
	REG16(0x3a8),
	REG16(0x28c),
	REG16(0x288),
	REG16(0x284),
	REG16(0x280),
	REG16(0x27c),
	REG16(0x278),
	REG16(0x274),
	REG16(0x270),

	END(80)
};

static const u8 gen8_rcs_offsets[] = {
	NOP(1),
	LRI(14, POSTED),
	REG16(0x244),
	REG(0x034),
	REG(0x030),
	REG(0x038),
	REG(0x03c),
	REG(0x168),
	REG(0x140),
	REG(0x110),
	REG(0x11c),
	REG(0x114),
	REG(0x118),
	REG(0x1c0),
	REG(0x1c4),
	REG(0x1c8),

	NOP(3),
	LRI(9, POSTED),
	REG16(0x3a8),
	REG16(0x28c),
	REG16(0x288),
	REG16(0x284),
	REG16(0x280),
	REG16(0x27c),
	REG16(0x278),
	REG16(0x274),
	REG16(0x270),

	NOP(13),
	LRI(1, 0),
	REG(0x0c8),

	END(80)
};

static const u8 gen9_rcs_offsets[] = {
	NOP(1),
	LRI(14, POSTED),
	REG16(0x244),
	REG(0x34),
	REG(0x30),
	REG(0x38),
	REG(0x3c),
	REG(0x168),
	REG(0x140),
	REG(0x110),
	REG(0x11c),
	REG(0x114),
	REG(0x118),
	REG(0x1c0),
	REG(0x1c4),
	REG(0x1c8),

	NOP(3),
	LRI(9, POSTED),
	REG16(0x3a8),
	REG16(0x28c),
	REG16(0x288),
	REG16(0x284),
	REG16(0x280),
	REG16(0x27c),
	REG16(0x278),
	REG16(0x274),
	REG16(0x270),

	NOP(13),
	LRI(1, 0),
	REG(0xc8),

	NOP(13),
	LRI(44, POSTED),
	REG(0x28),
	REG(0x9c),
	REG(0xc0),
	REG(0x178),
	REG(0x17c),
	REG16(0x358),
	REG(0x170),
	REG(0x150),
	REG(0x154),
	REG(0x158),
	REG16(0x41c),
	REG16(0x600),
	REG16(0x604),
	REG16(0x608),
	REG16(0x60c),
	REG16(0x610),
	REG16(0x614),
	REG16(0x618),
	REG16(0x61c),
	REG16(0x620),
	REG16(0x624),
	REG16(0x628),
	REG16(0x62c),
	REG16(0x630),
	REG16(0x634),
	REG16(0x638),
	REG16(0x63c),
	REG16(0x640),
	REG16(0x644),
	REG16(0x648),
	REG16(0x64c),
	REG16(0x650),
	REG16(0x654),
	REG16(0x658),
	REG16(0x65c),
	REG16(0x660),
	REG16(0x664),
	REG16(0x668),
	REG16(0x66c),
	REG16(0x670),
	REG16(0x674),
	REG16(0x678),
	REG16(0x67c),
	REG(0x68),

	END(176)
};

static const u8 gen11_rcs_offsets[] = {
	NOP(1),
	LRI(15, POSTED),
	REG16(0x244),
	REG(0x034),
	REG(0x030),
	REG(0x038),
	REG(0x03c),
	REG(0x168),
	REG(0x140),
	REG(0x110),
	REG(0x11c),
	REG(0x114),
	REG(0x118),
	REG(0x1c0),
	REG(0x1c4),
	REG(0x1c8),
	REG(0x180),

	NOP(1),
	LRI(9, POSTED),
	REG16(0x3a8),
	REG16(0x28c),
	REG16(0x288),
	REG16(0x284),
	REG16(0x280),
	REG16(0x27c),
	REG16(0x278),
	REG16(0x274),
	REG16(0x270),

	LRI(1, POSTED),
	REG(0x1b0),

	NOP(10),
	LRI(1, 0),
	REG(0x0c8),

	END(80)
};

static const u8 gen12_rcs_offsets[] = {
	NOP(1),
	LRI(13, POSTED),
	REG16(0x244),
	REG(0x034),
	REG(0x030),
	REG(0x038),
	REG(0x03c),
	REG(0x168),
	REG(0x140),
	REG(0x110),
	REG(0x1c0),
	REG(0x1c4),
	REG(0x1c8),
	REG(0x180),
	REG16(0x2b4),

	NOP(5),
	LRI(9, POSTED),
	REG16(0x3a8),
	REG16(0x28c),
	REG16(0x288),
	REG16(0x284),
	REG16(0x280),
	REG16(0x27c),
	REG16(0x278),
	REG16(0x274),
	REG16(0x270),

	LRI(3, POSTED),
	REG(0x1b0),
	REG16(0x5a8),
	REG16(0x5ac),

	NOP(6),
	LRI(1, 0),
	REG(0x0c8),

	END(80)
};

#undef END
#undef REG16
#undef REG
#undef LRI
#undef NOP

static const u8 *reg_offsets(const struct intel_engine_cs *engine)
{
	/*
	 * The gen12+ lists only have the registers we program in the basic
	 * default state. We rely on the context image using relative
	 * addressing to automatic fixup the register state between the
	 * physical engines for virtual engine.
	 */
	GEM_BUG_ON(INTEL_GEN(engine->i915) >= 12 &&
		   !intel_engine_has_relative_mmio(engine));

	if (engine->class == RENDER_CLASS) {
		if (INTEL_GEN(engine->i915) >= 12)
			return gen12_rcs_offsets;
		else if (INTEL_GEN(engine->i915) >= 11)
			return gen11_rcs_offsets;
		else if (INTEL_GEN(engine->i915) >= 9)
			return gen9_rcs_offsets;
		else
			return gen8_rcs_offsets;
	} else {
		if (INTEL_GEN(engine->i915) >= 12)
			return gen12_xcs_offsets;
		else if (INTEL_GEN(engine->i915) >= 9)
			return gen9_xcs_offsets;
		else
			return gen8_xcs_offsets;
	}
}

static struct i915_request *
__unwind_incomplete_requests(struct intel_engine_cs *engine)
{
	struct i915_request *rq, *rn, *active = NULL;
	struct list_head *uninitialized_var(pl);
	int prio = I915_PRIORITY_INVALID;

	lockdep_assert_held(&engine->active.lock);

	list_for_each_entry_safe_reverse(rq, rn,
					 &engine->active.requests,
					 sched.link) {
		if (i915_request_completed(rq))
			continue; /* XXX */

		__i915_request_unsubmit(rq);

		/*
		 * Push the request back into the queue for later resubmission.
		 * If this request is not native to this physical engine (i.e.
		 * it came from a virtual source), push it back onto the virtual
		 * engine so that it can be moved across onto another physical
		 * engine as load dictates.
		 */
		if (likely(rq->execution_mask == engine->mask)) {
			GEM_BUG_ON(rq_prio(rq) == I915_PRIORITY_INVALID);
			if (rq_prio(rq) != prio) {
				prio = rq_prio(rq);
				pl = i915_sched_lookup_priolist(engine, prio);
			}
			GEM_BUG_ON(RB_EMPTY_ROOT(&engine->execlists.queue.rb_root));

			list_move(&rq->sched.link, pl);
			set_bit(I915_FENCE_FLAG_PQUEUE, &rq->fence.flags);

			active = rq;
		} else {
			struct intel_engine_cs *owner = rq->context->engine;

			/*
			 * Decouple the virtual breadcrumb before moving it
			 * back to the virtual engine -- we don't want the
			 * request to complete in the background and try
			 * and cancel the breadcrumb on the virtual engine
			 * (instead of the old engine where it is linked)!
			 */
			if (test_bit(DMA_FENCE_FLAG_ENABLE_SIGNAL_BIT,
				     &rq->fence.flags)) {
				spin_lock_nested(&rq->lock,
						 SINGLE_DEPTH_NESTING);
				i915_request_cancel_breadcrumb(rq);
				spin_unlock(&rq->lock);
			}
			WRITE_ONCE(rq->engine, owner);
			owner->submit_request(rq);
			active = NULL;
		}
	}

	return active;
}

struct i915_request *
execlists_unwind_incomplete_requests(struct intel_engine_execlists *execlists)
{
	struct intel_engine_cs *engine =
		container_of(execlists, typeof(*engine), execlists);

	return __unwind_incomplete_requests(engine);
}

static inline void
execlists_context_status_change(struct i915_request *rq, unsigned long status)
{
	/*
	 * Only used when GVT-g is enabled now. When GVT-g is disabled,
	 * The compiler should eliminate this function as dead-code.
	 */
	if (!IS_ENABLED(CONFIG_DRM_I915_GVT))
		return;

	atomic_notifier_call_chain(&rq->engine->context_status_notifier,
				   status, rq);
}

static void intel_engine_context_in(struct intel_engine_cs *engine)
{
	unsigned long flags;

	if (READ_ONCE(engine->stats.enabled) == 0)
		return;

	write_seqlock_irqsave(&engine->stats.lock, flags);

	if (engine->stats.enabled > 0) {
		if (engine->stats.active++ == 0)
			engine->stats.start = ktime_get();
		GEM_BUG_ON(engine->stats.active == 0);
	}

	write_sequnlock_irqrestore(&engine->stats.lock, flags);
}

static void intel_engine_context_out(struct intel_engine_cs *engine)
{
	unsigned long flags;

	if (READ_ONCE(engine->stats.enabled) == 0)
		return;

	write_seqlock_irqsave(&engine->stats.lock, flags);

	if (engine->stats.enabled > 0) {
		ktime_t last;

		if (engine->stats.active && --engine->stats.active == 0) {
			/*
			 * Decrement the active context count and in case GPU
			 * is now idle add up to the running total.
			 */
			last = ktime_sub(ktime_get(), engine->stats.start);

			engine->stats.total = ktime_add(engine->stats.total,
							last);
		} else if (engine->stats.active == 0) {
			/*
			 * After turning on engine stats, context out might be
			 * the first event in which case we account from the
			 * time stats gathering was turned on.
			 */
			last = ktime_sub(ktime_get(), engine->stats.enabled_at);

			engine->stats.total = ktime_add(engine->stats.total,
							last);
		}
	}

	write_sequnlock_irqrestore(&engine->stats.lock, flags);
}

static int lrc_ring_mi_mode(const struct intel_engine_cs *engine)
{
	if (INTEL_GEN(engine->i915) >= 12)
		return 0x60;
	else if (INTEL_GEN(engine->i915) >= 9)
		return 0x54;
	else if (engine->class == RENDER_CLASS)
		return 0x58;
	else
		return -1;
}

static void
execlists_check_context(const struct intel_context *ce,
			const struct intel_engine_cs *engine)
{
	const struct intel_ring *ring = ce->ring;
	u32 *regs = ce->lrc_reg_state;
	bool valid = true;
	int x;

	if (regs[CTX_RING_START] != i915_ggtt_offset(ring->vma)) {
		pr_err("%s: context submitted with incorrect RING_START [%08x], expected %08x\n",
		       engine->name,
		       regs[CTX_RING_START],
		       i915_ggtt_offset(ring->vma));
		regs[CTX_RING_START] = i915_ggtt_offset(ring->vma);
		valid = false;
	}

	if ((regs[CTX_RING_CTL] & ~(RING_WAIT | RING_WAIT_SEMAPHORE)) !=
	    (RING_CTL_SIZE(ring->size) | RING_VALID)) {
		pr_err("%s: context submitted with incorrect RING_CTL [%08x], expected %08x\n",
		       engine->name,
		       regs[CTX_RING_CTL],
		       (u32)(RING_CTL_SIZE(ring->size) | RING_VALID));
		regs[CTX_RING_CTL] = RING_CTL_SIZE(ring->size) | RING_VALID;
		valid = false;
	}

	x = lrc_ring_mi_mode(engine);
	if (x != -1 && regs[x + 1] & (regs[x + 1] >> 16) & STOP_RING) {
		pr_err("%s: context submitted with STOP_RING [%08x] in RING_MI_MODE\n",
		       engine->name, regs[x + 1]);
		regs[x + 1] &= ~STOP_RING;
		regs[x + 1] |= STOP_RING << 16;
		valid = false;
	}

	WARN_ONCE(!valid, "Invalid lrc state found before submission\n");
}

static void restore_default_state(struct intel_context *ce,
				  struct intel_engine_cs *engine)
{
	u32 *regs = ce->lrc_reg_state;

	if (engine->pinned_default_state)
		memcpy(regs, /* skip restoring the vanilla PPHWSP */
		       engine->pinned_default_state + LRC_STATE_PN * PAGE_SIZE,
		       engine->context_size - PAGE_SIZE);

	execlists_init_reg_state(regs, ce, engine, ce->ring, false);
}

static void reset_active(struct i915_request *rq,
			 struct intel_engine_cs *engine)
{
	struct intel_context * const ce = rq->context;
	u32 head;

	/*
	 * The executing context has been cancelled. We want to prevent
	 * further execution along this context and propagate the error on
	 * to anything depending on its results.
	 *
	 * In __i915_request_submit(), we apply the -EIO and remove the
	 * requests' payloads for any banned requests. But first, we must
	 * rewind the context back to the start of the incomplete request so
	 * that we do not jump back into the middle of the batch.
	 *
	 * We preserve the breadcrumbs and semaphores of the incomplete
	 * requests so that inter-timeline dependencies (i.e other timelines)
	 * remain correctly ordered. And we defer to __i915_request_submit()
	 * so that all asynchronous waits are correctly handled.
	 */
	ENGINE_TRACE(engine, "{ rq=%llx:%lld }\n",
		     rq->fence.context, rq->fence.seqno);

	/* On resubmission of the active request, payload will be scrubbed */
	if (i915_request_completed(rq))
		head = rq->tail;
	else
		head = active_request(ce->timeline, rq)->head;
	head = intel_ring_wrap(ce->ring, head);

	/* Scrub the context image to prevent replaying the previous batch */
	restore_default_state(ce, engine);
	__execlists_update_reg_state(ce, engine, head);

	/* We've switched away, so this should be a no-op, but intent matters */
	ce->lrc.desc |= CTX_DESC_FORCE_RESTORE;
}

static u32 intel_context_get_runtime(const struct intel_context *ce)
{
	/*
	 * We can use either ppHWSP[16] which is recorded before the context
	 * switch (and so excludes the cost of context switches) or use the
	 * value from the context image itself, which is saved/restored earlier
	 * and so includes the cost of the save.
	 */
	return READ_ONCE(ce->lrc_reg_state[CTX_TIMESTAMP]);
}

static void st_update_runtime_underflow(struct intel_context *ce, s32 dt)
{
#if IS_ENABLED(CONFIG_DRM_I915_SELFTEST)
	ce->runtime.num_underflow += dt < 0;
	ce->runtime.max_underflow = max_t(u32, ce->runtime.max_underflow, -dt);
#endif
}

static void intel_context_update_runtime(struct intel_context *ce)
{
	u32 old;
	s32 dt;

	if (intel_context_is_barrier(ce))
		return;

	old = ce->runtime.last;
	ce->runtime.last = intel_context_get_runtime(ce);
	dt = ce->runtime.last - old;

	if (unlikely(dt <= 0)) {
		CE_TRACE(ce, "runtime underflow: last=%u, new=%u, delta=%d\n",
			 old, ce->runtime.last, dt);
		st_update_runtime_underflow(ce, dt);
		return;
	}

	ewma_runtime_add(&ce->runtime.avg, dt);
	ce->runtime.total += dt;
}

static u32 intel_context_get_runtime(const struct intel_context *ce)
{
	/*
	 * We can use either ppHWSP[16] which is recorded before the context
	 * switch (and so excludes the cost of context switches) or use the
	 * value from the context image itself, which is saved/restored earlier
	 * and so includes the cost of the save.
	 */
	return READ_ONCE(ce->lrc_reg_state[CTX_TIMESTAMP]);
}

static void st_update_runtime_underflow(struct intel_context *ce, s32 dt)
{
#if IS_ENABLED(CONFIG_DRM_I915_SELFTEST)
	ce->runtime.num_underflow += dt < 0;
	ce->runtime.max_underflow = max_t(u32, ce->runtime.max_underflow, -dt);
#endif
}

static void intel_context_update_runtime(struct intel_context *ce)
{
	u32 old;
	s32 dt;

	if (intel_context_is_barrier(ce))
		return;

	old = ce->runtime.last;
	ce->runtime.last = intel_context_get_runtime(ce);
	dt = ce->runtime.last - old;

	if (unlikely(dt <= 0)) {
		CE_TRACE(ce, "runtime underflow: last=%u, new=%u, delta=%d\n",
			 old, ce->runtime.last, dt);
		st_update_runtime_underflow(ce, dt);
		return;
	}

	ewma_runtime_add(&ce->runtime.avg, dt);
	ce->runtime.total += dt;
}

static inline struct intel_engine_cs *
__execlists_schedule_in(struct i915_request *rq)
{
	struct intel_engine_cs * const engine = rq->engine;
	struct intel_context * const ce = rq->context;

	intel_context_get(ce);

	if (unlikely(intel_context_is_banned(ce)))
		reset_active(rq, engine);

	if (IS_ENABLED(CONFIG_DRM_I915_DEBUG_GEM))
		execlists_check_context(ce, engine);

	ce->lrc_desc &= ~GENMASK_ULL(47, 37);
	if (ce->tag) {
		/* Use a fixed tag for OA and friends */
		GEM_BUG_ON(ce->tag <= BITS_PER_LONG);
		ce->lrc.ccid = ce->tag;
	} else {
		/* We don't need a strict matching tag, just different values */
<<<<<<< HEAD
		ce->lrc_desc |=
			(u64)(++engine->context_tag % NUM_CONTEXT_TAG) <<
			GEN11_SW_CTX_ID_SHIFT;
		BUILD_BUG_ON(NUM_CONTEXT_TAG > GEN12_MAX_CONTEXT_HW_ID);
=======
		unsigned int tag = ffs(engine->context_tag);

		GEM_BUG_ON(tag == 0 || tag >= BITS_PER_LONG);
		clear_bit(tag - 1, &engine->context_tag);
		ce->lrc.ccid = tag << (GEN11_SW_CTX_ID_SHIFT - 32);

		BUILD_BUG_ON(BITS_PER_LONG > GEN12_MAX_CONTEXT_HW_ID);
>>>>>>> 358c7c61
	}

	ce->lrc.ccid |= engine->execlists.ccid;

	__intel_gt_pm_get(engine->gt);
	execlists_context_status_change(rq, INTEL_CONTEXT_SCHEDULE_IN);
	intel_engine_context_in(engine);

	return engine;
}

static inline struct i915_request *
execlists_schedule_in(struct i915_request *rq, int idx)
{
	struct intel_context * const ce = rq->context;
	struct intel_engine_cs *old;

	GEM_BUG_ON(!intel_engine_pm_is_awake(rq->engine));
	trace_i915_request_in(rq, idx);

	old = READ_ONCE(ce->inflight);
	do {
		if (!old) {
			WRITE_ONCE(ce->inflight, __execlists_schedule_in(rq));
			break;
		}
	} while (!try_cmpxchg(&ce->inflight, &old, ptr_inc(old)));

	GEM_BUG_ON(intel_context_inflight(ce) != rq->engine);
	return i915_request_get(rq);
}

static void kick_siblings(struct i915_request *rq, struct intel_context *ce)
{
	struct virtual_engine *ve = container_of(ce, typeof(*ve), context);
	struct i915_request *next = READ_ONCE(ve->request);

	if (next && next->execution_mask & ~rq->execution_mask)
		tasklet_schedule(&ve->base.execlists.tasklet);
}

static inline void
__execlists_schedule_out(struct i915_request *rq,
			 struct intel_engine_cs * const engine,
			 unsigned int ccid)
{
	struct intel_context * const ce = rq->context;

	/*
	 * NB process_csb() is not under the engine->active.lock and hence
	 * schedule_out can race with schedule_in meaning that we should
	 * refrain from doing non-trivial work here.
	 */

	/*
	 * If we have just completed this context, the engine may now be
	 * idle and we want to re-enter powersaving.
	 */
	if (list_is_last_rcu(&rq->link, &ce->timeline->requests) &&
	    i915_request_completed(rq))
		intel_engine_add_retire(engine, ce->timeline);

<<<<<<< HEAD
=======
	ccid >>= GEN11_SW_CTX_ID_SHIFT - 32;
	ccid &= GEN12_MAX_CONTEXT_HW_ID;
	if (ccid < BITS_PER_LONG) {
		GEM_BUG_ON(ccid == 0);
		GEM_BUG_ON(test_bit(ccid - 1, &engine->context_tag));
		set_bit(ccid - 1, &engine->context_tag);
	}

>>>>>>> 358c7c61
	intel_context_update_runtime(ce);
	intel_engine_context_out(engine);
	execlists_context_status_change(rq, INTEL_CONTEXT_SCHEDULE_OUT);
	intel_gt_pm_put_async(engine->gt);

	/*
	 * If this is part of a virtual engine, its next request may
	 * have been blocked waiting for access to the active context.
	 * We have to kick all the siblings again in case we need to
	 * switch (e.g. the next request is not runnable on this
	 * engine). Hopefully, we will already have submitted the next
	 * request before the tasklet runs and do not need to rebuild
	 * each virtual tree and kick everyone again.
	 */
	if (ce->engine != engine)
		kick_siblings(rq, ce);

	intel_context_put(ce);
}

static inline void
execlists_schedule_out(struct i915_request *rq)
{
	struct intel_context * const ce = rq->context;
	struct intel_engine_cs *cur, *old;
	u32 ccid;

	trace_i915_request_out(rq);

	ccid = rq->context->lrc.ccid;
	old = READ_ONCE(ce->inflight);
	do
		cur = ptr_unmask_bits(old, 2) ? ptr_dec(old) : NULL;
	while (!try_cmpxchg(&ce->inflight, &old, cur));
	if (!cur)
		__execlists_schedule_out(rq, old, ccid);

	i915_request_put(rq);
}

static u64 execlists_update_context(struct i915_request *rq)
{
	struct intel_context *ce = rq->context;
	u64 desc = ce->lrc.desc;
	u32 tail, prev;

	/*
	 * WaIdleLiteRestore:bdw,skl
	 *
	 * We should never submit the context with the same RING_TAIL twice
	 * just in case we submit an empty ring, which confuses the HW.
	 *
	 * We append a couple of NOOPs (gen8_emit_wa_tail) after the end of
	 * the normal request to be able to always advance the RING_TAIL on
	 * subsequent resubmissions (for lite restore). Should that fail us,
	 * and we try and submit the same tail again, force the context
	 * reload.
	 *
	 * If we need to return to a preempted context, we need to skip the
	 * lite-restore and force it to reload the RING_TAIL. Otherwise, the
	 * HW has a tendency to ignore us rewinding the TAIL to the end of
	 * an earlier request.
	 */
	tail = intel_ring_set_tail(rq->ring, rq->tail);
	prev = ce->lrc_reg_state[CTX_RING_TAIL];
	if (unlikely(intel_ring_direction(rq->ring, tail, prev) <= 0))
		desc |= CTX_DESC_FORCE_RESTORE;
	ce->lrc_reg_state[CTX_RING_TAIL] = tail;
	rq->tail = rq->wa_tail;

	/*
	 * Make sure the context image is complete before we submit it to HW.
	 *
	 * Ostensibly, writes (including the WCB) should be flushed prior to
	 * an uncached write such as our mmio register access, the empirical
	 * evidence (esp. on Braswell) suggests that the WC write into memory
	 * may not be visible to the HW prior to the completion of the UC
	 * register write and that we may begin execution from the context
	 * before its image is complete leading to invalid PD chasing.
	 */
	wmb();

	ce->lrc.desc &= ~CTX_DESC_FORCE_RESTORE;
	return desc;
}

static inline void write_desc(struct intel_engine_execlists *execlists, u64 desc, u32 port)
{
	if (execlists->ctrl_reg) {
		writel(lower_32_bits(desc), execlists->submit_reg + port * 2);
		writel(upper_32_bits(desc), execlists->submit_reg + port * 2 + 1);
	} else {
		writel(upper_32_bits(desc), execlists->submit_reg);
		writel(lower_32_bits(desc), execlists->submit_reg);
	}
}

static __maybe_unused void
trace_ports(const struct intel_engine_execlists *execlists,
	    const char *msg,
	    struct i915_request * const *ports)
{
	const struct intel_engine_cs *engine =
		container_of(execlists, typeof(*engine), execlists);

	if (!ports[0])
		return;

	ENGINE_TRACE(engine, "%s { %llx:%lld%s, %llx:%lld }\n", msg,
		     ports[0]->fence.context,
		     ports[0]->fence.seqno,
		     i915_request_completed(ports[0]) ? "!" :
		     i915_request_started(ports[0]) ? "*" :
		     "",
		     ports[1] ? ports[1]->fence.context : 0,
		     ports[1] ? ports[1]->fence.seqno : 0);
}

static inline bool
reset_in_progress(const struct intel_engine_execlists *execlists)
{
	return unlikely(!__tasklet_is_enabled(&execlists->tasklet));
}

static __maybe_unused bool
assert_pending_valid(const struct intel_engine_execlists *execlists,
		     const char *msg)
{
	struct i915_request * const *port, *rq;
	struct intel_context *ce = NULL;
	bool sentinel = false;

	trace_ports(execlists, msg, execlists->pending);

	/* We may be messing around with the lists during reset, lalala */
	if (reset_in_progress(execlists))
		return true;

	if (!execlists->pending[0]) {
		GEM_TRACE_ERR("Nothing pending for promotion!\n");
		return false;
	}

	if (execlists->pending[execlists_num_ports(execlists)]) {
		GEM_TRACE_ERR("Excess pending[%d] for promotion!\n",
			      execlists_num_ports(execlists));
		return false;
	}

	for (port = execlists->pending; (rq = *port); port++) {
		unsigned long flags;
		bool ok = true;

		GEM_BUG_ON(!kref_read(&rq->fence.refcount));
		GEM_BUG_ON(!i915_request_is_active(rq));

		if (ce == rq->context) {
			GEM_TRACE_ERR("Dup context:%llx in pending[%zd]\n",
				      ce->timeline->fence_context,
				      port - execlists->pending);
			return false;
		}
		ce = rq->context;

		/*
		 * Sentinels are supposed to be lonely so they flush the
		 * current exection off the HW. Check that they are the
		 * only request in the pending submission.
		 */
		if (sentinel) {
			GEM_TRACE_ERR("context:%llx after sentinel in pending[%zd]\n",
				      ce->timeline->fence_context,
				      port - execlists->pending);
			return false;
		}

		sentinel = i915_request_has_sentinel(rq);
		if (sentinel && port != execlists->pending) {
			GEM_TRACE_ERR("sentinel context:%llx not in prime position[%zd]\n",
				      ce->timeline->fence_context,
				      port - execlists->pending);
			return false;
		}

		/* Hold tightly onto the lock to prevent concurrent retires! */
		if (!spin_trylock_irqsave(&rq->lock, flags))
			continue;

		if (i915_request_completed(rq))
			goto unlock;

		if (i915_active_is_idle(&ce->active) &&
		    !intel_context_is_barrier(ce)) {
			GEM_TRACE_ERR("Inactive context:%llx in pending[%zd]\n",
				      ce->timeline->fence_context,
				      port - execlists->pending);
			ok = false;
			goto unlock;
		}

		if (!i915_vma_is_pinned(ce->state)) {
			GEM_TRACE_ERR("Unpinned context:%llx in pending[%zd]\n",
				      ce->timeline->fence_context,
				      port - execlists->pending);
			ok = false;
			goto unlock;
		}

		if (!i915_vma_is_pinned(ce->ring->vma)) {
			GEM_TRACE_ERR("Unpinned ring:%llx in pending[%zd]\n",
				      ce->timeline->fence_context,
				      port - execlists->pending);
			ok = false;
			goto unlock;
		}

unlock:
		spin_unlock_irqrestore(&rq->lock, flags);
		if (!ok)
			return false;
	}

	return ce;
}

static void execlists_submit_ports(struct intel_engine_cs *engine)
{
	struct intel_engine_execlists *execlists = &engine->execlists;
	unsigned int n;

	GEM_BUG_ON(!assert_pending_valid(execlists, "submit"));

	/*
	 * We can skip acquiring intel_runtime_pm_get() here as it was taken
	 * on our behalf by the request (see i915_gem_mark_busy()) and it will
	 * not be relinquished until the device is idle (see
	 * i915_gem_idle_work_handler()). As a precaution, we make sure
	 * that all ELSP are drained i.e. we have processed the CSB,
	 * before allowing ourselves to idle and calling intel_runtime_pm_put().
	 */
	GEM_BUG_ON(!intel_engine_pm_is_awake(engine));

	/*
	 * ELSQ note: the submit queue is not cleared after being submitted
	 * to the HW so we need to make sure we always clean it up. This is
	 * currently ensured by the fact that we always write the same number
	 * of elsq entries, keep this in mind before changing the loop below.
	 */
	for (n = execlists_num_ports(execlists); n--; ) {
		struct i915_request *rq = execlists->pending[n];

		write_desc(execlists,
			   rq ? execlists_update_context(rq) : 0,
			   n);
	}

	/* we need to manually load the submit queue */
	if (execlists->ctrl_reg)
		writel(EL_CTRL_LOAD, execlists->ctrl_reg);
}

static bool ctx_single_port_submission(const struct intel_context *ce)
{
	return (IS_ENABLED(CONFIG_DRM_I915_GVT) &&
		intel_context_force_single_submission(ce));
}

static bool can_merge_ctx(const struct intel_context *prev,
			  const struct intel_context *next)
{
	if (prev != next)
		return false;

	if (ctx_single_port_submission(prev))
		return false;

	return true;
}

static unsigned long i915_request_flags(const struct i915_request *rq)
{
	return READ_ONCE(rq->fence.flags);
}

static bool can_merge_rq(const struct i915_request *prev,
			 const struct i915_request *next)
{
	GEM_BUG_ON(prev == next);
	GEM_BUG_ON(!assert_priority_queue(prev, next));

	/*
	 * We do not submit known completed requests. Therefore if the next
	 * request is already completed, we can pretend to merge it in
	 * with the previous context (and we will skip updating the ELSP
	 * and tracking). Thus hopefully keeping the ELSP full with active
	 * contexts, despite the best efforts of preempt-to-busy to confuse
	 * us.
	 */
	if (i915_request_completed(next))
		return true;

	if (unlikely((i915_request_flags(prev) ^ i915_request_flags(next)) &
		     (BIT(I915_FENCE_FLAG_NOPREEMPT) |
		      BIT(I915_FENCE_FLAG_SENTINEL))))
		return false;

	if (!can_merge_ctx(prev->context, next->context))
		return false;

	GEM_BUG_ON(i915_seqno_passed(prev->fence.seqno, next->fence.seqno));
	return true;
}

static void virtual_update_register_offsets(u32 *regs,
					    struct intel_engine_cs *engine)
{
	set_offsets(regs, reg_offsets(engine), engine, false);
}

static bool virtual_matches(const struct virtual_engine *ve,
			    const struct i915_request *rq,
			    const struct intel_engine_cs *engine)
{
	const struct intel_engine_cs *inflight;

	if (!(rq->execution_mask & engine->mask)) /* We peeked too soon! */
		return false;

	/*
	 * We track when the HW has completed saving the context image
	 * (i.e. when we have seen the final CS event switching out of
	 * the context) and must not overwrite the context image before
	 * then. This restricts us to only using the active engine
	 * while the previous virtualized request is inflight (so
	 * we reuse the register offsets). This is a very small
	 * hystersis on the greedy seelction algorithm.
	 */
	inflight = intel_context_inflight(&ve->context);
	if (inflight && inflight != engine)
		return false;

	return true;
}

static void virtual_xfer_breadcrumbs(struct virtual_engine *ve,
				     struct i915_request *rq)
{
	struct intel_engine_cs *old = ve->siblings[0];

	/* All unattached (rq->engine == old) must already be completed */

	spin_lock(&old->breadcrumbs.irq_lock);
	if (!list_empty(&ve->context.signal_link)) {
		list_del_init(&ve->context.signal_link);

		/*
		 * We cannot acquire the new engine->breadcrumbs.irq_lock
		 * (as we are holding a breadcrumbs.irq_lock already),
		 * so attach this request to the signaler on submission.
		 * The queued irq_work will occur when we finally drop
		 * the engine->active.lock after dequeue.
		 */
		set_bit(DMA_FENCE_FLAG_ENABLE_SIGNAL_BIT, &rq->fence.flags);

		/* Also transfer the pending irq_work for the old breadcrumb. */
		intel_engine_signal_breadcrumbs(rq->engine);
	}
	spin_unlock(&old->breadcrumbs.irq_lock);
}

#define for_each_waiter(p__, rq__) \
	list_for_each_entry_lockless(p__, \
				     &(rq__)->sched.waiters_list, \
				     wait_link)

#define for_each_signaler(p__, rq__) \
	list_for_each_entry_rcu(p__, \
				&(rq__)->sched.signalers_list, \
				signal_link)

static void defer_request(struct i915_request *rq, struct list_head * const pl)
{
	LIST_HEAD(list);

	/*
	 * We want to move the interrupted request to the back of
	 * the round-robin list (i.e. its priority level), but
	 * in doing so, we must then move all requests that were in
	 * flight and were waiting for the interrupted request to
	 * be run after it again.
	 */
	do {
		struct i915_dependency *p;

		GEM_BUG_ON(i915_request_is_active(rq));
		list_move_tail(&rq->sched.link, pl);

		for_each_waiter(p, rq) {
			struct i915_request *w =
				container_of(p->waiter, typeof(*w), sched);

			if (p->flags & I915_DEPENDENCY_WEAK)
				continue;

			/* Leave semaphores spinning on the other engines */
			if (w->engine != rq->engine)
				continue;

			/* No waiter should start before its signaler */
			GEM_BUG_ON(i915_request_started(w) &&
				   !i915_request_completed(rq));

			GEM_BUG_ON(i915_request_is_active(w));
			if (!i915_request_is_ready(w))
				continue;

			if (rq_prio(w) < rq_prio(rq))
				continue;

			GEM_BUG_ON(rq_prio(w) > rq_prio(rq));
			list_move_tail(&w->sched.link, &list);
		}

		rq = list_first_entry_or_null(&list, typeof(*rq), sched.link);
	} while (rq);
}

static void defer_active(struct intel_engine_cs *engine)
{
	struct i915_request *rq;

	rq = __unwind_incomplete_requests(engine);
	if (!rq)
		return;

	defer_request(rq, i915_sched_lookup_priolist(engine, rq_prio(rq)));
}

static bool
need_timeslice(const struct intel_engine_cs *engine,
	       const struct i915_request *rq)
{
	int hint;

	if (!intel_engine_has_timeslices(engine))
		return false;

	hint = engine->execlists.queue_priority_hint;
	if (!list_is_last(&rq->sched.link, &engine->active.requests))
		hint = max(hint, rq_prio(list_next_entry(rq, sched.link)));

	return hint >= effective_prio(rq);
}

static bool
timeslice_yield(const struct intel_engine_execlists *el,
		const struct i915_request *rq)
{
	/*
	 * Once bitten, forever smitten!
	 *
	 * If the active context ever busy-waited on a semaphore,
	 * it will be treated as a hog until the end of its timeslice (i.e.
	 * until it is scheduled out and replaced by a new submission,
	 * possibly even its own lite-restore). The HW only sends an interrupt
	 * on the first miss, and we do know if that semaphore has been
	 * signaled, or even if it is now stuck on another semaphore. Play
	 * safe, yield if it might be stuck -- it will be given a fresh
	 * timeslice in the near future.
	 */
	return rq->context->lrc.ccid == READ_ONCE(el->yield);
}

static bool
timeslice_expired(const struct intel_engine_execlists *el,
		  const struct i915_request *rq)
{
	return timer_expired(&el->timer) || timeslice_yield(el, rq);
}

static int
switch_prio(struct intel_engine_cs *engine, const struct i915_request *rq)
{
	if (list_is_last(&rq->sched.link, &engine->active.requests))
		return INT_MIN;

	return rq_prio(list_next_entry(rq, sched.link));
}

static inline unsigned long
timeslice(const struct intel_engine_cs *engine)
{
	return READ_ONCE(engine->props.timeslice_duration_ms);
}

static unsigned long active_timeslice(const struct intel_engine_cs *engine)
{
	const struct intel_engine_execlists *execlists = &engine->execlists;
	const struct i915_request *rq = *execlists->active;

	if (!rq || i915_request_completed(rq))
		return 0;

	if (READ_ONCE(execlists->switch_priority_hint) < effective_prio(rq))
		return 0;

	return timeslice(engine);
}

static void set_timeslice(struct intel_engine_cs *engine)
{
	if (!intel_engine_has_timeslices(engine))
		return;

	set_timer_ms(&engine->execlists.timer, active_timeslice(engine));
}

static void start_timeslice(struct intel_engine_cs *engine)
{
	struct intel_engine_execlists *execlists = &engine->execlists;
	int prio = queue_prio(execlists);

	WRITE_ONCE(execlists->switch_priority_hint, prio);
	if (prio == INT_MIN)
		return;

	if (timer_pending(&execlists->timer))
		return;

	set_timer_ms(&execlists->timer, timeslice(engine));
}

static void record_preemption(struct intel_engine_execlists *execlists)
{
	(void)I915_SELFTEST_ONLY(execlists->preempt_hang.count++);
}

static unsigned long active_preempt_timeout(struct intel_engine_cs *engine,
					    const struct i915_request *rq)
{
	if (!rq)
		return 0;

	/* Force a fast reset for terminated contexts (ignoring sysfs!) */
	if (unlikely(intel_context_is_banned(rq->context)))
		return 1;

	return READ_ONCE(engine->props.preempt_timeout_ms);
}

static void set_preempt_timeout(struct intel_engine_cs *engine,
				const struct i915_request *rq)
{
	if (!intel_engine_has_preempt_reset(engine))
		return;

	set_timer_ms(&engine->execlists.preempt,
		     active_preempt_timeout(engine, rq));
}

static inline void clear_ports(struct i915_request **ports, int count)
{
	memset_p((void **)ports, NULL, count);
}

static void execlists_dequeue(struct intel_engine_cs *engine)
{
	struct intel_engine_execlists * const execlists = &engine->execlists;
	struct i915_request **port = execlists->pending;
	struct i915_request ** const last_port = port + execlists->port_mask;
	struct i915_request * const *active;
	struct i915_request *last;
	struct rb_node *rb;
	bool submit = false;

	/*
	 * Hardware submission is through 2 ports. Conceptually each port
	 * has a (RING_START, RING_HEAD, RING_TAIL) tuple. RING_START is
	 * static for a context, and unique to each, so we only execute
	 * requests belonging to a single context from each ring. RING_HEAD
	 * is maintained by the CS in the context image, it marks the place
	 * where it got up to last time, and through RING_TAIL we tell the CS
	 * where we want to execute up to this time.
	 *
	 * In this list the requests are in order of execution. Consecutive
	 * requests from the same context are adjacent in the ringbuffer. We
	 * can combine these requests into a single RING_TAIL update:
	 *
	 *              RING_HEAD...req1...req2
	 *                                    ^- RING_TAIL
	 * since to execute req2 the CS must first execute req1.
	 *
	 * Our goal then is to point each port to the end of a consecutive
	 * sequence of requests as being the most optimal (fewest wake ups
	 * and context switches) submission.
	 */

	for (rb = rb_first_cached(&execlists->virtual); rb; ) {
		struct virtual_engine *ve =
			rb_entry(rb, typeof(*ve), nodes[engine->id].rb);
		struct i915_request *rq = READ_ONCE(ve->request);

		if (!rq) { /* lazily cleanup after another engine handled rq */
			rb_erase_cached(rb, &execlists->virtual);
			RB_CLEAR_NODE(rb);
			rb = rb_first_cached(&execlists->virtual);
			continue;
		}

		if (!virtual_matches(ve, rq, engine)) {
			rb = rb_next(rb);
			continue;
		}

		break;
	}

	/*
	 * If the queue is higher priority than the last
	 * request in the currently active context, submit afresh.
	 * We will resubmit again afterwards in case we need to split
	 * the active context to interject the preemption request,
	 * i.e. we will retrigger preemption following the ack in case
	 * of trouble.
	 */
	active = READ_ONCE(execlists->active);
	while ((last = *active) && i915_request_completed(last))
		active++;

	if (last) {
		if (need_preempt(engine, last, rb)) {
			ENGINE_TRACE(engine,
				     "preempting last=%llx:%lld, prio=%d, hint=%d\n",
				     last->fence.context,
				     last->fence.seqno,
				     last->sched.attr.priority,
				     execlists->queue_priority_hint);
			record_preemption(execlists);

			/*
			 * Don't let the RING_HEAD advance past the breadcrumb
			 * as we unwind (and until we resubmit) so that we do
			 * not accidentally tell it to go backwards.
			 */
			ring_set_paused(engine, 1);

			/*
			 * Note that we have not stopped the GPU at this point,
			 * so we are unwinding the incomplete requests as they
			 * remain inflight and so by the time we do complete
			 * the preemption, some of the unwound requests may
			 * complete!
			 */
			__unwind_incomplete_requests(engine);

			last = NULL;
		} else if (need_timeslice(engine, last) &&
			   timeslice_expired(execlists, last)) {
			ENGINE_TRACE(engine,
				     "expired last=%llx:%lld, prio=%d, hint=%d, yield?=%s\n",
				     last->fence.context,
				     last->fence.seqno,
				     last->sched.attr.priority,
				     execlists->queue_priority_hint,
				     yesno(timeslice_yield(execlists, last)));

			ring_set_paused(engine, 1);
			defer_active(engine);

			/*
			 * Unlike for preemption, if we rewind and continue
			 * executing the same context as previously active,
			 * the order of execution will remain the same and
			 * the tail will only advance. We do not need to
			 * force a full context restore, as a lite-restore
			 * is sufficient to resample the monotonic TAIL.
			 *
			 * If we switch to any other context, similarly we
			 * will not rewind TAIL of current context, and
			 * normal save/restore will preserve state and allow
			 * us to later continue executing the same request.
			 */
			last = NULL;
		} else {
			/*
			 * Otherwise if we already have a request pending
			 * for execution after the current one, we can
			 * just wait until the next CS event before
			 * queuing more. In either case we will force a
			 * lite-restore preemption event, but if we wait
			 * we hopefully coalesce several updates into a single
			 * submission.
			 */
			if (!list_is_last(&last->sched.link,
					  &engine->active.requests)) {
				/*
				 * Even if ELSP[1] is occupied and not worthy
				 * of timeslices, our queue might be.
				 */
				start_timeslice(engine);
				return;
			}
		}
	}

	while (rb) { /* XXX virtual is always taking precedence */
		struct virtual_engine *ve =
			rb_entry(rb, typeof(*ve), nodes[engine->id].rb);
		struct i915_request *rq;

		spin_lock(&ve->base.active.lock);

		rq = ve->request;
		if (unlikely(!rq)) { /* lost the race to a sibling */
			spin_unlock(&ve->base.active.lock);
			rb_erase_cached(rb, &execlists->virtual);
			RB_CLEAR_NODE(rb);
			rb = rb_first_cached(&execlists->virtual);
			continue;
		}

		GEM_BUG_ON(rq != ve->request);
		GEM_BUG_ON(rq->engine != &ve->base);
		GEM_BUG_ON(rq->context != &ve->context);

		if (rq_prio(rq) >= queue_prio(execlists)) {
			if (!virtual_matches(ve, rq, engine)) {
				spin_unlock(&ve->base.active.lock);
				rb = rb_next(rb);
				continue;
			}

			if (last && !can_merge_rq(last, rq)) {
				spin_unlock(&ve->base.active.lock);
				start_timeslice(engine);
				return; /* leave this for another sibling */
			}

			ENGINE_TRACE(engine,
				     "virtual rq=%llx:%lld%s, new engine? %s\n",
				     rq->fence.context,
				     rq->fence.seqno,
				     i915_request_completed(rq) ? "!" :
				     i915_request_started(rq) ? "*" :
				     "",
				     yesno(engine != ve->siblings[0]));

			WRITE_ONCE(ve->request, NULL);
			WRITE_ONCE(ve->base.execlists.queue_priority_hint,
				   INT_MIN);
			rb_erase_cached(rb, &execlists->virtual);
			RB_CLEAR_NODE(rb);

			GEM_BUG_ON(!(rq->execution_mask & engine->mask));
			WRITE_ONCE(rq->engine, engine);

			if (engine != ve->siblings[0]) {
				u32 *regs = ve->context.lrc_reg_state;
				unsigned int n;

				GEM_BUG_ON(READ_ONCE(ve->context.inflight));

				if (!intel_engine_has_relative_mmio(engine))
					virtual_update_register_offsets(regs,
									engine);

				if (!list_empty(&ve->context.signals))
					virtual_xfer_breadcrumbs(ve, rq);

				/*
				 * Move the bound engine to the top of the list
				 * for future execution. We then kick this
				 * tasklet first before checking others, so that
				 * we preferentially reuse this set of bound
				 * registers.
				 */
				for (n = 1; n < ve->num_siblings; n++) {
					if (ve->siblings[n] == engine) {
						swap(ve->siblings[n],
						     ve->siblings[0]);
						break;
					}
				}

				GEM_BUG_ON(ve->siblings[0] != engine);
			}

			if (__i915_request_submit(rq)) {
				submit = true;
				last = rq;
			}
			i915_request_put(rq);

			/*
			 * Hmm, we have a bunch of virtual engine requests,
			 * but the first one was already completed (thanks
			 * preempt-to-busy!). Keep looking at the veng queue
			 * until we have no more relevant requests (i.e.
			 * the normal submit queue has higher priority).
			 */
			if (!submit) {
				spin_unlock(&ve->base.active.lock);
				rb = rb_first_cached(&execlists->virtual);
				continue;
			}
		}

		spin_unlock(&ve->base.active.lock);
		break;
	}

	while ((rb = rb_first_cached(&execlists->queue))) {
		struct i915_priolist *p = to_priolist(rb);
		struct i915_request *rq, *rn;
		int i;

		priolist_for_each_request_consume(rq, rn, p, i) {
			bool merge = true;

			/*
			 * Can we combine this request with the current port?
			 * It has to be the same context/ringbuffer and not
			 * have any exceptions (e.g. GVT saying never to
			 * combine contexts).
			 *
			 * If we can combine the requests, we can execute both
			 * by updating the RING_TAIL to point to the end of the
			 * second request, and so we never need to tell the
			 * hardware about the first.
			 */
			if (last && !can_merge_rq(last, rq)) {
				/*
				 * If we are on the second port and cannot
				 * combine this request with the last, then we
				 * are done.
				 */
				if (port == last_port)
					goto done;

				/*
				 * We must not populate both ELSP[] with the
				 * same LRCA, i.e. we must submit 2 different
				 * contexts if we submit 2 ELSP.
				 */
				if (last->context == rq->context)
					goto done;

				if (i915_request_has_sentinel(last))
					goto done;

				/*
				 * If GVT overrides us we only ever submit
				 * port[0], leaving port[1] empty. Note that we
				 * also have to be careful that we don't queue
				 * the same context (even though a different
				 * request) to the second port.
				 */
				if (ctx_single_port_submission(last->context) ||
				    ctx_single_port_submission(rq->context))
					goto done;

				merge = false;
			}

			if (__i915_request_submit(rq)) {
				if (!merge) {
					*port = execlists_schedule_in(last, port - execlists->pending);
					port++;
					last = NULL;
				}

				GEM_BUG_ON(last &&
					   !can_merge_ctx(last->context,
							  rq->context));
				GEM_BUG_ON(last &&
					   i915_seqno_passed(last->fence.seqno,
							     rq->fence.seqno));

				submit = true;
				last = rq;
			}
		}

		rb_erase_cached(&p->node, &execlists->queue);
		i915_priolist_free(p);
	}

done:
	/*
	 * Here be a bit of magic! Or sleight-of-hand, whichever you prefer.
	 *
	 * We choose the priority hint such that if we add a request of greater
	 * priority than this, we kick the submission tasklet to decide on
	 * the right order of submitting the requests to hardware. We must
	 * also be prepared to reorder requests as they are in-flight on the
	 * HW. We derive the priority hint then as the first "hole" in
	 * the HW submission ports and if there are no available slots,
	 * the priority of the lowest executing request, i.e. last.
	 *
	 * When we do receive a higher priority request ready to run from the
	 * user, see queue_request(), the priority hint is bumped to that
	 * request triggering preemption on the next dequeue (or subsequent
	 * interrupt for secondary ports).
	 */
	execlists->queue_priority_hint = queue_prio(execlists);

	if (submit) {
		*port = execlists_schedule_in(last, port - execlists->pending);
		execlists->switch_priority_hint =
			switch_prio(engine, *execlists->pending);

		/*
		 * Skip if we ended up with exactly the same set of requests,
		 * e.g. trying to timeslice a pair of ordered contexts
		 */
		if (!memcmp(active, execlists->pending,
			    (port - execlists->pending + 1) * sizeof(*port))) {
			do
				execlists_schedule_out(fetch_and_zero(port));
			while (port-- != execlists->pending);

			goto skip_submit;
		}
		clear_ports(port + 1, last_port - port);

		WRITE_ONCE(execlists->yield, -1);
		execlists_submit_ports(engine);
		set_preempt_timeout(engine, *active);
	} else {
skip_submit:
		ring_set_paused(engine, 0);
	}
}

static void
cancel_port_requests(struct intel_engine_execlists * const execlists)
{
	struct i915_request * const *port;

	for (port = execlists->pending; *port; port++)
		execlists_schedule_out(*port);
	clear_ports(execlists->pending, ARRAY_SIZE(execlists->pending));

	/* Mark the end of active before we overwrite *active */
	for (port = xchg(&execlists->active, execlists->pending); *port; port++)
		execlists_schedule_out(*port);
	clear_ports(execlists->inflight, ARRAY_SIZE(execlists->inflight));

	smp_wmb(); /* complete the seqlock for execlists_active() */
	WRITE_ONCE(execlists->active, execlists->inflight);
}

static inline void
invalidate_csb_entries(const u32 *first, const u32 *last)
{
	clflush((void *)first);
	clflush((void *)last);
}

/*
 * Starting with Gen12, the status has a new format:
 *
 *     bit  0:     switched to new queue
 *     bit  1:     reserved
 *     bit  2:     semaphore wait mode (poll or signal), only valid when
 *                 switch detail is set to "wait on semaphore"
 *     bits 3-5:   engine class
 *     bits 6-11:  engine instance
 *     bits 12-14: reserved
 *     bits 15-25: sw context id of the lrc the GT switched to
 *     bits 26-31: sw counter of the lrc the GT switched to
 *     bits 32-35: context switch detail
 *                  - 0: ctx complete
 *                  - 1: wait on sync flip
 *                  - 2: wait on vblank
 *                  - 3: wait on scanline
 *                  - 4: wait on semaphore
 *                  - 5: context preempted (not on SEMAPHORE_WAIT or
 *                       WAIT_FOR_EVENT)
 *     bit  36:    reserved
 *     bits 37-43: wait detail (for switch detail 1 to 4)
 *     bits 44-46: reserved
 *     bits 47-57: sw context id of the lrc the GT switched away from
 *     bits 58-63: sw counter of the lrc the GT switched away from
 */
static inline bool
gen12_csb_parse(const struct intel_engine_execlists *execlists, const u32 *csb)
{
	u32 lower_dw = csb[0];
	u32 upper_dw = csb[1];
	bool ctx_to_valid = GEN12_CSB_CTX_VALID(lower_dw);
	bool ctx_away_valid = GEN12_CSB_CTX_VALID(upper_dw);
	bool new_queue = lower_dw & GEN12_CTX_STATUS_SWITCHED_TO_NEW_QUEUE;

	/*
	 * The context switch detail is not guaranteed to be 5 when a preemption
	 * occurs, so we can't just check for that. The check below works for
	 * all the cases we care about, including preemptions of WAIT
	 * instructions and lite-restore. Preempt-to-idle via the CTRL register
	 * would require some extra handling, but we don't support that.
	 */
	if (!ctx_away_valid || new_queue) {
		GEM_BUG_ON(!ctx_to_valid);
		return true;
	}

	/*
	 * switch detail = 5 is covered by the case above and we do not expect a
	 * context switch on an unsuccessful wait instruction since we always
	 * use polling mode.
	 */
	GEM_BUG_ON(GEN12_CTX_SWITCH_DETAIL(upper_dw));
	return false;
}

static inline bool
gen8_csb_parse(const struct intel_engine_execlists *execlists, const u32 *csb)
{
	return *csb & (GEN8_CTX_STATUS_IDLE_ACTIVE | GEN8_CTX_STATUS_PREEMPTED);
}

static void process_csb(struct intel_engine_cs *engine)
{
	struct intel_engine_execlists * const execlists = &engine->execlists;
	const u32 * const buf = execlists->csb_status;
	const u8 num_entries = execlists->csb_size;
	u8 head, tail;

	/*
	 * As we modify our execlists state tracking we require exclusive
	 * access. Either we are inside the tasklet, or the tasklet is disabled
	 * and we assume that is only inside the reset paths and so serialised.
	 */
	GEM_BUG_ON(!tasklet_is_locked(&execlists->tasklet) &&
		   !reset_in_progress(execlists));
	GEM_BUG_ON(!intel_engine_in_execlists_submission_mode(engine));

	/*
	 * Note that csb_write, csb_status may be either in HWSP or mmio.
	 * When reading from the csb_write mmio register, we have to be
	 * careful to only use the GEN8_CSB_WRITE_PTR portion, which is
	 * the low 4bits. As it happens we know the next 4bits are always
	 * zero and so we can simply masked off the low u8 of the register
	 * and treat it identically to reading from the HWSP (without having
	 * to use explicit shifting and masking, and probably bifurcating
	 * the code to handle the legacy mmio read).
	 */
	head = execlists->csb_head;
	tail = READ_ONCE(*execlists->csb_write);
	if (unlikely(head == tail))
		return;

	/*
	 * Hopefully paired with a wmb() in HW!
	 *
	 * We must complete the read of the write pointer before any reads
	 * from the CSB, so that we do not see stale values. Without an rmb
	 * (lfence) the HW may speculatively perform the CSB[] reads *before*
	 * we perform the READ_ONCE(*csb_write).
	 */
	rmb();

	ENGINE_TRACE(engine, "cs-irq head=%d, tail=%d\n", head, tail);
	do {
		bool promote;

		if (++head == num_entries)
			head = 0;

		/*
		 * We are flying near dragons again.
		 *
		 * We hold a reference to the request in execlist_port[]
		 * but no more than that. We are operating in softirq
		 * context and so cannot hold any mutex or sleep. That
		 * prevents us stopping the requests we are processing
		 * in port[] from being retired simultaneously (the
		 * breadcrumb will be complete before we see the
		 * context-switch). As we only hold the reference to the
		 * request, any pointer chasing underneath the request
		 * is subject to a potential use-after-free. Thus we
		 * store all of the bookkeeping within port[] as
		 * required, and avoid using unguarded pointers beneath
		 * request itself. The same applies to the atomic
		 * status notifier.
		 */

		ENGINE_TRACE(engine, "csb[%d]: status=0x%08x:0x%08x\n",
			     head, buf[2 * head + 0], buf[2 * head + 1]);

		if (INTEL_GEN(engine->i915) >= 12)
			promote = gen12_csb_parse(execlists, buf + 2 * head);
		else
			promote = gen8_csb_parse(execlists, buf + 2 * head);
		if (promote) {
			struct i915_request * const *old = execlists->active;

			GEM_BUG_ON(!assert_pending_valid(execlists, "promote"));

			ring_set_paused(engine, 0);

			/* Point active to the new ELSP; prevent overwriting */
			WRITE_ONCE(execlists->active, execlists->pending);
			smp_wmb(); /* notify execlists_active() */

			/* cancel old inflight, prepare for switch */
			trace_ports(execlists, "preempted", old);
			while (*old)
				execlists_schedule_out(*old++);

			/* switch pending to inflight */
			memcpy(execlists->inflight,
			       execlists->pending,
			       execlists_num_ports(execlists) *
			       sizeof(*execlists->pending));
			smp_wmb(); /* complete the seqlock */
			WRITE_ONCE(execlists->active, execlists->inflight);

			WRITE_ONCE(execlists->pending[0], NULL);
		} else {
			GEM_BUG_ON(!*execlists->active);

			/* port0 completed, advanced to port1 */
			trace_ports(execlists, "completed", execlists->active);

			/*
			 * We rely on the hardware being strongly
			 * ordered, that the breadcrumb write is
			 * coherent (visible from the CPU) before the
			 * user interrupt and CSB is processed.
			 */
			if (GEM_SHOW_DEBUG() &&
			    !i915_request_completed(*execlists->active) &&
			    !reset_in_progress(execlists)) {
				struct i915_request *rq __maybe_unused =
					*execlists->active;
				const u32 *regs __maybe_unused =
					rq->context->lrc_reg_state;

				ENGINE_TRACE(engine,
					     "ring:{start:0x%08x, head:%04x, tail:%04x, ctl:%08x, mode:%08x}\n",
					     ENGINE_READ(engine, RING_START),
					     ENGINE_READ(engine, RING_HEAD) & HEAD_ADDR,
					     ENGINE_READ(engine, RING_TAIL) & TAIL_ADDR,
					     ENGINE_READ(engine, RING_CTL),
					     ENGINE_READ(engine, RING_MI_MODE));
				ENGINE_TRACE(engine,
					     "rq:{start:%08x, head:%04x, tail:%04x, seqno:%llx:%d, hwsp:%d}, ",
					     i915_ggtt_offset(rq->ring->vma),
					     rq->head, rq->tail,
					     rq->fence.context,
					     lower_32_bits(rq->fence.seqno),
					     hwsp_seqno(rq));
				ENGINE_TRACE(engine,
					     "ctx:{start:%08x, head:%04x, tail:%04x}, ",
					     regs[CTX_RING_START],
					     regs[CTX_RING_HEAD],
					     regs[CTX_RING_TAIL]);

				GEM_BUG_ON("context completed before request");
			}

			execlists_schedule_out(*execlists->active++);

			GEM_BUG_ON(execlists->active - execlists->inflight >
				   execlists_num_ports(execlists));
		}
	} while (head != tail);

	execlists->csb_head = head;
	set_timeslice(engine);

	/*
	 * Gen11 has proven to fail wrt global observation point between
	 * entry and tail update, failing on the ordering and thus
	 * we see an old entry in the context status buffer.
	 *
	 * Forcibly evict out entries for the next gpu csb update,
	 * to increase the odds that we get a fresh entries with non
	 * working hardware. The cost for doing so comes out mostly with
	 * the wash as hardware, working or not, will need to do the
	 * invalidation before.
	 */
	invalidate_csb_entries(&buf[0], &buf[num_entries - 1]);
}

static void __execlists_submission_tasklet(struct intel_engine_cs *const engine)
{
	lockdep_assert_held(&engine->active.lock);
	if (!READ_ONCE(engine->execlists.pending[0])) {
		rcu_read_lock(); /* protect peeking at execlists->active */
		execlists_dequeue(engine);
		rcu_read_unlock();
	}
}

static void __execlists_hold(struct i915_request *rq)
{
	LIST_HEAD(list);

	do {
		struct i915_dependency *p;

		if (i915_request_is_active(rq))
			__i915_request_unsubmit(rq);

		clear_bit(I915_FENCE_FLAG_PQUEUE, &rq->fence.flags);
		list_move_tail(&rq->sched.link, &rq->engine->active.hold);
		i915_request_set_hold(rq);
		RQ_TRACE(rq, "on hold\n");

		for_each_waiter(p, rq) {
			struct i915_request *w =
				container_of(p->waiter, typeof(*w), sched);

			/* Leave semaphores spinning on the other engines */
			if (w->engine != rq->engine)
				continue;

			if (!i915_request_is_ready(w))
				continue;

			if (i915_request_completed(w))
				continue;

			if (i915_request_on_hold(w))
				continue;

			list_move_tail(&w->sched.link, &list);
		}

		rq = list_first_entry_or_null(&list, typeof(*rq), sched.link);
	} while (rq);
}

static bool execlists_hold(struct intel_engine_cs *engine,
			   struct i915_request *rq)
{
	spin_lock_irq(&engine->active.lock);

	if (i915_request_completed(rq)) { /* too late! */
		rq = NULL;
		goto unlock;
	}

	if (rq->engine != engine) { /* preempted virtual engine */
		struct virtual_engine *ve = to_virtual_engine(rq->engine);

		/*
		 * intel_context_inflight() is only protected by virtue
		 * of process_csb() being called only by the tasklet (or
		 * directly from inside reset while the tasklet is suspended).
		 * Assert that neither of those are allowed to run while we
		 * poke at the request queues.
		 */
		GEM_BUG_ON(!reset_in_progress(&engine->execlists));

		/*
		 * An unsubmitted request along a virtual engine will
		 * remain on the active (this) engine until we are able
		 * to process the context switch away (and so mark the
		 * context as no longer in flight). That cannot have happened
		 * yet, otherwise we would not be hanging!
		 */
		spin_lock(&ve->base.active.lock);
		GEM_BUG_ON(intel_context_inflight(rq->context) != engine);
		GEM_BUG_ON(ve->request != rq);
		ve->request = NULL;
		spin_unlock(&ve->base.active.lock);
		i915_request_put(rq);

		rq->engine = engine;
	}

	/*
	 * Transfer this request onto the hold queue to prevent it
	 * being resumbitted to HW (and potentially completed) before we have
	 * released it. Since we may have already submitted following
	 * requests, we need to remove those as well.
	 */
	GEM_BUG_ON(i915_request_on_hold(rq));
	GEM_BUG_ON(rq->engine != engine);
	__execlists_hold(rq);
	GEM_BUG_ON(list_empty(&engine->active.hold));

unlock:
	spin_unlock_irq(&engine->active.lock);
	return rq;
}

static bool hold_request(const struct i915_request *rq)
{
	struct i915_dependency *p;
	bool result = false;

	/*
	 * If one of our ancestors is on hold, we must also be on hold,
	 * otherwise we will bypass it and execute before it.
	 */
	rcu_read_lock();
	for_each_signaler(p, rq) {
		const struct i915_request *s =
			container_of(p->signaler, typeof(*s), sched);

		if (s->engine != rq->engine)
			continue;

		result = i915_request_on_hold(s);
		if (result)
			break;
	}
	rcu_read_unlock();

	return result;
}

static void __execlists_unhold(struct i915_request *rq)
{
	LIST_HEAD(list);

	do {
		struct i915_dependency *p;

		RQ_TRACE(rq, "hold release\n");

		GEM_BUG_ON(!i915_request_on_hold(rq));
		GEM_BUG_ON(!i915_sw_fence_signaled(&rq->submit));

		i915_request_clear_hold(rq);
		list_move_tail(&rq->sched.link,
			       i915_sched_lookup_priolist(rq->engine,
							  rq_prio(rq)));
		set_bit(I915_FENCE_FLAG_PQUEUE, &rq->fence.flags);

		/* Also release any children on this engine that are ready */
		for_each_waiter(p, rq) {
			struct i915_request *w =
				container_of(p->waiter, typeof(*w), sched);

			/* Propagate any change in error status */
			if (rq->fence.error)
				i915_request_set_error_once(w, rq->fence.error);

			if (w->engine != rq->engine)
				continue;

			if (!i915_request_on_hold(w))
				continue;

			/* Check that no other parents are also on hold */
			if (hold_request(w))
				continue;

			list_move_tail(&w->sched.link, &list);
		}

		rq = list_first_entry_or_null(&list, typeof(*rq), sched.link);
	} while (rq);
}

static void execlists_unhold(struct intel_engine_cs *engine,
			     struct i915_request *rq)
{
	spin_lock_irq(&engine->active.lock);

	/*
	 * Move this request back to the priority queue, and all of its
	 * children and grandchildren that were suspended along with it.
	 */
	__execlists_unhold(rq);

	if (rq_prio(rq) > engine->execlists.queue_priority_hint) {
		engine->execlists.queue_priority_hint = rq_prio(rq);
		tasklet_hi_schedule(&engine->execlists.tasklet);
	}

	spin_unlock_irq(&engine->active.lock);
}

struct execlists_capture {
	struct work_struct work;
	struct i915_request *rq;
	struct i915_gpu_coredump *error;
};

static void execlists_capture_work(struct work_struct *work)
{
	struct execlists_capture *cap = container_of(work, typeof(*cap), work);
	const gfp_t gfp = GFP_KERNEL | __GFP_RETRY_MAYFAIL | __GFP_NOWARN;
	struct intel_engine_cs *engine = cap->rq->engine;
	struct intel_gt_coredump *gt = cap->error->gt;
	struct intel_engine_capture_vma *vma;

	/* Compress all the objects attached to the request, slow! */
	vma = intel_engine_coredump_add_request(gt->engine, cap->rq, gfp);
	if (vma) {
		struct i915_vma_compress *compress =
			i915_vma_capture_prepare(gt);

		intel_engine_coredump_add_vma(gt->engine, vma, compress);
		i915_vma_capture_finish(gt, compress);
	}

	gt->simulated = gt->engine->simulated;
	cap->error->simulated = gt->simulated;

	/* Publish the error state, and announce it to the world */
	i915_error_state_store(cap->error);
	i915_gpu_coredump_put(cap->error);

	/* Return this request and all that depend upon it for signaling */
	execlists_unhold(engine, cap->rq);
	i915_request_put(cap->rq);

	kfree(cap);
}

static struct execlists_capture *capture_regs(struct intel_engine_cs *engine)
{
	const gfp_t gfp = GFP_ATOMIC | __GFP_NOWARN;
	struct execlists_capture *cap;

	cap = kmalloc(sizeof(*cap), gfp);
	if (!cap)
		return NULL;

	cap->error = i915_gpu_coredump_alloc(engine->i915, gfp);
	if (!cap->error)
		goto err_cap;

	cap->error->gt = intel_gt_coredump_alloc(engine->gt, gfp);
	if (!cap->error->gt)
		goto err_gpu;

	cap->error->gt->engine = intel_engine_coredump_alloc(engine, gfp);
	if (!cap->error->gt->engine)
		goto err_gt;

	return cap;

err_gt:
	kfree(cap->error->gt);
err_gpu:
	kfree(cap->error);
err_cap:
	kfree(cap);
	return NULL;
}

static bool execlists_capture(struct intel_engine_cs *engine)
{
	struct execlists_capture *cap;

	if (!IS_ENABLED(CONFIG_DRM_I915_CAPTURE_ERROR))
		return true;

	/*
	 * We need to _quickly_ capture the engine state before we reset.
	 * We are inside an atomic section (softirq) here and we are delaying
	 * the forced preemption event.
	 */
	cap = capture_regs(engine);
	if (!cap)
		return true;

	spin_lock_irq(&engine->active.lock);
	cap->rq = execlists_active(&engine->execlists);
	if (cap->rq) {
		cap->rq = active_request(cap->rq->context->timeline, cap->rq);
		cap->rq = i915_request_get_rcu(cap->rq);
	}
	spin_unlock_irq(&engine->active.lock);
	if (!cap->rq)
		goto err_free;

	/*
	 * Remove the request from the execlists queue, and take ownership
	 * of the request. We pass it to our worker who will _slowly_ compress
	 * all the pages the _user_ requested for debugging their batch, after
	 * which we return it to the queue for signaling.
	 *
	 * By removing them from the execlists queue, we also remove the
	 * requests from being processed by __unwind_incomplete_requests()
	 * during the intel_engine_reset(), and so they will *not* be replayed
	 * afterwards.
	 *
	 * Note that because we have not yet reset the engine at this point,
	 * it is possible for the request that we have identified as being
	 * guilty, did in fact complete and we will then hit an arbitration
	 * point allowing the outstanding preemption to succeed. The likelihood
	 * of that is very low (as capturing of the engine registers should be
	 * fast enough to run inside an irq-off atomic section!), so we will
	 * simply hold that request accountable for being non-preemptible
	 * long enough to force the reset.
	 */
	if (!execlists_hold(engine, cap->rq))
		goto err_rq;

	INIT_WORK(&cap->work, execlists_capture_work);
	schedule_work(&cap->work);
	return true;

err_rq:
	i915_request_put(cap->rq);
err_free:
	i915_gpu_coredump_put(cap->error);
	kfree(cap);
	return false;
}

static void execlists_reset(struct intel_engine_cs *engine, const char *msg)
{
	const unsigned int bit = I915_RESET_ENGINE + engine->id;
	unsigned long *lock = &engine->gt->reset.flags;

	if (!intel_has_reset_engine(engine->gt))
		return;

	if (test_and_set_bit(bit, lock))
		return;

	ENGINE_TRACE(engine, "reset for %s\n", msg);

	/* Mark this tasklet as disabled to avoid waiting for it to complete */
	tasklet_disable_nosync(&engine->execlists.tasklet);

	ring_set_paused(engine, 1); /* Freeze the current request in place */
	if (execlists_capture(engine))
		intel_engine_reset(engine, msg);
	else
		ring_set_paused(engine, 0);

	tasklet_enable(&engine->execlists.tasklet);
	clear_and_wake_up_bit(bit, lock);
}

static bool preempt_timeout(const struct intel_engine_cs *const engine)
{
	const struct timer_list *t = &engine->execlists.preempt;

	if (!CONFIG_DRM_I915_PREEMPT_TIMEOUT)
		return false;

	if (!timer_expired(t))
		return false;

	return READ_ONCE(engine->execlists.pending[0]);
}

/*
 * Check the unread Context Status Buffers and manage the submission of new
 * contexts to the ELSP accordingly.
 */
static void execlists_submission_tasklet(unsigned long data)
{
	struct intel_engine_cs * const engine = (struct intel_engine_cs *)data;
	bool timeout = preempt_timeout(engine);

	process_csb(engine);

	if (unlikely(READ_ONCE(engine->execlists.error_interrupt))) {
		engine->execlists.error_interrupt = 0;
		if (ENGINE_READ(engine, RING_ESR)) /* confirm the error */
			execlists_reset(engine, "CS error");
	}

	if (!READ_ONCE(engine->execlists.pending[0]) || timeout) {
		unsigned long flags;

		spin_lock_irqsave(&engine->active.lock, flags);
		__execlists_submission_tasklet(engine);
		spin_unlock_irqrestore(&engine->active.lock, flags);

		/* Recheck after serialising with direct-submission */
		if (unlikely(timeout && preempt_timeout(engine)))
			execlists_reset(engine, "preemption time out");
	}
}

static void __execlists_kick(struct intel_engine_execlists *execlists)
{
	/* Kick the tasklet for some interrupt coalescing and reset handling */
	tasklet_hi_schedule(&execlists->tasklet);
}

#define execlists_kick(t, member) \
	__execlists_kick(container_of(t, struct intel_engine_execlists, member))

static void execlists_timeslice(struct timer_list *timer)
{
	execlists_kick(timer, timer);
}

static void execlists_preempt(struct timer_list *timer)
{
	execlists_kick(timer, preempt);
}

static void queue_request(struct intel_engine_cs *engine,
			  struct i915_request *rq)
{
	GEM_BUG_ON(!list_empty(&rq->sched.link));
	list_add_tail(&rq->sched.link,
		      i915_sched_lookup_priolist(engine, rq_prio(rq)));
	set_bit(I915_FENCE_FLAG_PQUEUE, &rq->fence.flags);
}

static void __submit_queue_imm(struct intel_engine_cs *engine)
{
	struct intel_engine_execlists * const execlists = &engine->execlists;

	if (reset_in_progress(execlists))
		return; /* defer until we restart the engine following reset */

	if (execlists->tasklet.func == execlists_submission_tasklet)
		__execlists_submission_tasklet(engine);
	else
		tasklet_hi_schedule(&execlists->tasklet);
}

static void submit_queue(struct intel_engine_cs *engine,
			 const struct i915_request *rq)
{
	struct intel_engine_execlists *execlists = &engine->execlists;

	if (rq_prio(rq) <= execlists->queue_priority_hint)
		return;

	execlists->queue_priority_hint = rq_prio(rq);
	__submit_queue_imm(engine);
}

static bool ancestor_on_hold(const struct intel_engine_cs *engine,
			     const struct i915_request *rq)
{
	GEM_BUG_ON(i915_request_on_hold(rq));
	return !list_empty(&engine->active.hold) && hold_request(rq);
}

static void execlists_submit_request(struct i915_request *request)
{
	struct intel_engine_cs *engine = request->engine;
	unsigned long flags;

	/* Will be called from irq-context when using foreign fences. */
	spin_lock_irqsave(&engine->active.lock, flags);

	if (unlikely(ancestor_on_hold(engine, request))) {
		RQ_TRACE(request, "ancestor on hold\n");
		list_add_tail(&request->sched.link, &engine->active.hold);
		i915_request_set_hold(request);
	} else {
		queue_request(engine, request);

		GEM_BUG_ON(RB_EMPTY_ROOT(&engine->execlists.queue.rb_root));
		GEM_BUG_ON(list_empty(&request->sched.link));

		submit_queue(engine, request);
	}

	spin_unlock_irqrestore(&engine->active.lock, flags);
}

static void __execlists_context_fini(struct intel_context *ce)
{
	intel_ring_put(ce->ring);
	i915_vma_put(ce->state);
}

static void execlists_context_destroy(struct kref *kref)
{
	struct intel_context *ce = container_of(kref, typeof(*ce), ref);

	GEM_BUG_ON(!i915_active_is_idle(&ce->active));
	GEM_BUG_ON(intel_context_is_pinned(ce));

	if (ce->state)
		__execlists_context_fini(ce);

	intel_context_fini(ce);
	intel_context_free(ce);
}

static void
set_redzone(void *vaddr, const struct intel_engine_cs *engine)
{
	if (!IS_ENABLED(CONFIG_DRM_I915_DEBUG_GEM))
		return;

	vaddr += engine->context_size;

	memset(vaddr, CONTEXT_REDZONE, I915_GTT_PAGE_SIZE);
}

static void
check_redzone(const void *vaddr, const struct intel_engine_cs *engine)
{
	if (!IS_ENABLED(CONFIG_DRM_I915_DEBUG_GEM))
		return;

	vaddr += engine->context_size;

	if (memchr_inv(vaddr, CONTEXT_REDZONE, I915_GTT_PAGE_SIZE))
		dev_err_once(engine->i915->drm.dev,
			     "%s context redzone overwritten!\n",
			     engine->name);
}

static void execlists_context_unpin(struct intel_context *ce)
{
	check_redzone((void *)ce->lrc_reg_state - LRC_STATE_PN * PAGE_SIZE,
		      ce->engine);

	i915_gem_object_unpin_map(ce->state->obj);
}

static void
__execlists_update_reg_state(const struct intel_context *ce,
			     const struct intel_engine_cs *engine,
			     u32 head)
{
	struct intel_ring *ring = ce->ring;
	u32 *regs = ce->lrc_reg_state;

	GEM_BUG_ON(!intel_ring_offset_valid(ring, head));
	GEM_BUG_ON(!intel_ring_offset_valid(ring, ring->tail));

	regs[CTX_RING_START] = i915_ggtt_offset(ring->vma);
	regs[CTX_RING_HEAD] = head;
	regs[CTX_RING_TAIL] = ring->tail;
	regs[CTX_RING_CTL] = RING_CTL_SIZE(ring->size) | RING_VALID;

	/* RPCS */
	if (engine->class == RENDER_CLASS) {
		regs[CTX_R_PWR_CLK_STATE] =
			intel_sseu_make_rpcs(engine->i915, &ce->sseu);

		i915_oa_init_reg_state(ce, engine);
	}
}

static int
__execlists_context_pin(struct intel_context *ce,
			struct intel_engine_cs *engine)
{
	void *vaddr;

	GEM_BUG_ON(!ce->state);
	GEM_BUG_ON(!i915_vma_is_pinned(ce->state));

	vaddr = i915_gem_object_pin_map(ce->state->obj,
					i915_coherent_map_type(engine->i915) |
					I915_MAP_OVERRIDE);
	if (IS_ERR(vaddr))
		return PTR_ERR(vaddr);

	ce->lrc.lrca = lrc_descriptor(ce, engine) | CTX_DESC_FORCE_RESTORE;
	ce->lrc_reg_state = vaddr + LRC_STATE_PN * PAGE_SIZE;
	__execlists_update_reg_state(ce, engine, ce->ring->tail);

	return 0;
}

static int execlists_context_pin(struct intel_context *ce)
{
	return __execlists_context_pin(ce, ce->engine);
}

static int execlists_context_alloc(struct intel_context *ce)
{
	return __execlists_context_alloc(ce, ce->engine);
}

static void execlists_context_reset(struct intel_context *ce)
{
	CE_TRACE(ce, "reset\n");
	GEM_BUG_ON(!intel_context_is_pinned(ce));

	intel_ring_reset(ce->ring, ce->ring->emit);

	/* Scrub away the garbage */
	execlists_init_reg_state(ce->lrc_reg_state,
				 ce, ce->engine, ce->ring, true);
	__execlists_update_reg_state(ce, ce->engine, ce->ring->tail);

	ce->lrc.desc |= CTX_DESC_FORCE_RESTORE;
}

static const struct intel_context_ops execlists_context_ops = {
	.alloc = execlists_context_alloc,

	.pin = execlists_context_pin,
	.unpin = execlists_context_unpin,

	.enter = intel_context_enter_engine,
	.exit = intel_context_exit_engine,

	.reset = execlists_context_reset,
	.destroy = execlists_context_destroy,
};

static int gen8_emit_init_breadcrumb(struct i915_request *rq)
{
	u32 *cs;

	if (!i915_request_timeline(rq)->has_initial_breadcrumb)
		return 0;

	cs = intel_ring_begin(rq, 6);
	if (IS_ERR(cs))
		return PTR_ERR(cs);

	/*
	 * Check if we have been preempted before we even get started.
	 *
	 * After this point i915_request_started() reports true, even if
	 * we get preempted and so are no longer running.
	 */
	*cs++ = MI_ARB_CHECK;
	*cs++ = MI_NOOP;

	*cs++ = MI_STORE_DWORD_IMM_GEN4 | MI_USE_GGTT;
	*cs++ = i915_request_timeline(rq)->hwsp_offset;
	*cs++ = 0;
	*cs++ = rq->fence.seqno - 1;

	intel_ring_advance(rq, cs);

	/* Record the updated position of the request's payload */
	rq->infix = intel_ring_offset(rq, cs);

	return 0;
}

static int execlists_request_alloc(struct i915_request *request)
{
	int ret;

	GEM_BUG_ON(!intel_context_is_pinned(request->context));

	/*
	 * Flush enough space to reduce the likelihood of waiting after
	 * we start building the request - in which case we will just
	 * have to repeat work.
	 */
	request->reserved_space += EXECLISTS_REQUEST_SIZE;

	/*
	 * Note that after this point, we have committed to using
	 * this request as it is being used to both track the
	 * state of engine initialisation and liveness of the
	 * golden renderstate above. Think twice before you try
	 * to cancel/unwind this request now.
	 */

	/* Unconditionally invalidate GPU caches and TLBs. */
	ret = request->engine->emit_flush(request, EMIT_INVALIDATE);
	if (ret)
		return ret;

	request->reserved_space -= EXECLISTS_REQUEST_SIZE;
	return 0;
}

/*
 * In this WA we need to set GEN8_L3SQCREG4[21:21] and reset it after
 * PIPE_CONTROL instruction. This is required for the flush to happen correctly
 * but there is a slight complication as this is applied in WA batch where the
 * values are only initialized once so we cannot take register value at the
 * beginning and reuse it further; hence we save its value to memory, upload a
 * constant value with bit21 set and then we restore it back with the saved value.
 * To simplify the WA, a constant value is formed by using the default value
 * of this register. This shouldn't be a problem because we are only modifying
 * it for a short period and this batch in non-premptible. We can ofcourse
 * use additional instructions that read the actual value of the register
 * at that time and set our bit of interest but it makes the WA complicated.
 *
 * This WA is also required for Gen9 so extracting as a function avoids
 * code duplication.
 */
static u32 *
gen8_emit_flush_coherentl3_wa(struct intel_engine_cs *engine, u32 *batch)
{
	/* NB no one else is allowed to scribble over scratch + 256! */
	*batch++ = MI_STORE_REGISTER_MEM_GEN8 | MI_SRM_LRM_GLOBAL_GTT;
	*batch++ = i915_mmio_reg_offset(GEN8_L3SQCREG4);
	*batch++ = intel_gt_scratch_offset(engine->gt,
					   INTEL_GT_SCRATCH_FIELD_COHERENTL3_WA);
	*batch++ = 0;

	*batch++ = MI_LOAD_REGISTER_IMM(1);
	*batch++ = i915_mmio_reg_offset(GEN8_L3SQCREG4);
	*batch++ = 0x40400000 | GEN8_LQSC_FLUSH_COHERENT_LINES;

	batch = gen8_emit_pipe_control(batch,
				       PIPE_CONTROL_CS_STALL |
				       PIPE_CONTROL_DC_FLUSH_ENABLE,
				       0);

	*batch++ = MI_LOAD_REGISTER_MEM_GEN8 | MI_SRM_LRM_GLOBAL_GTT;
	*batch++ = i915_mmio_reg_offset(GEN8_L3SQCREG4);
	*batch++ = intel_gt_scratch_offset(engine->gt,
					   INTEL_GT_SCRATCH_FIELD_COHERENTL3_WA);
	*batch++ = 0;

	return batch;
}

/*
 * Typically we only have one indirect_ctx and per_ctx batch buffer which are
 * initialized at the beginning and shared across all contexts but this field
 * helps us to have multiple batches at different offsets and select them based
 * on a criteria. At the moment this batch always start at the beginning of the page
 * and at this point we don't have multiple wa_ctx batch buffers.
 *
 * The number of WA applied are not known at the beginning; we use this field
 * to return the no of DWORDS written.
 *
 * It is to be noted that this batch does not contain MI_BATCH_BUFFER_END
 * so it adds NOOPs as padding to make it cacheline aligned.
 * MI_BATCH_BUFFER_END will be added to perctx batch and both of them together
 * makes a complete batch buffer.
 */
static u32 *gen8_init_indirectctx_bb(struct intel_engine_cs *engine, u32 *batch)
{
	/* WaDisableCtxRestoreArbitration:bdw,chv */
	*batch++ = MI_ARB_ON_OFF | MI_ARB_DISABLE;

	/* WaFlushCoherentL3CacheLinesAtContextSwitch:bdw */
	if (IS_BROADWELL(engine->i915))
		batch = gen8_emit_flush_coherentl3_wa(engine, batch);

	/* WaClearSlmSpaceAtContextSwitch:bdw,chv */
	/* Actual scratch location is at 128 bytes offset */
	batch = gen8_emit_pipe_control(batch,
				       PIPE_CONTROL_FLUSH_L3 |
				       PIPE_CONTROL_STORE_DATA_INDEX |
				       PIPE_CONTROL_CS_STALL |
				       PIPE_CONTROL_QW_WRITE,
				       LRC_PPHWSP_SCRATCH_ADDR);

	*batch++ = MI_ARB_ON_OFF | MI_ARB_ENABLE;

	/* Pad to end of cacheline */
	while ((unsigned long)batch % CACHELINE_BYTES)
		*batch++ = MI_NOOP;

	/*
	 * MI_BATCH_BUFFER_END is not required in Indirect ctx BB because
	 * execution depends on the length specified in terms of cache lines
	 * in the register CTX_RCS_INDIRECT_CTX
	 */

	return batch;
}

struct lri {
	i915_reg_t reg;
	u32 value;
};

static u32 *emit_lri(u32 *batch, const struct lri *lri, unsigned int count)
{
	GEM_BUG_ON(!count || count > 63);

	*batch++ = MI_LOAD_REGISTER_IMM(count);
	do {
		*batch++ = i915_mmio_reg_offset(lri->reg);
		*batch++ = lri->value;
	} while (lri++, --count);
	*batch++ = MI_NOOP;

	return batch;
}

static u32 *gen9_init_indirectctx_bb(struct intel_engine_cs *engine, u32 *batch)
{
	static const struct lri lri[] = {
		/* WaDisableGatherAtSetShaderCommonSlice:skl,bxt,kbl,glk */
		{
			COMMON_SLICE_CHICKEN2,
			__MASKED_FIELD(GEN9_DISABLE_GATHER_AT_SET_SHADER_COMMON_SLICE,
				       0),
		},

		/* BSpec: 11391 */
		{
			FF_SLICE_CHICKEN,
			__MASKED_FIELD(FF_SLICE_CHICKEN_CL_PROVOKING_VERTEX_FIX,
				       FF_SLICE_CHICKEN_CL_PROVOKING_VERTEX_FIX),
		},

		/* BSpec: 11299 */
		{
			_3D_CHICKEN3,
			__MASKED_FIELD(_3D_CHICKEN_SF_PROVOKING_VERTEX_FIX,
				       _3D_CHICKEN_SF_PROVOKING_VERTEX_FIX),
		}
	};

	*batch++ = MI_ARB_ON_OFF | MI_ARB_DISABLE;

	/* WaFlushCoherentL3CacheLinesAtContextSwitch:skl,bxt,glk */
	batch = gen8_emit_flush_coherentl3_wa(engine, batch);

	/* WaClearSlmSpaceAtContextSwitch:skl,bxt,kbl,glk,cfl */
	batch = gen8_emit_pipe_control(batch,
				       PIPE_CONTROL_FLUSH_L3 |
				       PIPE_CONTROL_STORE_DATA_INDEX |
				       PIPE_CONTROL_CS_STALL |
				       PIPE_CONTROL_QW_WRITE,
				       LRC_PPHWSP_SCRATCH_ADDR);

	batch = emit_lri(batch, lri, ARRAY_SIZE(lri));

	/* WaMediaPoolStateCmdInWABB:bxt,glk */
	if (HAS_POOLED_EU(engine->i915)) {
		/*
		 * EU pool configuration is setup along with golden context
		 * during context initialization. This value depends on
		 * device type (2x6 or 3x6) and needs to be updated based
		 * on which subslice is disabled especially for 2x6
		 * devices, however it is safe to load default
		 * configuration of 3x6 device instead of masking off
		 * corresponding bits because HW ignores bits of a disabled
		 * subslice and drops down to appropriate config. Please
		 * see render_state_setup() in i915_gem_render_state.c for
		 * possible configurations, to avoid duplication they are
		 * not shown here again.
		 */
		*batch++ = GEN9_MEDIA_POOL_STATE;
		*batch++ = GEN9_MEDIA_POOL_ENABLE;
		*batch++ = 0x00777000;
		*batch++ = 0;
		*batch++ = 0;
		*batch++ = 0;
	}

	*batch++ = MI_ARB_ON_OFF | MI_ARB_ENABLE;

	/* Pad to end of cacheline */
	while ((unsigned long)batch % CACHELINE_BYTES)
		*batch++ = MI_NOOP;

	return batch;
}

static u32 *
gen10_init_indirectctx_bb(struct intel_engine_cs *engine, u32 *batch)
{
	int i;

	/*
	 * WaPipeControlBefore3DStateSamplePattern: cnl
	 *
	 * Ensure the engine is idle prior to programming a
	 * 3DSTATE_SAMPLE_PATTERN during a context restore.
	 */
	batch = gen8_emit_pipe_control(batch,
				       PIPE_CONTROL_CS_STALL,
				       0);
	/*
	 * WaPipeControlBefore3DStateSamplePattern says we need 4 dwords for
	 * the PIPE_CONTROL followed by 12 dwords of 0x0, so 16 dwords in
	 * total. However, a PIPE_CONTROL is 6 dwords long, not 4, which is
	 * confusing. Since gen8_emit_pipe_control() already advances the
	 * batch by 6 dwords, we advance the other 10 here, completing a
	 * cacheline. It's not clear if the workaround requires this padding
	 * before other commands, or if it's just the regular padding we would
	 * already have for the workaround bb, so leave it here for now.
	 */
	for (i = 0; i < 10; i++)
		*batch++ = MI_NOOP;

	/* Pad to end of cacheline */
	while ((unsigned long)batch % CACHELINE_BYTES)
		*batch++ = MI_NOOP;

	return batch;
}

#define CTX_WA_BB_OBJ_SIZE (PAGE_SIZE)

static int lrc_setup_wa_ctx(struct intel_engine_cs *engine)
{
	struct drm_i915_gem_object *obj;
	struct i915_vma *vma;
	int err;

	obj = i915_gem_object_create_shmem(engine->i915, CTX_WA_BB_OBJ_SIZE);
	if (IS_ERR(obj))
		return PTR_ERR(obj);

	vma = i915_vma_instance(obj, &engine->gt->ggtt->vm, NULL);
	if (IS_ERR(vma)) {
		err = PTR_ERR(vma);
		goto err;
	}

	err = i915_ggtt_pin(vma, 0, PIN_HIGH);
	if (err)
		goto err;

	engine->wa_ctx.vma = vma;
	return 0;

err:
	i915_gem_object_put(obj);
	return err;
}

static void lrc_destroy_wa_ctx(struct intel_engine_cs *engine)
{
	i915_vma_unpin_and_release(&engine->wa_ctx.vma, 0);
}

typedef u32 *(*wa_bb_func_t)(struct intel_engine_cs *engine, u32 *batch);

static int intel_init_workaround_bb(struct intel_engine_cs *engine)
{
	struct i915_ctx_workarounds *wa_ctx = &engine->wa_ctx;
	struct i915_wa_ctx_bb *wa_bb[2] = { &wa_ctx->indirect_ctx,
					    &wa_ctx->per_ctx };
	wa_bb_func_t wa_bb_fn[2];
	struct page *page;
	void *batch, *batch_ptr;
	unsigned int i;
	int ret;

	if (engine->class != RENDER_CLASS)
		return 0;

	switch (INTEL_GEN(engine->i915)) {
	case 12:
	case 11:
		return 0;
	case 10:
		wa_bb_fn[0] = gen10_init_indirectctx_bb;
		wa_bb_fn[1] = NULL;
		break;
	case 9:
		wa_bb_fn[0] = gen9_init_indirectctx_bb;
		wa_bb_fn[1] = NULL;
		break;
	case 8:
		wa_bb_fn[0] = gen8_init_indirectctx_bb;
		wa_bb_fn[1] = NULL;
		break;
	default:
		MISSING_CASE(INTEL_GEN(engine->i915));
		return 0;
	}

	ret = lrc_setup_wa_ctx(engine);
	if (ret) {
		DRM_DEBUG_DRIVER("Failed to setup context WA page: %d\n", ret);
		return ret;
	}

	page = i915_gem_object_get_dirty_page(wa_ctx->vma->obj, 0);
	batch = batch_ptr = kmap_atomic(page);

	/*
	 * Emit the two workaround batch buffers, recording the offset from the
	 * start of the workaround batch buffer object for each and their
	 * respective sizes.
	 */
	for (i = 0; i < ARRAY_SIZE(wa_bb_fn); i++) {
		wa_bb[i]->offset = batch_ptr - batch;
		if (GEM_DEBUG_WARN_ON(!IS_ALIGNED(wa_bb[i]->offset,
						  CACHELINE_BYTES))) {
			ret = -EINVAL;
			break;
		}
		if (wa_bb_fn[i])
			batch_ptr = wa_bb_fn[i](engine, batch_ptr);
		wa_bb[i]->size = batch_ptr - (batch + wa_bb[i]->offset);
	}

	BUG_ON(batch_ptr - batch > CTX_WA_BB_OBJ_SIZE);

	kunmap_atomic(batch);
	if (ret)
		lrc_destroy_wa_ctx(engine);

	return ret;
}

static void enable_error_interrupt(struct intel_engine_cs *engine)
{
	u32 status;

	engine->execlists.error_interrupt = 0;
	ENGINE_WRITE(engine, RING_EMR, ~0u);
	ENGINE_WRITE(engine, RING_EIR, ~0u); /* clear all existing errors */

	status = ENGINE_READ(engine, RING_ESR);
	if (unlikely(status)) {
		dev_err(engine->i915->drm.dev,
			"engine '%s' resumed still in error: %08x\n",
			engine->name, status);
		__intel_gt_reset(engine->gt, engine->mask);
	}

	/*
	 * On current gen8+, we have 2 signals to play with
	 *
	 * - I915_ERROR_INSTUCTION (bit 0)
	 *
	 *    Generate an error if the command parser encounters an invalid
	 *    instruction
	 *
	 *    This is a fatal error.
	 *
	 * - CP_PRIV (bit 2)
	 *
	 *    Generate an error on privilege violation (where the CP replaces
	 *    the instruction with a no-op). This also fires for writes into
	 *    read-only scratch pages.
	 *
	 *    This is a non-fatal error, parsing continues.
	 *
	 * * there are a few others defined for odd HW that we do not use
	 *
	 * Since CP_PRIV fires for cases where we have chosen to ignore the
	 * error (as the HW is validating and suppressing the mistakes), we
	 * only unmask the instruction error bit.
	 */
	ENGINE_WRITE(engine, RING_EMR, ~I915_ERROR_INSTRUCTION);
}

static void enable_execlists(struct intel_engine_cs *engine)
{
	u32 mode;

	assert_forcewakes_active(engine->uncore, FORCEWAKE_ALL);

	intel_engine_set_hwsp_writemask(engine, ~0u); /* HWSTAM */

	if (INTEL_GEN(engine->i915) >= 11)
		mode = _MASKED_BIT_ENABLE(GEN11_GFX_DISABLE_LEGACY_MODE);
	else
		mode = _MASKED_BIT_ENABLE(GFX_RUN_LIST_ENABLE);
	ENGINE_WRITE_FW(engine, RING_MODE_GEN7, mode);

	ENGINE_WRITE_FW(engine, RING_MI_MODE, _MASKED_BIT_DISABLE(STOP_RING));

	ENGINE_WRITE_FW(engine,
			RING_HWS_PGA,
			i915_ggtt_offset(engine->status_page.vma));
	ENGINE_POSTING_READ(engine, RING_HWS_PGA);

	enable_error_interrupt(engine);

<<<<<<< HEAD
	engine->context_tag = 0;
=======
	engine->context_tag = GENMASK(BITS_PER_LONG - 2, 0);
>>>>>>> 358c7c61
}

static bool unexpected_starting_state(struct intel_engine_cs *engine)
{
	bool unexpected = false;

	if (ENGINE_READ_FW(engine, RING_MI_MODE) & STOP_RING) {
		DRM_DEBUG_DRIVER("STOP_RING still set in RING_MI_MODE\n");
		unexpected = true;
	}

	return unexpected;
}

static int execlists_resume(struct intel_engine_cs *engine)
{
	intel_mocs_init_engine(engine);

	intel_engine_reset_breadcrumbs(engine);

	if (GEM_SHOW_DEBUG() && unexpected_starting_state(engine)) {
		struct drm_printer p = drm_debug_printer(__func__);

		intel_engine_dump(engine, &p, NULL);
	}

	enable_execlists(engine);

	return 0;
}

static void execlists_reset_prepare(struct intel_engine_cs *engine)
{
	struct intel_engine_execlists * const execlists = &engine->execlists;
	unsigned long flags;

	ENGINE_TRACE(engine, "depth<-%d\n",
		     atomic_read(&execlists->tasklet.count));

	/*
	 * Prevent request submission to the hardware until we have
	 * completed the reset in i915_gem_reset_finish(). If a request
	 * is completed by one engine, it may then queue a request
	 * to a second via its execlists->tasklet *just* as we are
	 * calling engine->resume() and also writing the ELSP.
	 * Turning off the execlists->tasklet until the reset is over
	 * prevents the race.
	 */
	__tasklet_disable_sync_once(&execlists->tasklet);
	GEM_BUG_ON(!reset_in_progress(execlists));

	/* And flush any current direct submission. */
	spin_lock_irqsave(&engine->active.lock, flags);
	spin_unlock_irqrestore(&engine->active.lock, flags);

	/*
	 * We stop engines, otherwise we might get failed reset and a
	 * dead gpu (on elk). Also as modern gpu as kbl can suffer
	 * from system hang if batchbuffer is progressing when
	 * the reset is issued, regardless of READY_TO_RESET ack.
	 * Thus assume it is best to stop engines on all gens
	 * where we have a gpu reset.
	 *
	 * WaKBLVECSSemaphoreWaitPoll:kbl (on ALL_ENGINES)
	 *
	 * FIXME: Wa for more modern gens needs to be validated
	 */
	intel_engine_stop_cs(engine);
}

static void reset_csb_pointers(struct intel_engine_cs *engine)
{
	struct intel_engine_execlists * const execlists = &engine->execlists;
	const unsigned int reset_value = execlists->csb_size - 1;

	ring_set_paused(engine, 0);

	/*
	 * After a reset, the HW starts writing into CSB entry [0]. We
	 * therefore have to set our HEAD pointer back one entry so that
	 * the *first* entry we check is entry 0. To complicate this further,
	 * as we don't wait for the first interrupt after reset, we have to
	 * fake the HW write to point back to the last entry so that our
	 * inline comparison of our cached head position against the last HW
	 * write works even before the first interrupt.
	 */
	execlists->csb_head = reset_value;
	WRITE_ONCE(*execlists->csb_write, reset_value);
	wmb(); /* Make sure this is visible to HW (paranoia?) */

	/*
	 * Sometimes Icelake forgets to reset its pointers on a GPU reset.
	 * Bludgeon them with a mmio update to be sure.
	 */
	ENGINE_WRITE(engine, RING_CONTEXT_STATUS_PTR,
		     reset_value << 8 | reset_value);
	ENGINE_POSTING_READ(engine, RING_CONTEXT_STATUS_PTR);

	invalidate_csb_entries(&execlists->csb_status[0],
			       &execlists->csb_status[reset_value]);
}

static void __reset_stop_ring(u32 *regs, const struct intel_engine_cs *engine)
{
	int x;

	x = lrc_ring_mi_mode(engine);
	if (x != -1) {
		regs[x + 1] &= ~STOP_RING;
		regs[x + 1] |= STOP_RING << 16;
	}
}

static void __execlists_reset_reg_state(const struct intel_context *ce,
					const struct intel_engine_cs *engine)
{
	u32 *regs = ce->lrc_reg_state;

	__reset_stop_ring(regs, engine);
}

static void __execlists_reset(struct intel_engine_cs *engine, bool stalled)
{
	struct intel_engine_execlists * const execlists = &engine->execlists;
	struct intel_context *ce;
	struct i915_request *rq;
	u32 head;

	mb(); /* paranoia: read the CSB pointers from after the reset */
	clflush(execlists->csb_write);
	mb();

	process_csb(engine); /* drain preemption events */

	/* Following the reset, we need to reload the CSB read/write pointers */
	reset_csb_pointers(engine);

	/*
	 * Save the currently executing context, even if we completed
	 * its request, it was still running at the time of the
	 * reset and will have been clobbered.
	 */
	rq = execlists_active(execlists);
	if (!rq)
		goto unwind;

	ce = rq->context;
	GEM_BUG_ON(!i915_vma_is_pinned(ce->state));

	if (i915_request_completed(rq)) {
		/* Idle context; tidy up the ring so we can restart afresh */
		head = intel_ring_wrap(ce->ring, rq->tail);
		goto out_replay;
	}

	/* We still have requests in-flight; the engine should be active */
	GEM_BUG_ON(!intel_engine_pm_is_awake(engine));

	/* Context has requests still in-flight; it should not be idle! */
	GEM_BUG_ON(i915_active_is_idle(&ce->active));

	rq = active_request(ce->timeline, rq);
	head = intel_ring_wrap(ce->ring, rq->head);
	GEM_BUG_ON(head == ce->ring->tail);

	/*
	 * If this request hasn't started yet, e.g. it is waiting on a
	 * semaphore, we need to avoid skipping the request or else we
	 * break the signaling chain. However, if the context is corrupt
	 * the request will not restart and we will be stuck with a wedged
	 * device. It is quite often the case that if we issue a reset
	 * while the GPU is loading the context image, that the context
	 * image becomes corrupt.
	 *
	 * Otherwise, if we have not started yet, the request should replay
	 * perfectly and we do not need to flag the result as being erroneous.
	 */
	if (!i915_request_started(rq))
		goto out_replay;

	/*
	 * If the request was innocent, we leave the request in the ELSP
	 * and will try to replay it on restarting. The context image may
	 * have been corrupted by the reset, in which case we may have
	 * to service a new GPU hang, but more likely we can continue on
	 * without impact.
	 *
	 * If the request was guilty, we presume the context is corrupt
	 * and have to at least restore the RING register in the context
	 * image back to the expected values to skip over the guilty request.
	 */
	__i915_request_reset(rq, stalled);
	if (!stalled)
		goto out_replay;

	/*
	 * We want a simple context + ring to execute the breadcrumb update.
	 * We cannot rely on the context being intact across the GPU hang,
	 * so clear it and rebuild just what we need for the breadcrumb.
	 * All pending requests for this context will be zapped, and any
	 * future request will be after userspace has had the opportunity
	 * to recreate its own state.
	 */
	GEM_BUG_ON(!intel_context_is_pinned(ce));
	restore_default_state(ce, engine);

out_replay:
	ENGINE_TRACE(engine, "replay {head:%04x, tail:%04x}\n",
		     head, ce->ring->tail);
	__execlists_reset_reg_state(ce, engine);
	__execlists_update_reg_state(ce, engine, head);
	ce->lrc.desc |= CTX_DESC_FORCE_RESTORE; /* paranoid: GPU was reset! */

unwind:
	/* Push back any incomplete requests for replay after the reset. */
	cancel_port_requests(execlists);
	__unwind_incomplete_requests(engine);
}

static void execlists_reset_rewind(struct intel_engine_cs *engine, bool stalled)
{
	unsigned long flags;

	ENGINE_TRACE(engine, "\n");

	spin_lock_irqsave(&engine->active.lock, flags);

	__execlists_reset(engine, stalled);

	spin_unlock_irqrestore(&engine->active.lock, flags);
}

static void nop_submission_tasklet(unsigned long data)
{
	struct intel_engine_cs * const engine = (struct intel_engine_cs *)data;

	/* The driver is wedged; don't process any more events. */
	WRITE_ONCE(engine->execlists.queue_priority_hint, INT_MIN);
}

static void execlists_reset_cancel(struct intel_engine_cs *engine)
{
	struct intel_engine_execlists * const execlists = &engine->execlists;
	struct i915_request *rq, *rn;
	struct rb_node *rb;
	unsigned long flags;

	ENGINE_TRACE(engine, "\n");

	/*
	 * Before we call engine->cancel_requests(), we should have exclusive
	 * access to the submission state. This is arranged for us by the
	 * caller disabling the interrupt generation, the tasklet and other
	 * threads that may then access the same state, giving us a free hand
	 * to reset state. However, we still need to let lockdep be aware that
	 * we know this state may be accessed in hardirq context, so we
	 * disable the irq around this manipulation and we want to keep
	 * the spinlock focused on its duties and not accidentally conflate
	 * coverage to the submission's irq state. (Similarly, although we
	 * shouldn't need to disable irq around the manipulation of the
	 * submission's irq state, we also wish to remind ourselves that
	 * it is irq state.)
	 */
	spin_lock_irqsave(&engine->active.lock, flags);

	__execlists_reset(engine, true);

	/* Mark all executing requests as skipped. */
	list_for_each_entry(rq, &engine->active.requests, sched.link)
		mark_eio(rq);

	/* Flush the queued requests to the timeline list (for retiring). */
	while ((rb = rb_first_cached(&execlists->queue))) {
		struct i915_priolist *p = to_priolist(rb);
		int i;

		priolist_for_each_request_consume(rq, rn, p, i) {
			mark_eio(rq);
			__i915_request_submit(rq);
		}

		rb_erase_cached(&p->node, &execlists->queue);
		i915_priolist_free(p);
	}

	/* On-hold requests will be flushed to timeline upon their release */
	list_for_each_entry(rq, &engine->active.hold, sched.link)
		mark_eio(rq);

	/* Cancel all attached virtual engines */
	while ((rb = rb_first_cached(&execlists->virtual))) {
		struct virtual_engine *ve =
			rb_entry(rb, typeof(*ve), nodes[engine->id].rb);

		rb_erase_cached(rb, &execlists->virtual);
		RB_CLEAR_NODE(rb);

		spin_lock(&ve->base.active.lock);
		rq = fetch_and_zero(&ve->request);
		if (rq) {
			mark_eio(rq);

			rq->engine = engine;
			__i915_request_submit(rq);
			i915_request_put(rq);

			ve->base.execlists.queue_priority_hint = INT_MIN;
		}
		spin_unlock(&ve->base.active.lock);
	}

	/* Remaining _unready_ requests will be nop'ed when submitted */

	execlists->queue_priority_hint = INT_MIN;
	execlists->queue = RB_ROOT_CACHED;

	GEM_BUG_ON(__tasklet_is_enabled(&execlists->tasklet));
	execlists->tasklet.func = nop_submission_tasklet;

	spin_unlock_irqrestore(&engine->active.lock, flags);
}

static void execlists_reset_finish(struct intel_engine_cs *engine)
{
	struct intel_engine_execlists * const execlists = &engine->execlists;

	/*
	 * After a GPU reset, we may have requests to replay. Do so now while
	 * we still have the forcewake to be sure that the GPU is not allowed
	 * to sleep before we restart and reload a context.
	 */
	GEM_BUG_ON(!reset_in_progress(execlists));
	if (!RB_EMPTY_ROOT(&execlists->queue.rb_root))
		execlists->tasklet.func(execlists->tasklet.data);

	if (__tasklet_enable(&execlists->tasklet))
		/* And kick in case we missed a new request submission. */
		tasklet_hi_schedule(&execlists->tasklet);
	ENGINE_TRACE(engine, "depth->%d\n",
		     atomic_read(&execlists->tasklet.count));
}

static int gen8_emit_bb_start_noarb(struct i915_request *rq,
				    u64 offset, u32 len,
				    const unsigned int flags)
{
	u32 *cs;

	cs = intel_ring_begin(rq, 4);
	if (IS_ERR(cs))
		return PTR_ERR(cs);

	/*
	 * WaDisableCtxRestoreArbitration:bdw,chv
	 *
	 * We don't need to perform MI_ARB_ENABLE as often as we do (in
	 * particular all the gen that do not need the w/a at all!), if we
	 * took care to make sure that on every switch into this context
	 * (both ordinary and for preemption) that arbitrartion was enabled
	 * we would be fine.  However, for gen8 there is another w/a that
	 * requires us to not preempt inside GPGPU execution, so we keep
	 * arbitration disabled for gen8 batches. Arbitration will be
	 * re-enabled before we close the request
	 * (engine->emit_fini_breadcrumb).
	 */
	*cs++ = MI_ARB_ON_OFF | MI_ARB_DISABLE;

	/* FIXME(BDW+): Address space and security selectors. */
	*cs++ = MI_BATCH_BUFFER_START_GEN8 |
		(flags & I915_DISPATCH_SECURE ? 0 : BIT(8));
	*cs++ = lower_32_bits(offset);
	*cs++ = upper_32_bits(offset);

	intel_ring_advance(rq, cs);

	return 0;
}

static int gen8_emit_bb_start(struct i915_request *rq,
			      u64 offset, u32 len,
			      const unsigned int flags)
{
	u32 *cs;

	cs = intel_ring_begin(rq, 6);
	if (IS_ERR(cs))
		return PTR_ERR(cs);

	*cs++ = MI_ARB_ON_OFF | MI_ARB_ENABLE;

	*cs++ = MI_BATCH_BUFFER_START_GEN8 |
		(flags & I915_DISPATCH_SECURE ? 0 : BIT(8));
	*cs++ = lower_32_bits(offset);
	*cs++ = upper_32_bits(offset);

	*cs++ = MI_ARB_ON_OFF | MI_ARB_DISABLE;
	*cs++ = MI_NOOP;

	intel_ring_advance(rq, cs);

	return 0;
}

static void gen8_logical_ring_enable_irq(struct intel_engine_cs *engine)
{
	ENGINE_WRITE(engine, RING_IMR,
		     ~(engine->irq_enable_mask | engine->irq_keep_mask));
	ENGINE_POSTING_READ(engine, RING_IMR);
}

static void gen8_logical_ring_disable_irq(struct intel_engine_cs *engine)
{
	ENGINE_WRITE(engine, RING_IMR, ~engine->irq_keep_mask);
}

static int gen8_emit_flush(struct i915_request *request, u32 mode)
{
	u32 cmd, *cs;

	cs = intel_ring_begin(request, 4);
	if (IS_ERR(cs))
		return PTR_ERR(cs);

	cmd = MI_FLUSH_DW + 1;

	/* We always require a command barrier so that subsequent
	 * commands, such as breadcrumb interrupts, are strictly ordered
	 * wrt the contents of the write cache being flushed to memory
	 * (and thus being coherent from the CPU).
	 */
	cmd |= MI_FLUSH_DW_STORE_INDEX | MI_FLUSH_DW_OP_STOREDW;

	if (mode & EMIT_INVALIDATE) {
		cmd |= MI_INVALIDATE_TLB;
		if (request->engine->class == VIDEO_DECODE_CLASS)
			cmd |= MI_INVALIDATE_BSD;
	}

	*cs++ = cmd;
	*cs++ = LRC_PPHWSP_SCRATCH_ADDR;
	*cs++ = 0; /* upper addr */
	*cs++ = 0; /* value */
	intel_ring_advance(request, cs);

	return 0;
}

static int gen8_emit_flush_render(struct i915_request *request,
				  u32 mode)
{
	bool vf_flush_wa = false, dc_flush_wa = false;
	u32 *cs, flags = 0;
	int len;

	flags |= PIPE_CONTROL_CS_STALL;

	if (mode & EMIT_FLUSH) {
		flags |= PIPE_CONTROL_RENDER_TARGET_CACHE_FLUSH;
		flags |= PIPE_CONTROL_DEPTH_CACHE_FLUSH;
		flags |= PIPE_CONTROL_DC_FLUSH_ENABLE;
		flags |= PIPE_CONTROL_FLUSH_ENABLE;
	}

	if (mode & EMIT_INVALIDATE) {
		flags |= PIPE_CONTROL_TLB_INVALIDATE;
		flags |= PIPE_CONTROL_INSTRUCTION_CACHE_INVALIDATE;
		flags |= PIPE_CONTROL_TEXTURE_CACHE_INVALIDATE;
		flags |= PIPE_CONTROL_VF_CACHE_INVALIDATE;
		flags |= PIPE_CONTROL_CONST_CACHE_INVALIDATE;
		flags |= PIPE_CONTROL_STATE_CACHE_INVALIDATE;
		flags |= PIPE_CONTROL_QW_WRITE;
		flags |= PIPE_CONTROL_STORE_DATA_INDEX;

		/*
		 * On GEN9: before VF_CACHE_INVALIDATE we need to emit a NULL
		 * pipe control.
		 */
		if (IS_GEN(request->i915, 9))
			vf_flush_wa = true;

		/* WaForGAMHang:kbl */
		if (IS_KBL_REVID(request->i915, 0, KBL_REVID_B0))
			dc_flush_wa = true;
	}

	len = 6;

	if (vf_flush_wa)
		len += 6;

	if (dc_flush_wa)
		len += 12;

	cs = intel_ring_begin(request, len);
	if (IS_ERR(cs))
		return PTR_ERR(cs);

	if (vf_flush_wa)
		cs = gen8_emit_pipe_control(cs, 0, 0);

	if (dc_flush_wa)
		cs = gen8_emit_pipe_control(cs, PIPE_CONTROL_DC_FLUSH_ENABLE,
					    0);

	cs = gen8_emit_pipe_control(cs, flags, LRC_PPHWSP_SCRATCH_ADDR);

	if (dc_flush_wa)
		cs = gen8_emit_pipe_control(cs, PIPE_CONTROL_CS_STALL, 0);

	intel_ring_advance(request, cs);

	return 0;
}

static int gen11_emit_flush_render(struct i915_request *request,
				   u32 mode)
{
	if (mode & EMIT_FLUSH) {
		u32 *cs;
		u32 flags = 0;

		flags |= PIPE_CONTROL_CS_STALL;

		flags |= PIPE_CONTROL_TILE_CACHE_FLUSH;
		flags |= PIPE_CONTROL_RENDER_TARGET_CACHE_FLUSH;
		flags |= PIPE_CONTROL_DEPTH_CACHE_FLUSH;
		flags |= PIPE_CONTROL_DC_FLUSH_ENABLE;
		flags |= PIPE_CONTROL_FLUSH_ENABLE;
		flags |= PIPE_CONTROL_QW_WRITE;
		flags |= PIPE_CONTROL_STORE_DATA_INDEX;

		cs = intel_ring_begin(request, 6);
		if (IS_ERR(cs))
			return PTR_ERR(cs);

		cs = gen8_emit_pipe_control(cs, flags, LRC_PPHWSP_SCRATCH_ADDR);
		intel_ring_advance(request, cs);
	}

	if (mode & EMIT_INVALIDATE) {
		u32 *cs;
		u32 flags = 0;

		flags |= PIPE_CONTROL_CS_STALL;

		flags |= PIPE_CONTROL_COMMAND_CACHE_INVALIDATE;
		flags |= PIPE_CONTROL_TLB_INVALIDATE;
		flags |= PIPE_CONTROL_INSTRUCTION_CACHE_INVALIDATE;
		flags |= PIPE_CONTROL_TEXTURE_CACHE_INVALIDATE;
		flags |= PIPE_CONTROL_VF_CACHE_INVALIDATE;
		flags |= PIPE_CONTROL_CONST_CACHE_INVALIDATE;
		flags |= PIPE_CONTROL_STATE_CACHE_INVALIDATE;
		flags |= PIPE_CONTROL_QW_WRITE;
		flags |= PIPE_CONTROL_STORE_DATA_INDEX;

		cs = intel_ring_begin(request, 6);
		if (IS_ERR(cs))
			return PTR_ERR(cs);

		cs = gen8_emit_pipe_control(cs, flags, LRC_PPHWSP_SCRATCH_ADDR);
		intel_ring_advance(request, cs);
	}

	return 0;
}

static u32 preparser_disable(bool state)
{
	return MI_ARB_CHECK | 1 << 8 | state;
}

static int gen12_emit_flush_render(struct i915_request *request,
				   u32 mode)
{
	if (mode & EMIT_FLUSH) {
		u32 flags = 0;
		u32 *cs;

		flags |= PIPE_CONTROL_TILE_CACHE_FLUSH;
		flags |= PIPE_CONTROL_RENDER_TARGET_CACHE_FLUSH;
		flags |= PIPE_CONTROL_DEPTH_CACHE_FLUSH;
		/* Wa_1409600907:tgl */
		flags |= PIPE_CONTROL_DEPTH_STALL;
		flags |= PIPE_CONTROL_DC_FLUSH_ENABLE;
		flags |= PIPE_CONTROL_FLUSH_ENABLE;
		flags |= PIPE_CONTROL_HDC_PIPELINE_FLUSH;

		flags |= PIPE_CONTROL_STORE_DATA_INDEX;
		flags |= PIPE_CONTROL_QW_WRITE;

		flags |= PIPE_CONTROL_CS_STALL;

		cs = intel_ring_begin(request, 6);
		if (IS_ERR(cs))
			return PTR_ERR(cs);

		cs = gen8_emit_pipe_control(cs, flags, LRC_PPHWSP_SCRATCH_ADDR);
		intel_ring_advance(request, cs);
	}

	if (mode & EMIT_INVALIDATE) {
		u32 flags = 0;
		u32 *cs;

		flags |= PIPE_CONTROL_COMMAND_CACHE_INVALIDATE;
		flags |= PIPE_CONTROL_TLB_INVALIDATE;
		flags |= PIPE_CONTROL_INSTRUCTION_CACHE_INVALIDATE;
		flags |= PIPE_CONTROL_TEXTURE_CACHE_INVALIDATE;
		flags |= PIPE_CONTROL_VF_CACHE_INVALIDATE;
		flags |= PIPE_CONTROL_CONST_CACHE_INVALIDATE;
		flags |= PIPE_CONTROL_STATE_CACHE_INVALIDATE;
		flags |= PIPE_CONTROL_L3_RO_CACHE_INVALIDATE;

		flags |= PIPE_CONTROL_STORE_DATA_INDEX;
		flags |= PIPE_CONTROL_QW_WRITE;

		flags |= PIPE_CONTROL_CS_STALL;

		cs = intel_ring_begin(request, 8);
		if (IS_ERR(cs))
			return PTR_ERR(cs);

		/*
		 * Prevent the pre-parser from skipping past the TLB
		 * invalidate and loading a stale page for the batch
		 * buffer / request payload.
		 */
		*cs++ = preparser_disable(true);

		cs = gen8_emit_pipe_control(cs, flags, LRC_PPHWSP_SCRATCH_ADDR);

		*cs++ = preparser_disable(false);
		intel_ring_advance(request, cs);
	}

	return 0;
}

/*
 * Reserve space for 2 NOOPs at the end of each request to be
 * used as a workaround for not being allowed to do lite
 * restore with HEAD==TAIL (WaIdleLiteRestore).
 */
static u32 *gen8_emit_wa_tail(struct i915_request *request, u32 *cs)
{
	/* Ensure there's always at least one preemption point per-request. */
	*cs++ = MI_ARB_CHECK;
	*cs++ = MI_NOOP;
	request->wa_tail = intel_ring_offset(request, cs);

	return cs;
}

static u32 *emit_preempt_busywait(struct i915_request *request, u32 *cs)
{
	*cs++ = MI_SEMAPHORE_WAIT |
		MI_SEMAPHORE_GLOBAL_GTT |
		MI_SEMAPHORE_POLL |
		MI_SEMAPHORE_SAD_EQ_SDD;
	*cs++ = 0;
	*cs++ = intel_hws_preempt_address(request->engine);
	*cs++ = 0;

	return cs;
}

static __always_inline u32*
gen8_emit_fini_breadcrumb_footer(struct i915_request *request,
				 u32 *cs)
{
	*cs++ = MI_USER_INTERRUPT;

	*cs++ = MI_ARB_ON_OFF | MI_ARB_ENABLE;
	if (intel_engine_has_semaphores(request->engine))
		cs = emit_preempt_busywait(request, cs);

	request->tail = intel_ring_offset(request, cs);
	assert_ring_tail_valid(request->ring, request->tail);

	return gen8_emit_wa_tail(request, cs);
}

static u32 *gen8_emit_fini_breadcrumb(struct i915_request *request, u32 *cs)
{
	cs = gen8_emit_ggtt_write(cs,
				  request->fence.seqno,
				  i915_request_active_timeline(request)->hwsp_offset,
				  0);

	return gen8_emit_fini_breadcrumb_footer(request, cs);
}

static u32 *gen8_emit_fini_breadcrumb_rcs(struct i915_request *request, u32 *cs)
{
	cs = gen8_emit_pipe_control(cs,
				    PIPE_CONTROL_RENDER_TARGET_CACHE_FLUSH |
				    PIPE_CONTROL_DEPTH_CACHE_FLUSH |
				    PIPE_CONTROL_DC_FLUSH_ENABLE,
				    0);

	/* XXX flush+write+CS_STALL all in one upsets gem_concurrent_blt:kbl */
	cs = gen8_emit_ggtt_write_rcs(cs,
				      request->fence.seqno,
				      i915_request_active_timeline(request)->hwsp_offset,
				      PIPE_CONTROL_FLUSH_ENABLE |
				      PIPE_CONTROL_CS_STALL);

	return gen8_emit_fini_breadcrumb_footer(request, cs);
}

static u32 *
gen11_emit_fini_breadcrumb_rcs(struct i915_request *request, u32 *cs)
{
	cs = gen8_emit_ggtt_write_rcs(cs,
				      request->fence.seqno,
				      i915_request_active_timeline(request)->hwsp_offset,
				      PIPE_CONTROL_CS_STALL |
				      PIPE_CONTROL_TILE_CACHE_FLUSH |
				      PIPE_CONTROL_RENDER_TARGET_CACHE_FLUSH |
				      PIPE_CONTROL_DEPTH_CACHE_FLUSH |
				      PIPE_CONTROL_DC_FLUSH_ENABLE |
				      PIPE_CONTROL_FLUSH_ENABLE);

	return gen8_emit_fini_breadcrumb_footer(request, cs);
}

/*
 * Note that the CS instruction pre-parser will not stall on the breadcrumb
 * flush and will continue pre-fetching the instructions after it before the
 * memory sync is completed. On pre-gen12 HW, the pre-parser will stop at
 * BB_START/END instructions, so, even though we might pre-fetch the pre-amble
 * of the next request before the memory has been flushed, we're guaranteed that
 * we won't access the batch itself too early.
 * However, on gen12+ the parser can pre-fetch across the BB_START/END commands,
 * so, if the current request is modifying an instruction in the next request on
 * the same intel_context, we might pre-fetch and then execute the pre-update
 * instruction. To avoid this, the users of self-modifying code should either
 * disable the parser around the code emitting the memory writes, via a new flag
 * added to MI_ARB_CHECK, or emit the writes from a different intel_context. For
 * the in-kernel use-cases we've opted to use a separate context, see
 * reloc_gpu() as an example.
 * All the above applies only to the instructions themselves. Non-inline data
 * used by the instructions is not pre-fetched.
 */

static u32 *gen12_emit_preempt_busywait(struct i915_request *request, u32 *cs)
{
	*cs++ = MI_SEMAPHORE_WAIT_TOKEN |
		MI_SEMAPHORE_GLOBAL_GTT |
		MI_SEMAPHORE_POLL |
		MI_SEMAPHORE_SAD_EQ_SDD;
	*cs++ = 0;
	*cs++ = intel_hws_preempt_address(request->engine);
	*cs++ = 0;
	*cs++ = 0;
	*cs++ = MI_NOOP;

	return cs;
}

static __always_inline u32*
gen12_emit_fini_breadcrumb_footer(struct i915_request *request, u32 *cs)
{
	*cs++ = MI_USER_INTERRUPT;

	*cs++ = MI_ARB_ON_OFF | MI_ARB_ENABLE;
	if (intel_engine_has_semaphores(request->engine))
		cs = gen12_emit_preempt_busywait(request, cs);

	request->tail = intel_ring_offset(request, cs);
	assert_ring_tail_valid(request->ring, request->tail);

	return gen8_emit_wa_tail(request, cs);
}

static u32 *gen12_emit_fini_breadcrumb(struct i915_request *request, u32 *cs)
{
	cs = gen8_emit_ggtt_write(cs,
				  request->fence.seqno,
				  i915_request_active_timeline(request)->hwsp_offset,
				  0);

	return gen12_emit_fini_breadcrumb_footer(request, cs);
}

static u32 *
gen12_emit_fini_breadcrumb_rcs(struct i915_request *request, u32 *cs)
{
	cs = gen8_emit_ggtt_write_rcs(cs,
				      request->fence.seqno,
				      i915_request_active_timeline(request)->hwsp_offset,
				      PIPE_CONTROL_CS_STALL |
				      PIPE_CONTROL_TILE_CACHE_FLUSH |
				      PIPE_CONTROL_RENDER_TARGET_CACHE_FLUSH |
				      PIPE_CONTROL_DEPTH_CACHE_FLUSH |
				      /* Wa_1409600907:tgl */
				      PIPE_CONTROL_DEPTH_STALL |
				      PIPE_CONTROL_DC_FLUSH_ENABLE |
				      PIPE_CONTROL_FLUSH_ENABLE |
				      PIPE_CONTROL_HDC_PIPELINE_FLUSH);

	return gen12_emit_fini_breadcrumb_footer(request, cs);
}

static void execlists_park(struct intel_engine_cs *engine)
{
	cancel_timer(&engine->execlists.timer);
	cancel_timer(&engine->execlists.preempt);
}

void intel_execlists_set_default_submission(struct intel_engine_cs *engine)
{
	engine->submit_request = execlists_submit_request;
	engine->schedule = i915_schedule;
	engine->execlists.tasklet.func = execlists_submission_tasklet;

	engine->reset.prepare = execlists_reset_prepare;
	engine->reset.rewind = execlists_reset_rewind;
	engine->reset.cancel = execlists_reset_cancel;
	engine->reset.finish = execlists_reset_finish;

	engine->park = execlists_park;
	engine->unpark = NULL;

	engine->flags |= I915_ENGINE_SUPPORTS_STATS;
	if (!intel_vgpu_active(engine->i915)) {
		engine->flags |= I915_ENGINE_HAS_SEMAPHORES;
		if (HAS_LOGICAL_RING_PREEMPTION(engine->i915)) {
			engine->flags |= I915_ENGINE_HAS_PREEMPTION;
			if (IS_ACTIVE(CONFIG_DRM_I915_TIMESLICE_DURATION))
				engine->flags |= I915_ENGINE_HAS_TIMESLICES;
		}
	}

	if (INTEL_GEN(engine->i915) >= 12)
		engine->flags |= I915_ENGINE_HAS_RELATIVE_MMIO;

	if (intel_engine_has_preemption(engine))
		engine->emit_bb_start = gen8_emit_bb_start;
	else
		engine->emit_bb_start = gen8_emit_bb_start_noarb;
}

static void execlists_shutdown(struct intel_engine_cs *engine)
{
	/* Synchronise with residual timers and any softirq they raise */
	del_timer_sync(&engine->execlists.timer);
	del_timer_sync(&engine->execlists.preempt);
	tasklet_kill(&engine->execlists.tasklet);
}

static void execlists_release(struct intel_engine_cs *engine)
{
	execlists_shutdown(engine);

	intel_engine_cleanup_common(engine);
	lrc_destroy_wa_ctx(engine);
}

static void
logical_ring_default_vfuncs(struct intel_engine_cs *engine)
{
	/* Default vfuncs which can be overriden by each engine. */

	engine->resume = execlists_resume;

	engine->cops = &execlists_context_ops;
	engine->request_alloc = execlists_request_alloc;

	engine->emit_flush = gen8_emit_flush;
	engine->emit_init_breadcrumb = gen8_emit_init_breadcrumb;
	engine->emit_fini_breadcrumb = gen8_emit_fini_breadcrumb;
	if (INTEL_GEN(engine->i915) >= 12)
		engine->emit_fini_breadcrumb = gen12_emit_fini_breadcrumb;

	engine->set_default_submission = intel_execlists_set_default_submission;

	if (INTEL_GEN(engine->i915) < 11) {
		engine->irq_enable = gen8_logical_ring_enable_irq;
		engine->irq_disable = gen8_logical_ring_disable_irq;
	} else {
		/*
		 * TODO: On Gen11 interrupt masks need to be clear
		 * to allow C6 entry. Keep interrupts enabled at
		 * and take the hit of generating extra interrupts
		 * until a more refined solution exists.
		 */
	}
}

static inline void
logical_ring_default_irqs(struct intel_engine_cs *engine)
{
	unsigned int shift = 0;

	if (INTEL_GEN(engine->i915) < 11) {
		const u8 irq_shifts[] = {
			[RCS0]  = GEN8_RCS_IRQ_SHIFT,
			[BCS0]  = GEN8_BCS_IRQ_SHIFT,
			[VCS0]  = GEN8_VCS0_IRQ_SHIFT,
			[VCS1]  = GEN8_VCS1_IRQ_SHIFT,
			[VECS0] = GEN8_VECS_IRQ_SHIFT,
		};

		shift = irq_shifts[engine->id];
	}

	engine->irq_enable_mask = GT_RENDER_USER_INTERRUPT << shift;
	engine->irq_keep_mask = GT_CONTEXT_SWITCH_INTERRUPT << shift;
	engine->irq_keep_mask |= GT_CS_MASTER_ERROR_INTERRUPT << shift;
<<<<<<< HEAD
=======
	engine->irq_keep_mask |= GT_WAIT_SEMAPHORE_INTERRUPT << shift;
>>>>>>> 358c7c61
}

static void rcs_submission_override(struct intel_engine_cs *engine)
{
	switch (INTEL_GEN(engine->i915)) {
	case 12:
		engine->emit_flush = gen12_emit_flush_render;
		engine->emit_fini_breadcrumb = gen12_emit_fini_breadcrumb_rcs;
		break;
	case 11:
		engine->emit_flush = gen11_emit_flush_render;
		engine->emit_fini_breadcrumb = gen11_emit_fini_breadcrumb_rcs;
		break;
	default:
		engine->emit_flush = gen8_emit_flush_render;
		engine->emit_fini_breadcrumb = gen8_emit_fini_breadcrumb_rcs;
		break;
	}
}

int intel_execlists_submission_setup(struct intel_engine_cs *engine)
{
	struct intel_engine_execlists * const execlists = &engine->execlists;
	struct drm_i915_private *i915 = engine->i915;
	struct intel_uncore *uncore = engine->uncore;
	u32 base = engine->mmio_base;

	tasklet_init(&engine->execlists.tasklet,
		     execlists_submission_tasklet, (unsigned long)engine);
	timer_setup(&engine->execlists.timer, execlists_timeslice, 0);
	timer_setup(&engine->execlists.preempt, execlists_preempt, 0);

	logical_ring_default_vfuncs(engine);
	logical_ring_default_irqs(engine);

	if (engine->class == RENDER_CLASS)
		rcs_submission_override(engine);

	if (intel_init_workaround_bb(engine))
		/*
		 * We continue even if we fail to initialize WA batch
		 * because we only expect rare glitches but nothing
		 * critical to prevent us from using GPU
		 */
		DRM_ERROR("WA batch buffer initialization failed\n");

	if (HAS_LOGICAL_RING_ELSQ(i915)) {
		execlists->submit_reg = uncore->regs +
			i915_mmio_reg_offset(RING_EXECLIST_SQ_CONTENTS(base));
		execlists->ctrl_reg = uncore->regs +
			i915_mmio_reg_offset(RING_EXECLIST_CONTROL(base));
	} else {
		execlists->submit_reg = uncore->regs +
			i915_mmio_reg_offset(RING_ELSP(base));
	}

	execlists->csb_status =
		&engine->status_page.addr[I915_HWS_CSB_BUF0_INDEX];

	execlists->csb_write =
		&engine->status_page.addr[intel_hws_csb_write_index(i915)];

	if (INTEL_GEN(i915) < 11)
		execlists->csb_size = GEN8_CSB_ENTRIES;
	else
		execlists->csb_size = GEN11_CSB_ENTRIES;

	if (INTEL_GEN(engine->i915) >= 11) {
		execlists->ccid |= engine->instance << (GEN11_ENGINE_INSTANCE_SHIFT - 32);
		execlists->ccid |= engine->class << (GEN11_ENGINE_CLASS_SHIFT - 32);
	}

	reset_csb_pointers(engine);

	/* Finally, take ownership and responsibility for cleanup! */
	engine->release = execlists_release;

	return 0;
}

static u32 intel_lr_indirect_ctx_offset(const struct intel_engine_cs *engine)
{
	u32 indirect_ctx_offset;

	switch (INTEL_GEN(engine->i915)) {
	default:
		MISSING_CASE(INTEL_GEN(engine->i915));
		/* fall through */
	case 12:
		indirect_ctx_offset =
			GEN12_CTX_RCS_INDIRECT_CTX_OFFSET_DEFAULT;
		break;
	case 11:
		indirect_ctx_offset =
			GEN11_CTX_RCS_INDIRECT_CTX_OFFSET_DEFAULT;
		break;
	case 10:
		indirect_ctx_offset =
			GEN10_CTX_RCS_INDIRECT_CTX_OFFSET_DEFAULT;
		break;
	case 9:
		indirect_ctx_offset =
			GEN9_CTX_RCS_INDIRECT_CTX_OFFSET_DEFAULT;
		break;
	case 8:
		indirect_ctx_offset =
			GEN8_CTX_RCS_INDIRECT_CTX_OFFSET_DEFAULT;
		break;
	}

	return indirect_ctx_offset;
}


static void init_common_reg_state(u32 * const regs,
				  const struct intel_engine_cs *engine,
				  const struct intel_ring *ring,
				  bool inhibit)
{
	u32 ctl;

	ctl = _MASKED_BIT_ENABLE(CTX_CTRL_INHIBIT_SYN_CTX_SWITCH);
	ctl |= _MASKED_BIT_DISABLE(CTX_CTRL_ENGINE_CTX_RESTORE_INHIBIT);
	if (inhibit)
		ctl |= CTX_CTRL_ENGINE_CTX_RESTORE_INHIBIT;
	if (INTEL_GEN(engine->i915) < 11)
		ctl |= _MASKED_BIT_DISABLE(CTX_CTRL_ENGINE_CTX_SAVE_INHIBIT |
					   CTX_CTRL_RS_CTX_ENABLE);
	regs[CTX_CONTEXT_CONTROL] = ctl;

	regs[CTX_RING_CTL] = RING_CTL_SIZE(ring->size) | RING_VALID;
}

static void init_wa_bb_reg_state(u32 * const regs,
				 const struct intel_engine_cs *engine,
				 u32 pos_bb_per_ctx)
{
	const struct i915_ctx_workarounds * const wa_ctx = &engine->wa_ctx;

	if (wa_ctx->per_ctx.size) {
		const u32 ggtt_offset = i915_ggtt_offset(wa_ctx->vma);

		regs[pos_bb_per_ctx] =
			(ggtt_offset + wa_ctx->per_ctx.offset) | 0x01;
	}

	if (wa_ctx->indirect_ctx.size) {
		const u32 ggtt_offset = i915_ggtt_offset(wa_ctx->vma);

		regs[pos_bb_per_ctx + 2] =
			(ggtt_offset + wa_ctx->indirect_ctx.offset) |
			(wa_ctx->indirect_ctx.size / CACHELINE_BYTES);

		regs[pos_bb_per_ctx + 4] =
			intel_lr_indirect_ctx_offset(engine) << 6;
	}
}

static void init_ppgtt_reg_state(u32 *regs, const struct i915_ppgtt *ppgtt)
{
	if (i915_vm_is_4lvl(&ppgtt->vm)) {
		/* 64b PPGTT (48bit canonical)
		 * PDP0_DESCRIPTOR contains the base address to PML4 and
		 * other PDP Descriptors are ignored.
		 */
		ASSIGN_CTX_PML4(ppgtt, regs);
	} else {
		ASSIGN_CTX_PDP(ppgtt, regs, 3);
		ASSIGN_CTX_PDP(ppgtt, regs, 2);
		ASSIGN_CTX_PDP(ppgtt, regs, 1);
		ASSIGN_CTX_PDP(ppgtt, regs, 0);
	}
}

static struct i915_ppgtt *vm_alias(struct i915_address_space *vm)
{
	if (i915_is_ggtt(vm))
		return i915_vm_to_ggtt(vm)->alias;
	else
		return i915_vm_to_ppgtt(vm);
}

static void execlists_init_reg_state(u32 *regs,
				     const struct intel_context *ce,
				     const struct intel_engine_cs *engine,
				     const struct intel_ring *ring,
				     bool inhibit)
{
	/*
	 * A context is actually a big batch buffer with several
	 * MI_LOAD_REGISTER_IMM commands followed by (reg, value) pairs. The
	 * values we are setting here are only for the first context restore:
	 * on a subsequent save, the GPU will recreate this batchbuffer with new
	 * values (including all the missing MI_LOAD_REGISTER_IMM commands that
	 * we are not initializing here).
	 *
	 * Must keep consistent with virtual_update_register_offsets().
	 */
	set_offsets(regs, reg_offsets(engine), engine, inhibit);

	init_common_reg_state(regs, engine, ring, inhibit);
	init_ppgtt_reg_state(regs, vm_alias(ce->vm));

	init_wa_bb_reg_state(regs, engine,
			     INTEL_GEN(engine->i915) >= 12 ?
			     GEN12_CTX_BB_PER_CTX_PTR :
			     CTX_BB_PER_CTX_PTR);

	__reset_stop_ring(regs, engine);
}

static int
populate_lr_context(struct intel_context *ce,
		    struct drm_i915_gem_object *ctx_obj,
		    struct intel_engine_cs *engine,
		    struct intel_ring *ring)
{
	bool inhibit = true;
	void *vaddr;
	int ret;

	vaddr = i915_gem_object_pin_map(ctx_obj, I915_MAP_WB);
	if (IS_ERR(vaddr)) {
		ret = PTR_ERR(vaddr);
		DRM_DEBUG_DRIVER("Could not map object pages! (%d)\n", ret);
		return ret;
	}

	set_redzone(vaddr, engine);

	if (engine->default_state) {
		void *defaults;

		defaults = i915_gem_object_pin_map(engine->default_state,
						   I915_MAP_WB);
		if (IS_ERR(defaults)) {
			ret = PTR_ERR(defaults);
			goto err_unpin_ctx;
		}

		memcpy(vaddr, defaults, engine->context_size);
		i915_gem_object_unpin_map(engine->default_state);
		__set_bit(CONTEXT_VALID_BIT, &ce->flags);
		inhibit = false;
	}

	/* Clear the ppHWSP (inc. per-context counters) */
	memset(vaddr, 0, PAGE_SIZE);

	/*
	 * The second page of the context object contains some registers which
	 * must be set up prior to the first execution.
	 */
	execlists_init_reg_state(vaddr + LRC_STATE_PN * PAGE_SIZE,
				 ce, engine, ring, inhibit);

	ret = 0;
err_unpin_ctx:
	__i915_gem_object_flush_map(ctx_obj, 0, engine->context_size);
	i915_gem_object_unpin_map(ctx_obj);
	return ret;
}

static int __execlists_context_alloc(struct intel_context *ce,
				     struct intel_engine_cs *engine)
{
	struct drm_i915_gem_object *ctx_obj;
	struct intel_ring *ring;
	struct i915_vma *vma;
	u32 context_size;
	int ret;

	GEM_BUG_ON(ce->state);
	context_size = round_up(engine->context_size, I915_GTT_PAGE_SIZE);

	if (IS_ENABLED(CONFIG_DRM_I915_DEBUG_GEM))
		context_size += I915_GTT_PAGE_SIZE; /* for redzone */

	ctx_obj = i915_gem_object_create_shmem(engine->i915, context_size);
	if (IS_ERR(ctx_obj))
		return PTR_ERR(ctx_obj);

	vma = i915_vma_instance(ctx_obj, &engine->gt->ggtt->vm, NULL);
	if (IS_ERR(vma)) {
		ret = PTR_ERR(vma);
		goto error_deref_obj;
	}

	if (!ce->timeline) {
		struct intel_timeline *tl;
		struct i915_vma *hwsp;
<<<<<<< HEAD

		/*
		 * Use the static global HWSP for the kernel context, and
		 * a dynamically allocated cacheline for everyone else.
		 */
		hwsp = NULL;
		if (unlikely(intel_context_is_barrier(ce)))
			hwsp = engine->status_page.vma;

=======

		/*
		 * Use the static global HWSP for the kernel context, and
		 * a dynamically allocated cacheline for everyone else.
		 */
		hwsp = NULL;
		if (unlikely(intel_context_is_barrier(ce)))
			hwsp = engine->status_page.vma;

>>>>>>> 358c7c61
		tl = intel_timeline_create(engine->gt, hwsp);
		if (IS_ERR(tl)) {
			ret = PTR_ERR(tl);
			goto error_deref_obj;
		}

		ce->timeline = tl;
	}

	ring = intel_engine_create_ring(engine, (unsigned long)ce->ring);
	if (IS_ERR(ring)) {
		ret = PTR_ERR(ring);
		goto error_deref_obj;
	}

	ret = populate_lr_context(ce, ctx_obj, engine, ring);
	if (ret) {
		DRM_DEBUG_DRIVER("Failed to populate LRC: %d\n", ret);
		goto error_ring_free;
	}

	ce->ring = ring;
	ce->state = vma;

	return 0;

error_ring_free:
	intel_ring_put(ring);
error_deref_obj:
	i915_gem_object_put(ctx_obj);
	return ret;
}

static struct list_head *virtual_queue(struct virtual_engine *ve)
{
	return &ve->base.execlists.default_priolist.requests[0];
}

static void virtual_context_destroy(struct kref *kref)
{
	struct virtual_engine *ve =
		container_of(kref, typeof(*ve), context.ref);
	unsigned int n;

	GEM_BUG_ON(!list_empty(virtual_queue(ve)));
	GEM_BUG_ON(ve->request);
	GEM_BUG_ON(ve->context.inflight);

	for (n = 0; n < ve->num_siblings; n++) {
		struct intel_engine_cs *sibling = ve->siblings[n];
		struct rb_node *node = &ve->nodes[sibling->id].rb;
		unsigned long flags;

		if (RB_EMPTY_NODE(node))
			continue;

		spin_lock_irqsave(&sibling->active.lock, flags);

		/* Detachment is lazily performed in the execlists tasklet */
		if (!RB_EMPTY_NODE(node))
			rb_erase_cached(node, &sibling->execlists.virtual);

		spin_unlock_irqrestore(&sibling->active.lock, flags);
	}
	GEM_BUG_ON(__tasklet_is_scheduled(&ve->base.execlists.tasklet));

	if (ve->context.state)
		__execlists_context_fini(&ve->context);
	intel_context_fini(&ve->context);

	kfree(ve->bonds);
	kfree(ve);
}

static void virtual_engine_initial_hint(struct virtual_engine *ve)
{
	int swp;

	/*
	 * Pick a random sibling on starting to help spread the load around.
	 *
	 * New contexts are typically created with exactly the same order
	 * of siblings, and often started in batches. Due to the way we iterate
	 * the array of sibling when submitting requests, sibling[0] is
	 * prioritised for dequeuing. If we make sure that sibling[0] is fairly
	 * randomised across the system, we also help spread the load by the
	 * first engine we inspect being different each time.
	 *
	 * NB This does not force us to execute on this engine, it will just
	 * typically be the first we inspect for submission.
	 */
	swp = prandom_u32_max(ve->num_siblings);
	if (!swp)
		return;

	swap(ve->siblings[swp], ve->siblings[0]);
	if (!intel_engine_has_relative_mmio(ve->siblings[0]))
		virtual_update_register_offsets(ve->context.lrc_reg_state,
						ve->siblings[0]);
}

static int virtual_context_alloc(struct intel_context *ce)
{
	struct virtual_engine *ve = container_of(ce, typeof(*ve), context);

	return __execlists_context_alloc(ce, ve->siblings[0]);
}

static int virtual_context_pin(struct intel_context *ce)
{
	struct virtual_engine *ve = container_of(ce, typeof(*ve), context);
	int err;

	/* Note: we must use a real engine class for setting up reg state */
	err = __execlists_context_pin(ce, ve->siblings[0]);
	if (err)
		return err;

	virtual_engine_initial_hint(ve);
	return 0;
}

static void virtual_context_enter(struct intel_context *ce)
{
	struct virtual_engine *ve = container_of(ce, typeof(*ve), context);
	unsigned int n;

	for (n = 0; n < ve->num_siblings; n++)
		intel_engine_pm_get(ve->siblings[n]);

	intel_timeline_enter(ce->timeline);
}

static void virtual_context_exit(struct intel_context *ce)
{
	struct virtual_engine *ve = container_of(ce, typeof(*ve), context);
	unsigned int n;

	intel_timeline_exit(ce->timeline);

	for (n = 0; n < ve->num_siblings; n++)
		intel_engine_pm_put(ve->siblings[n]);
}

static const struct intel_context_ops virtual_context_ops = {
	.alloc = virtual_context_alloc,

	.pin = virtual_context_pin,
	.unpin = execlists_context_unpin,

	.enter = virtual_context_enter,
	.exit = virtual_context_exit,

	.destroy = virtual_context_destroy,
};

static intel_engine_mask_t virtual_submission_mask(struct virtual_engine *ve)
{
	struct i915_request *rq;
	intel_engine_mask_t mask;

	rq = READ_ONCE(ve->request);
	if (!rq)
		return 0;

	/* The rq is ready for submission; rq->execution_mask is now stable. */
	mask = rq->execution_mask;
	if (unlikely(!mask)) {
		/* Invalid selection, submit to a random engine in error */
		i915_request_set_error_once(rq, -ENODEV);
		mask = ve->siblings[0]->mask;
	}

	ENGINE_TRACE(&ve->base, "rq=%llx:%lld, mask=%x, prio=%d\n",
		     rq->fence.context, rq->fence.seqno,
		     mask, ve->base.execlists.queue_priority_hint);

	return mask;
}

static void virtual_submission_tasklet(unsigned long data)
{
	struct virtual_engine * const ve = (struct virtual_engine *)data;
	const int prio = READ_ONCE(ve->base.execlists.queue_priority_hint);
	intel_engine_mask_t mask;
	unsigned int n;

	rcu_read_lock();
	mask = virtual_submission_mask(ve);
	rcu_read_unlock();
	if (unlikely(!mask))
		return;

	local_irq_disable();
	for (n = 0; READ_ONCE(ve->request) && n < ve->num_siblings; n++) {
		struct intel_engine_cs *sibling = ve->siblings[n];
		struct ve_node * const node = &ve->nodes[sibling->id];
		struct rb_node **parent, *rb;
		bool first;

		if (unlikely(!(mask & sibling->mask))) {
			if (!RB_EMPTY_NODE(&node->rb)) {
				spin_lock(&sibling->active.lock);
				rb_erase_cached(&node->rb,
						&sibling->execlists.virtual);
				RB_CLEAR_NODE(&node->rb);
				spin_unlock(&sibling->active.lock);
			}
			continue;
		}

		spin_lock(&sibling->active.lock);

		if (!RB_EMPTY_NODE(&node->rb)) {
			/*
			 * Cheat and avoid rebalancing the tree if we can
			 * reuse this node in situ.
			 */
			first = rb_first_cached(&sibling->execlists.virtual) ==
				&node->rb;
			if (prio == node->prio || (prio > node->prio && first))
				goto submit_engine;

			rb_erase_cached(&node->rb, &sibling->execlists.virtual);
		}

		rb = NULL;
		first = true;
		parent = &sibling->execlists.virtual.rb_root.rb_node;
		while (*parent) {
			struct ve_node *other;

			rb = *parent;
			other = rb_entry(rb, typeof(*other), rb);
			if (prio > other->prio) {
				parent = &rb->rb_left;
			} else {
				parent = &rb->rb_right;
				first = false;
			}
		}

		rb_link_node(&node->rb, rb, parent);
		rb_insert_color_cached(&node->rb,
				       &sibling->execlists.virtual,
				       first);

submit_engine:
		GEM_BUG_ON(RB_EMPTY_NODE(&node->rb));
		node->prio = prio;
		if (first && prio > sibling->execlists.queue_priority_hint) {
			sibling->execlists.queue_priority_hint = prio;
			tasklet_hi_schedule(&sibling->execlists.tasklet);
		}

		spin_unlock(&sibling->active.lock);
	}
	local_irq_enable();
}

static void virtual_submit_request(struct i915_request *rq)
{
	struct virtual_engine *ve = to_virtual_engine(rq->engine);
	struct i915_request *old;
	unsigned long flags;

	ENGINE_TRACE(&ve->base, "rq=%llx:%lld\n",
		     rq->fence.context,
		     rq->fence.seqno);

	GEM_BUG_ON(ve->base.submit_request != virtual_submit_request);

	spin_lock_irqsave(&ve->base.active.lock, flags);

	old = ve->request;
	if (old) { /* background completion event from preempt-to-busy */
		GEM_BUG_ON(!i915_request_completed(old));
		__i915_request_submit(old);
		i915_request_put(old);
	}

	if (i915_request_completed(rq)) {
		__i915_request_submit(rq);

		ve->base.execlists.queue_priority_hint = INT_MIN;
		ve->request = NULL;
	} else {
		ve->base.execlists.queue_priority_hint = rq_prio(rq);
		ve->request = i915_request_get(rq);

		GEM_BUG_ON(!list_empty(virtual_queue(ve)));
		list_move_tail(&rq->sched.link, virtual_queue(ve));

		tasklet_schedule(&ve->base.execlists.tasklet);
	}

	spin_unlock_irqrestore(&ve->base.active.lock, flags);
}

static struct ve_bond *
virtual_find_bond(struct virtual_engine *ve,
		  const struct intel_engine_cs *master)
{
	int i;

	for (i = 0; i < ve->num_bonds; i++) {
		if (ve->bonds[i].master == master)
			return &ve->bonds[i];
	}

	return NULL;
}

static void
virtual_bond_execute(struct i915_request *rq, struct dma_fence *signal)
{
	struct virtual_engine *ve = to_virtual_engine(rq->engine);
	intel_engine_mask_t allowed, exec;
	struct ve_bond *bond;

	allowed = ~to_request(signal)->engine->mask;

	bond = virtual_find_bond(ve, to_request(signal)->engine);
	if (bond)
		allowed &= bond->sibling_mask;

	/* Restrict the bonded request to run on only the available engines */
	exec = READ_ONCE(rq->execution_mask);
	while (!try_cmpxchg(&rq->execution_mask, &exec, exec & allowed))
		;

	/* Prevent the master from being re-run on the bonded engines */
	to_request(signal)->execution_mask &= ~allowed;
}

struct intel_context *
intel_execlists_create_virtual(struct intel_engine_cs **siblings,
			       unsigned int count)
{
	struct virtual_engine *ve;
	unsigned int n;
	int err;

	if (count == 0)
		return ERR_PTR(-EINVAL);

	if (count == 1)
		return intel_context_create(siblings[0]);

	ve = kzalloc(struct_size(ve, siblings, count), GFP_KERNEL);
	if (!ve)
		return ERR_PTR(-ENOMEM);

	ve->base.i915 = siblings[0]->i915;
	ve->base.gt = siblings[0]->gt;
	ve->base.uncore = siblings[0]->uncore;
	ve->base.id = -1;

	ve->base.class = OTHER_CLASS;
	ve->base.uabi_class = I915_ENGINE_CLASS_INVALID;
	ve->base.instance = I915_ENGINE_CLASS_INVALID_VIRTUAL;
	ve->base.uabi_instance = I915_ENGINE_CLASS_INVALID_VIRTUAL;

	/*
	 * The decision on whether to submit a request using semaphores
	 * depends on the saturated state of the engine. We only compute
	 * this during HW submission of the request, and we need for this
	 * state to be globally applied to all requests being submitted
	 * to this engine. Virtual engines encompass more than one physical
	 * engine and so we cannot accurately tell in advance if one of those
	 * engines is already saturated and so cannot afford to use a semaphore
	 * and be pessimized in priority for doing so -- if we are the only
	 * context using semaphores after all other clients have stopped, we
	 * will be starved on the saturated system. Such a global switch for
	 * semaphores is less than ideal, but alas is the current compromise.
	 */
	ve->base.saturated = ALL_ENGINES;

	snprintf(ve->base.name, sizeof(ve->base.name), "virtual");

	intel_engine_init_active(&ve->base, ENGINE_VIRTUAL);
	intel_engine_init_breadcrumbs(&ve->base);
	intel_engine_init_execlists(&ve->base);

	ve->base.cops = &virtual_context_ops;
	ve->base.request_alloc = execlists_request_alloc;

	ve->base.schedule = i915_schedule;
	ve->base.submit_request = virtual_submit_request;
	ve->base.bond_execute = virtual_bond_execute;

	INIT_LIST_HEAD(virtual_queue(ve));
	ve->base.execlists.queue_priority_hint = INT_MIN;
	tasklet_init(&ve->base.execlists.tasklet,
		     virtual_submission_tasklet,
		     (unsigned long)ve);

	intel_context_init(&ve->context, &ve->base);

	for (n = 0; n < count; n++) {
		struct intel_engine_cs *sibling = siblings[n];

		GEM_BUG_ON(!is_power_of_2(sibling->mask));
		if (sibling->mask & ve->base.mask) {
			DRM_DEBUG("duplicate %s entry in load balancer\n",
				  sibling->name);
			err = -EINVAL;
			goto err_put;
		}

		/*
		 * The virtual engine implementation is tightly coupled to
		 * the execlists backend -- we push out request directly
		 * into a tree inside each physical engine. We could support
		 * layering if we handle cloning of the requests and
		 * submitting a copy into each backend.
		 */
		if (sibling->execlists.tasklet.func !=
		    execlists_submission_tasklet) {
			err = -ENODEV;
			goto err_put;
		}

		GEM_BUG_ON(RB_EMPTY_NODE(&ve->nodes[sibling->id].rb));
		RB_CLEAR_NODE(&ve->nodes[sibling->id].rb);

		ve->siblings[ve->num_siblings++] = sibling;
		ve->base.mask |= sibling->mask;

		/*
		 * All physical engines must be compatible for their emission
		 * functions (as we build the instructions during request
		 * construction and do not alter them before submission
		 * on the physical engine). We use the engine class as a guide
		 * here, although that could be refined.
		 */
		if (ve->base.class != OTHER_CLASS) {
			if (ve->base.class != sibling->class) {
				DRM_DEBUG("invalid mixing of engine class, sibling %d, already %d\n",
					  sibling->class, ve->base.class);
				err = -EINVAL;
				goto err_put;
			}
			continue;
		}

		ve->base.class = sibling->class;
		ve->base.uabi_class = sibling->uabi_class;
		snprintf(ve->base.name, sizeof(ve->base.name),
			 "v%dx%d", ve->base.class, count);
		ve->base.context_size = sibling->context_size;

		ve->base.emit_bb_start = sibling->emit_bb_start;
		ve->base.emit_flush = sibling->emit_flush;
		ve->base.emit_init_breadcrumb = sibling->emit_init_breadcrumb;
		ve->base.emit_fini_breadcrumb = sibling->emit_fini_breadcrumb;
		ve->base.emit_fini_breadcrumb_dw =
			sibling->emit_fini_breadcrumb_dw;

		ve->base.flags = sibling->flags;
	}

	ve->base.flags |= I915_ENGINE_IS_VIRTUAL;

	return &ve->context;

err_put:
	intel_context_put(&ve->context);
	return ERR_PTR(err);
}

struct intel_context *
intel_execlists_clone_virtual(struct intel_engine_cs *src)
{
	struct virtual_engine *se = to_virtual_engine(src);
	struct intel_context *dst;

	dst = intel_execlists_create_virtual(se->siblings,
					     se->num_siblings);
	if (IS_ERR(dst))
		return dst;

	if (se->num_bonds) {
		struct virtual_engine *de = to_virtual_engine(dst->engine);

		de->bonds = kmemdup(se->bonds,
				    sizeof(*se->bonds) * se->num_bonds,
				    GFP_KERNEL);
		if (!de->bonds) {
			intel_context_put(dst);
			return ERR_PTR(-ENOMEM);
		}

		de->num_bonds = se->num_bonds;
	}

	return dst;
}

int intel_virtual_engine_attach_bond(struct intel_engine_cs *engine,
				     const struct intel_engine_cs *master,
				     const struct intel_engine_cs *sibling)
{
	struct virtual_engine *ve = to_virtual_engine(engine);
	struct ve_bond *bond;
	int n;

	/* Sanity check the sibling is part of the virtual engine */
	for (n = 0; n < ve->num_siblings; n++)
		if (sibling == ve->siblings[n])
			break;
	if (n == ve->num_siblings)
		return -EINVAL;

	bond = virtual_find_bond(ve, master);
	if (bond) {
		bond->sibling_mask |= sibling->mask;
		return 0;
	}

	bond = krealloc(ve->bonds,
			sizeof(*bond) * (ve->num_bonds + 1),
			GFP_KERNEL);
	if (!bond)
		return -ENOMEM;

	bond[ve->num_bonds].master = master;
	bond[ve->num_bonds].sibling_mask = sibling->mask;

	ve->bonds = bond;
	ve->num_bonds++;

	return 0;
}

struct intel_engine_cs *
intel_virtual_engine_get_sibling(struct intel_engine_cs *engine,
				 unsigned int sibling)
{
	struct virtual_engine *ve = to_virtual_engine(engine);

	if (sibling >= ve->num_siblings)
		return NULL;

	return ve->siblings[sibling];
}

void intel_execlists_show_requests(struct intel_engine_cs *engine,
				   struct drm_printer *m,
				   void (*show_request)(struct drm_printer *m,
							struct i915_request *rq,
							const char *prefix),
				   unsigned int max)
{
	const struct intel_engine_execlists *execlists = &engine->execlists;
	struct i915_request *rq, *last;
	unsigned long flags;
	unsigned int count;
	struct rb_node *rb;

	spin_lock_irqsave(&engine->active.lock, flags);

	last = NULL;
	count = 0;
	list_for_each_entry(rq, &engine->active.requests, sched.link) {
		if (count++ < max - 1)
			show_request(m, rq, "\t\tE ");
		else
			last = rq;
	}
	if (last) {
		if (count > max) {
			drm_printf(m,
				   "\t\t...skipping %d executing requests...\n",
				   count - max);
		}
		show_request(m, last, "\t\tE ");
	}

	if (execlists->switch_priority_hint != INT_MIN)
		drm_printf(m, "\t\tSwitch priority hint: %d\n",
			   READ_ONCE(execlists->switch_priority_hint));
	if (execlists->queue_priority_hint != INT_MIN)
		drm_printf(m, "\t\tQueue priority hint: %d\n",
			   READ_ONCE(execlists->queue_priority_hint));

	last = NULL;
	count = 0;
	for (rb = rb_first_cached(&execlists->queue); rb; rb = rb_next(rb)) {
		struct i915_priolist *p = rb_entry(rb, typeof(*p), node);
		int i;

		priolist_for_each_request(rq, p, i) {
			if (count++ < max - 1)
				show_request(m, rq, "\t\tQ ");
			else
				last = rq;
		}
	}
	if (last) {
		if (count > max) {
			drm_printf(m,
				   "\t\t...skipping %d queued requests...\n",
				   count - max);
		}
		show_request(m, last, "\t\tQ ");
	}

	last = NULL;
	count = 0;
	for (rb = rb_first_cached(&execlists->virtual); rb; rb = rb_next(rb)) {
		struct virtual_engine *ve =
			rb_entry(rb, typeof(*ve), nodes[engine->id].rb);
		struct i915_request *rq = READ_ONCE(ve->request);

		if (rq) {
			if (count++ < max - 1)
				show_request(m, rq, "\t\tV ");
			else
				last = rq;
		}
	}
	if (last) {
		if (count > max) {
			drm_printf(m,
				   "\t\t...skipping %d virtual requests...\n",
				   count - max);
		}
		show_request(m, last, "\t\tV ");
	}

	spin_unlock_irqrestore(&engine->active.lock, flags);
}

void intel_lr_context_reset(struct intel_engine_cs *engine,
			    struct intel_context *ce,
			    u32 head,
			    bool scrub)
{
	GEM_BUG_ON(!intel_context_is_pinned(ce));

	/*
	 * We want a simple context + ring to execute the breadcrumb update.
	 * We cannot rely on the context being intact across the GPU hang,
	 * so clear it and rebuild just what we need for the breadcrumb.
	 * All pending requests for this context will be zapped, and any
	 * future request will be after userspace has had the opportunity
	 * to recreate its own state.
	 */
	if (scrub)
		restore_default_state(ce, engine);

	/* Rerun the request; its payload has been neutered (if guilty). */
	__execlists_update_reg_state(ce, engine, head);
}

bool
intel_engine_in_execlists_submission_mode(const struct intel_engine_cs *engine)
{
	return engine->set_default_submission ==
	       intel_execlists_set_default_submission;
}

#if IS_ENABLED(CONFIG_DRM_I915_SELFTEST)
#include "selftest_lrc.c"
#endif<|MERGE_RESOLUTION|>--- conflicted
+++ resolved
@@ -1223,48 +1223,6 @@
 	ce->runtime.total += dt;
 }
 
-static u32 intel_context_get_runtime(const struct intel_context *ce)
-{
-	/*
-	 * We can use either ppHWSP[16] which is recorded before the context
-	 * switch (and so excludes the cost of context switches) or use the
-	 * value from the context image itself, which is saved/restored earlier
-	 * and so includes the cost of the save.
-	 */
-	return READ_ONCE(ce->lrc_reg_state[CTX_TIMESTAMP]);
-}
-
-static void st_update_runtime_underflow(struct intel_context *ce, s32 dt)
-{
-#if IS_ENABLED(CONFIG_DRM_I915_SELFTEST)
-	ce->runtime.num_underflow += dt < 0;
-	ce->runtime.max_underflow = max_t(u32, ce->runtime.max_underflow, -dt);
-#endif
-}
-
-static void intel_context_update_runtime(struct intel_context *ce)
-{
-	u32 old;
-	s32 dt;
-
-	if (intel_context_is_barrier(ce))
-		return;
-
-	old = ce->runtime.last;
-	ce->runtime.last = intel_context_get_runtime(ce);
-	dt = ce->runtime.last - old;
-
-	if (unlikely(dt <= 0)) {
-		CE_TRACE(ce, "runtime underflow: last=%u, new=%u, delta=%d\n",
-			 old, ce->runtime.last, dt);
-		st_update_runtime_underflow(ce, dt);
-		return;
-	}
-
-	ewma_runtime_add(&ce->runtime.avg, dt);
-	ce->runtime.total += dt;
-}
-
 static inline struct intel_engine_cs *
 __execlists_schedule_in(struct i915_request *rq)
 {
@@ -1279,19 +1237,12 @@
 	if (IS_ENABLED(CONFIG_DRM_I915_DEBUG_GEM))
 		execlists_check_context(ce, engine);
 
-	ce->lrc_desc &= ~GENMASK_ULL(47, 37);
 	if (ce->tag) {
 		/* Use a fixed tag for OA and friends */
 		GEM_BUG_ON(ce->tag <= BITS_PER_LONG);
 		ce->lrc.ccid = ce->tag;
 	} else {
 		/* We don't need a strict matching tag, just different values */
-<<<<<<< HEAD
-		ce->lrc_desc |=
-			(u64)(++engine->context_tag % NUM_CONTEXT_TAG) <<
-			GEN11_SW_CTX_ID_SHIFT;
-		BUILD_BUG_ON(NUM_CONTEXT_TAG > GEN12_MAX_CONTEXT_HW_ID);
-=======
 		unsigned int tag = ffs(engine->context_tag);
 
 		GEM_BUG_ON(tag == 0 || tag >= BITS_PER_LONG);
@@ -1299,7 +1250,6 @@
 		ce->lrc.ccid = tag << (GEN11_SW_CTX_ID_SHIFT - 32);
 
 		BUILD_BUG_ON(BITS_PER_LONG > GEN12_MAX_CONTEXT_HW_ID);
->>>>>>> 358c7c61
 	}
 
 	ce->lrc.ccid |= engine->execlists.ccid;
@@ -1362,8 +1312,6 @@
 	    i915_request_completed(rq))
 		intel_engine_add_retire(engine, ce->timeline);
 
-<<<<<<< HEAD
-=======
 	ccid >>= GEN11_SW_CTX_ID_SHIFT - 32;
 	ccid &= GEN12_MAX_CONTEXT_HW_ID;
 	if (ccid < BITS_PER_LONG) {
@@ -1372,7 +1320,6 @@
 		set_bit(ccid - 1, &engine->context_tag);
 	}
 
->>>>>>> 358c7c61
 	intel_context_update_runtime(ce);
 	intel_engine_context_out(engine);
 	execlists_context_status_change(rq, INTEL_CONTEXT_SCHEDULE_OUT);
@@ -3627,11 +3574,7 @@
 
 	enable_error_interrupt(engine);
 
-<<<<<<< HEAD
-	engine->context_tag = 0;
-=======
 	engine->context_tag = GENMASK(BITS_PER_LONG - 2, 0);
->>>>>>> 358c7c61
 }
 
 static bool unexpected_starting_state(struct intel_engine_cs *engine)
@@ -4542,10 +4485,7 @@
 	engine->irq_enable_mask = GT_RENDER_USER_INTERRUPT << shift;
 	engine->irq_keep_mask = GT_CONTEXT_SWITCH_INTERRUPT << shift;
 	engine->irq_keep_mask |= GT_CS_MASTER_ERROR_INTERRUPT << shift;
-<<<<<<< HEAD
-=======
 	engine->irq_keep_mask |= GT_WAIT_SEMAPHORE_INTERRUPT << shift;
->>>>>>> 358c7c61
 }
 
 static void rcs_submission_override(struct intel_engine_cs *engine)
@@ -4837,7 +4777,6 @@
 	if (!ce->timeline) {
 		struct intel_timeline *tl;
 		struct i915_vma *hwsp;
-<<<<<<< HEAD
 
 		/*
 		 * Use the static global HWSP for the kernel context, and
@@ -4847,17 +4786,6 @@
 		if (unlikely(intel_context_is_barrier(ce)))
 			hwsp = engine->status_page.vma;
 
-=======
-
-		/*
-		 * Use the static global HWSP for the kernel context, and
-		 * a dynamically allocated cacheline for everyone else.
-		 */
-		hwsp = NULL;
-		if (unlikely(intel_context_is_barrier(ce)))
-			hwsp = engine->status_page.vma;
-
->>>>>>> 358c7c61
 		tl = intel_timeline_create(engine->gt, hwsp);
 		if (IS_ERR(tl)) {
 			ret = PTR_ERR(tl);
