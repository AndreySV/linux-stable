// SPDX-License-Identifier: GPL-2.0-only
/*
 *  AMD CPU Microcode Update Driver for Linux
 *
 *  This driver allows to upgrade microcode on F10h AMD
 *  CPUs and later.
 *
 *  Copyright (C) 2008-2011 Advanced Micro Devices Inc.
 *	          2013-2018 Borislav Petkov <bp@alien8.de>
 *
 *  Author: Peter Oruba <peter.oruba@amd.com>
 *
 *  Based on work by:
 *  Tigran Aivazian <aivazian.tigran@gmail.com>
 *
 *  early loader:
 *  Copyright (C) 2013 Advanced Micro Devices, Inc.
 *
 *  Author: Jacob Shin <jacob.shin@amd.com>
 *  Fixes: Borislav Petkov <bp@suse.de>
 */
#define pr_fmt(fmt) "microcode: " fmt

#include <linux/earlycpio.h>
#include <linux/firmware.h>
#include <linux/uaccess.h>
#include <linux/vmalloc.h>
#include <linux/initrd.h>
#include <linux/kernel.h>
#include <linux/pci.h>

#include <asm/microcode.h>
#include <asm/processor.h>
#include <asm/setup.h>
#include <asm/cpu.h>
#include <asm/msr.h>

#include "internal.h"

struct ucode_patch {
	struct list_head plist;
	void *data;
	unsigned int size;
	u32 patch_id;
	u16 equiv_cpu;
};

static LIST_HEAD(microcode_cache);

#define UCODE_MAGIC			0x00414d44
#define UCODE_EQUIV_CPU_TABLE_TYPE	0x00000000
#define UCODE_UCODE_TYPE		0x00000001

#define SECTION_HDR_SIZE		8
#define CONTAINER_HDR_SZ		12

struct equiv_cpu_entry {
	u32	installed_cpu;
	u32	fixed_errata_mask;
	u32	fixed_errata_compare;
	u16	equiv_cpu;
	u16	res;
} __packed;

struct microcode_header_amd {
	u32	data_code;
	u32	patch_id;
	u16	mc_patch_data_id;
	u8	mc_patch_data_len;
	u8	init_flag;
	u32	mc_patch_data_checksum;
	u32	nb_dev_id;
	u32	sb_dev_id;
	u16	processor_rev_id;
	u8	nb_rev_id;
	u8	sb_rev_id;
	u8	bios_api_rev;
	u8	reserved1[3];
	u32	match_reg[8];
} __packed;

struct microcode_amd {
	struct microcode_header_amd	hdr;
	unsigned int			mpb[];
};

static struct equiv_cpu_table {
	unsigned int num_entries;
	struct equiv_cpu_entry *entry;
} equiv_table;

union zen_patch_rev {
	struct {
		__u32 rev	 : 8,
		      stepping	 : 4,
		      model	 : 4,
		      __reserved : 4,
		      ext_model	 : 4,
		      ext_fam	 : 8;
	};
	__u32 ucode_rev;
};

union cpuid_1_eax {
	struct {
		__u32 stepping    : 4,
		      model	  : 4,
		      family	  : 4,
		      __reserved0 : 4,
		      ext_model   : 4,
		      ext_fam     : 8,
		      __reserved1 : 4;
	};
	__u32 full;
};

/*
 * This points to the current valid container of microcode patches which we will
 * save from the initrd/builtin before jettisoning its contents. @mc is the
 * microcode patch we found to match.
 */
struct cont_desc {
	struct microcode_amd *mc;
	u32		     psize;
	u8		     *data;
	size_t		     size;
};

/*
 * Microcode patch container file is prepended to the initrd in cpio
 * format. See Documentation/arch/x86/microcode.rst
 */
static const char
ucode_path[] __maybe_unused = "kernel/x86/microcode/AuthenticAMD.bin";

/*
 * This is CPUID(1).EAX on the BSP. It is used in two ways:
 *
 * 1. To ignore the equivalence table on Zen1 and newer.
 *
 * 2. To match which patches to load because the patch revision ID
 *    already contains the f/m/s for which the microcode is destined
 *    for.
 */
static u32 bsp_cpuid_1_eax __ro_after_init;

static union cpuid_1_eax ucode_rev_to_cpuid(unsigned int val)
{
	union zen_patch_rev p;
	union cpuid_1_eax c;

	p.ucode_rev = val;
	c.full = 0;

	c.stepping  = p.stepping;
	c.model     = p.model;
	c.ext_model = p.ext_model;
	c.family    = 0xf;
	c.ext_fam   = p.ext_fam;

	return c;
}

static u16 find_equiv_id(struct equiv_cpu_table *et, u32 sig)
{
	unsigned int i;

	/* Zen and newer do not need an equivalence table. */
	if (x86_family(bsp_cpuid_1_eax) >= 0x17)
		return 0;

	if (!et || !et->num_entries)
		return 0;

	for (i = 0; i < et->num_entries; i++) {
		struct equiv_cpu_entry *e = &et->entry[i];

		if (sig == e->installed_cpu)
			return e->equiv_cpu;
	}
	return 0;
}

/*
 * Check whether there is a valid microcode container file at the beginning
 * of @buf of size @buf_size.
 */
static bool verify_container(const u8 *buf, size_t buf_size)
{
	u32 cont_magic;

	if (buf_size <= CONTAINER_HDR_SZ) {
		pr_debug("Truncated microcode container header.\n");
		return false;
	}

	cont_magic = *(const u32 *)buf;
	if (cont_magic != UCODE_MAGIC) {
		pr_debug("Invalid magic value (0x%08x).\n", cont_magic);
		return false;
	}

	return true;
}

/*
 * Check whether there is a valid, non-truncated CPU equivalence table at the
 * beginning of @buf of size @buf_size.
 */
static bool verify_equivalence_table(const u8 *buf, size_t buf_size)
{
	const u32 *hdr = (const u32 *)buf;
	u32 cont_type, equiv_tbl_len;

	if (!verify_container(buf, buf_size))
		return false;

	/* Zen and newer do not need an equivalence table. */
	if (x86_family(bsp_cpuid_1_eax) >= 0x17)
		return true;

	cont_type = hdr[1];
	if (cont_type != UCODE_EQUIV_CPU_TABLE_TYPE) {
		pr_debug("Wrong microcode container equivalence table type: %u.\n",
			 cont_type);
		return false;
	}

	buf_size -= CONTAINER_HDR_SZ;

	equiv_tbl_len = hdr[2];
	if (equiv_tbl_len < sizeof(struct equiv_cpu_entry) ||
	    buf_size < equiv_tbl_len) {
		pr_debug("Truncated equivalence table.\n");
		return false;
	}

	return true;
}

/*
 * Check whether there is a valid, non-truncated microcode patch section at the
 * beginning of @buf of size @buf_size.
 *
 * On success, @sh_psize returns the patch size according to the section header,
 * to the caller.
 */
static bool
__verify_patch_section(const u8 *buf, size_t buf_size, u32 *sh_psize)
{
	u32 p_type, p_size;
	const u32 *hdr;

	if (buf_size < SECTION_HDR_SIZE) {
		pr_debug("Truncated patch section.\n");
		return false;
	}

	hdr = (const u32 *)buf;
	p_type = hdr[0];
	p_size = hdr[1];

	if (p_type != UCODE_UCODE_TYPE) {
		pr_debug("Invalid type field (0x%x) in container file section header.\n",
			 p_type);
		return false;
	}

	if (p_size < sizeof(struct microcode_header_amd)) {
		pr_debug("Patch of size %u too short.\n", p_size);
		return false;
	}

	*sh_psize = p_size;

	return true;
}

/*
 * Check whether the passed remaining file @buf_size is large enough to contain
 * a patch of the indicated @sh_psize (and also whether this size does not
 * exceed the per-family maximum). @sh_psize is the size read from the section
 * header.
 */
static unsigned int __verify_patch_size(u32 sh_psize, size_t buf_size)
{
	u8 family = x86_family(bsp_cpuid_1_eax);
	u32 max_size;

	if (family >= 0x15)
		return min_t(u32, sh_psize, buf_size);

#define F1XH_MPB_MAX_SIZE 2048
#define F14H_MPB_MAX_SIZE 1824

	switch (family) {
	case 0x10 ... 0x12:
		max_size = F1XH_MPB_MAX_SIZE;
		break;
	case 0x14:
		max_size = F14H_MPB_MAX_SIZE;
		break;
	default:
		WARN(1, "%s: WTF family: 0x%x\n", __func__, family);
		return 0;
	}

	if (sh_psize > min_t(u32, buf_size, max_size))
		return 0;

	return sh_psize;
}

/*
 * Verify the patch in @buf.
 *
 * Returns:
 * negative: on error
 * positive: patch is not for this family, skip it
 * 0: success
 */
static int verify_patch(const u8 *buf, size_t buf_size, u32 *patch_size)
{
	u8 family = x86_family(bsp_cpuid_1_eax);
	struct microcode_header_amd *mc_hdr;
	unsigned int ret;
	u32 sh_psize;
	u16 proc_id;
	u8 patch_fam;

	if (!__verify_patch_section(buf, buf_size, &sh_psize))
		return -1;

	/*
	 * The section header length is not included in this indicated size
	 * but is present in the leftover file length so we need to subtract
	 * it before passing this value to the function below.
	 */
	buf_size -= SECTION_HDR_SIZE;

	/*
	 * Check if the remaining buffer is big enough to contain a patch of
	 * size sh_psize, as the section claims.
	 */
	if (buf_size < sh_psize) {
		pr_debug("Patch of size %u truncated.\n", sh_psize);
		return -1;
	}

	ret = __verify_patch_size(sh_psize, buf_size);
	if (!ret) {
		pr_debug("Per-family patch size mismatch.\n");
		return -1;
	}

	*patch_size = sh_psize;

	mc_hdr	= (struct microcode_header_amd *)(buf + SECTION_HDR_SIZE);
	if (mc_hdr->nb_dev_id || mc_hdr->sb_dev_id) {
		pr_err("Patch-ID 0x%08x: chipset-specific code unsupported.\n", mc_hdr->patch_id);
		return -1;
	}

	proc_id	= mc_hdr->processor_rev_id;
	patch_fam = 0xf + (proc_id >> 12);
	if (patch_fam != family)
		return 1;

	return 0;
}

static bool mc_patch_matches(struct microcode_amd *mc, u16 eq_id)
{
	/* Zen and newer do not need an equivalence table. */
	if (x86_family(bsp_cpuid_1_eax) >= 0x17)
		return ucode_rev_to_cpuid(mc->hdr.patch_id).full == bsp_cpuid_1_eax;
	else
		return eq_id == mc->hdr.processor_rev_id;
}

/*
 * This scans the ucode blob for the proper container as we can have multiple
 * containers glued together. Returns the equivalence ID from the equivalence
 * table or 0 if none found.
 * Returns the amount of bytes consumed while scanning. @desc contains all the
 * data we're going to use in later stages of the application.
 */
static size_t parse_container(u8 *ucode, size_t size, struct cont_desc *desc)
{
	struct equiv_cpu_table table;
	size_t orig_size = size;
	u32 *hdr = (u32 *)ucode;
	u16 eq_id;
	u8 *buf;

	if (!verify_equivalence_table(ucode, size))
		return 0;

	buf = ucode;

	table.entry = (struct equiv_cpu_entry *)(buf + CONTAINER_HDR_SZ);
	table.num_entries = hdr[2] / sizeof(struct equiv_cpu_entry);

	/*
	 * Find the equivalence ID of our CPU in this table. Even if this table
	 * doesn't contain a patch for the CPU, scan through the whole container
	 * so that it can be skipped in case there are other containers appended.
	 */
	eq_id = find_equiv_id(&table, bsp_cpuid_1_eax);

	buf  += hdr[2] + CONTAINER_HDR_SZ;
	size -= hdr[2] + CONTAINER_HDR_SZ;

	/*
	 * Scan through the rest of the container to find where it ends. We do
	 * some basic sanity-checking too.
	 */
	while (size > 0) {
		struct microcode_amd *mc;
		u32 patch_size;
		int ret;

		ret = verify_patch(buf, size, &patch_size);
		if (ret < 0) {
			/*
			 * Patch verification failed, skip to the next container, if
			 * there is one. Before exit, check whether that container has
			 * found a patch already. If so, use it.
			 */
			goto out;
		} else if (ret > 0) {
			goto skip;
		}

		mc = (struct microcode_amd *)(buf + SECTION_HDR_SIZE);
		if (mc_patch_matches(mc, eq_id)) {
			desc->psize = patch_size;
			desc->mc = mc;
		}

skip:
		/* Skip patch section header too: */
		buf  += patch_size + SECTION_HDR_SIZE;
		size -= patch_size + SECTION_HDR_SIZE;
	}

out:
	/*
	 * If we have found a patch (desc->mc), it means we're looking at the
	 * container which has a patch for this CPU so return 0 to mean, @ucode
	 * already points to the proper container. Otherwise, we return the size
	 * we scanned so that we can advance to the next container in the
	 * buffer.
	 */
	if (desc->mc) {
		desc->data = ucode;
		desc->size = orig_size - size;

		return 0;
	}

	return orig_size - size;
}

/*
 * Scan the ucode blob for the proper container as we can have multiple
 * containers glued together.
 */
static void scan_containers(u8 *ucode, size_t size, struct cont_desc *desc)
{
	while (size) {
		size_t s = parse_container(ucode, size, desc);
		if (!s)
			return;

		/* catch wraparound */
		if (size >= s) {
			ucode += s;
			size  -= s;
		} else {
			return;
		}
	}
}

static int __apply_microcode_amd(struct microcode_amd *mc)
{
	u32 rev, dummy;

	native_wrmsrl(MSR_AMD64_PATCH_LOADER, (u64)(long)&mc->hdr.data_code);

	/* verify patch application was successful */
	native_rdmsr(MSR_AMD64_PATCH_LEVEL, rev, dummy);

	if (rev != mc->hdr.patch_id)
		return -1;

	return 0;
}

/*
 * Early load occurs before we can vmalloc(). So we look for the microcode
 * patch container file in initrd, traverse equivalent cpu table, look for a
 * matching microcode patch, and update, all in initrd memory in place.
 * When vmalloc() is available for use later -- on 64-bit during first AP load,
 * and on 32-bit during save_microcode_in_initrd_amd() -- we can call
 * load_microcode_amd() to save equivalent cpu table and microcode patches in
 * kernel heap memory.
 *
 * Returns true if container found (sets @desc), false otherwise.
 */
static bool early_apply_microcode(u32 old_rev, void *ucode, size_t size)
{
	struct cont_desc desc = { 0 };
	struct microcode_amd *mc;
	bool ret = false;

	scan_containers(ucode, size, &desc);

	mc = desc.mc;
	if (!mc)
		return ret;

	/*
	 * Allow application of the same revision to pick up SMT-specific
	 * changes even if the revision of the other SMT thread is already
	 * up-to-date.
	 */
	if (old_rev > mc->hdr.patch_id)
		return ret;

	return !__apply_microcode_amd(mc);
}

static bool get_builtin_microcode(struct cpio_data *cp)
{
	char fw_name[36] = "amd-ucode/microcode_amd.bin";
	u8 family = x86_family(bsp_cpuid_1_eax);
	struct firmware fw;

	if (IS_ENABLED(CONFIG_X86_32))
		return false;

	if (family >= 0x15)
		snprintf(fw_name, sizeof(fw_name),
			 "amd-ucode/microcode_amd_fam%02hhxh.bin", family);

	if (firmware_request_builtin(&fw, fw_name)) {
		cp->size = fw.size;
		cp->data = (void *)fw.data;
		return true;
	}

	return false;
}

static void __init find_blobs_in_containers(struct cpio_data *ret)
{
	struct cpio_data cp;

	if (!get_builtin_microcode(&cp))
		cp = find_microcode_in_initrd(ucode_path);

	*ret = cp;
}

void __init load_ucode_amd_bsp(struct early_load_data *ed, unsigned int cpuid_1_eax)
{
	struct cpio_data cp = { };
	u32 dummy;

	bsp_cpuid_1_eax = cpuid_1_eax;

	native_rdmsr(MSR_AMD64_PATCH_LEVEL, ed->old_rev, dummy);

	/* Needed in load_microcode_amd() */
	ucode_cpu_info[0].cpu_sig.sig = cpuid_1_eax;

	find_blobs_in_containers(&cp);
	if (!(cp.data && cp.size))
		return;

	if (early_apply_microcode(ed->old_rev, cp.data, cp.size))
		native_rdmsr(MSR_AMD64_PATCH_LEVEL, ed->new_rev, dummy);
}

static enum ucode_state _load_microcode_amd(u8 family, const u8 *data, size_t size);

static int __init save_microcode_in_initrd(void)
{
	unsigned int cpuid_1_eax = native_cpuid_eax(1);
	struct cpuinfo_x86 *c = &boot_cpu_data;
	struct cont_desc desc = { 0 };
	enum ucode_state ret;
	struct cpio_data cp;

	if (dis_ucode_ldr || c->x86_vendor != X86_VENDOR_AMD || c->x86 < 0x10)
		return 0;

	find_blobs_in_containers(&cp);
	if (!(cp.data && cp.size))
		return -EINVAL;

	scan_containers(cp.data, cp.size, &desc);
	if (!desc.mc)
		return -EINVAL;

	ret = _load_microcode_amd(x86_family(cpuid_1_eax), desc.data, desc.size);
	if (ret > UCODE_UPDATED)
		return -EINVAL;

	return 0;
}
early_initcall(save_microcode_in_initrd);

<<<<<<< HEAD
static inline bool patch_cpus_equivalent(struct ucode_patch *p, struct ucode_patch *n)
=======
static inline bool patch_cpus_equivalent(struct ucode_patch *p,
					 struct ucode_patch *n,
					 bool ignore_stepping)
>>>>>>> 58cfef73
{
	/* Zen and newer hardcode the f/m/s in the patch ID */
        if (x86_family(bsp_cpuid_1_eax) >= 0x17) {
		union cpuid_1_eax p_cid = ucode_rev_to_cpuid(p->patch_id);
		union cpuid_1_eax n_cid = ucode_rev_to_cpuid(n->patch_id);

<<<<<<< HEAD
		/* Zap stepping */
		p_cid.stepping = 0;
		n_cid.stepping = 0;
=======
		if (ignore_stepping) {
			p_cid.stepping = 0;
			n_cid.stepping = 0;
		}
>>>>>>> 58cfef73

		return p_cid.full == n_cid.full;
	} else {
		return p->equiv_cpu == n->equiv_cpu;
	}
}

/*
 * a small, trivial cache of per-family ucode patches
 */
static struct ucode_patch *cache_find_patch(struct ucode_cpu_info *uci, u16 equiv_cpu)
{
	struct ucode_patch *p;
	struct ucode_patch n;

	n.equiv_cpu = equiv_cpu;
	n.patch_id  = uci->cpu_sig.rev;

	WARN_ON_ONCE(!n.patch_id);

	list_for_each_entry(p, &microcode_cache, plist)
<<<<<<< HEAD
		if (patch_cpus_equivalent(p, &n))
=======
		if (patch_cpus_equivalent(p, &n, false))
>>>>>>> 58cfef73
			return p;

	return NULL;
}

<<<<<<< HEAD
static inline bool patch_newer(struct ucode_patch *p, struct ucode_patch *n)
=======
static inline int patch_newer(struct ucode_patch *p, struct ucode_patch *n)
>>>>>>> 58cfef73
{
	/* Zen and newer hardcode the f/m/s in the patch ID */
        if (x86_family(bsp_cpuid_1_eax) >= 0x17) {
		union zen_patch_rev zp, zn;

		zp.ucode_rev = p->patch_id;
		zn.ucode_rev = n->patch_id;

<<<<<<< HEAD
=======
		if (zn.stepping != zp.stepping)
			return -1;

>>>>>>> 58cfef73
		return zn.rev > zp.rev;
	} else {
		return n->patch_id > p->patch_id;
	}
}

static void update_cache(struct ucode_patch *new_patch)
{
	struct ucode_patch *p;
	int ret;

	list_for_each_entry(p, &microcode_cache, plist) {
<<<<<<< HEAD
		if (patch_cpus_equivalent(p, new_patch)) {
			if (!patch_newer(p, new_patch)) {
=======
		if (patch_cpus_equivalent(p, new_patch, true)) {
			ret = patch_newer(p, new_patch);
			if (ret < 0)
				continue;
			else if (!ret) {
>>>>>>> 58cfef73
				/* we already have the latest patch */
				kfree(new_patch->data);
				kfree(new_patch);
				return;
			}

			list_replace(&p->plist, &new_patch->plist);
			kfree(p->data);
			kfree(p);
			return;
		}
	}
	/* no patch found, add it */
	list_add_tail(&new_patch->plist, &microcode_cache);
}

static void free_cache(void)
{
	struct ucode_patch *p, *tmp;

	list_for_each_entry_safe(p, tmp, &microcode_cache, plist) {
		__list_del(p->plist.prev, p->plist.next);
		kfree(p->data);
		kfree(p);
	}
}

static struct ucode_patch *find_patch(unsigned int cpu)
{
	struct ucode_cpu_info *uci = ucode_cpu_info + cpu;
	u32 rev, dummy __always_unused;
	u16 equiv_id = 0;

	/* fetch rev if not populated yet: */
	if (!uci->cpu_sig.rev) {
		rdmsr(MSR_AMD64_PATCH_LEVEL, rev, dummy);
		uci->cpu_sig.rev = rev;
	}
<<<<<<< HEAD

	if (x86_family(bsp_cpuid_1_eax) < 0x17) {
		equiv_id = find_equiv_id(&equiv_table, uci->cpu_sig.sig);
		if (!equiv_id)
			return NULL;
	}

=======

	if (x86_family(bsp_cpuid_1_eax) < 0x17) {
		equiv_id = find_equiv_id(&equiv_table, uci->cpu_sig.sig);
		if (!equiv_id)
			return NULL;
	}

>>>>>>> 58cfef73
	return cache_find_patch(uci, equiv_id);
}

void reload_ucode_amd(unsigned int cpu)
{
	u32 rev, dummy __always_unused;
	struct microcode_amd *mc;
	struct ucode_patch *p;

	p = find_patch(cpu);
	if (!p)
		return;

	mc = p->data;

	rdmsr(MSR_AMD64_PATCH_LEVEL, rev, dummy);

	if (rev < mc->hdr.patch_id) {
		if (!__apply_microcode_amd(mc))
			pr_info_once("reload revision: 0x%08x\n", mc->hdr.patch_id);
	}
}

static int collect_cpu_info_amd(int cpu, struct cpu_signature *csig)
{
	struct cpuinfo_x86 *c = &cpu_data(cpu);
	struct ucode_cpu_info *uci = ucode_cpu_info + cpu;
	struct ucode_patch *p;

	csig->sig = cpuid_eax(0x00000001);
	csig->rev = c->microcode;

	/*
	 * a patch could have been loaded early, set uci->mc so that
	 * mc_bp_resume() can call apply_microcode()
	 */
	p = find_patch(cpu);
	if (p && (p->patch_id == csig->rev))
		uci->mc = p->data;

	return 0;
}

static enum ucode_state apply_microcode_amd(int cpu)
{
	struct cpuinfo_x86 *c = &cpu_data(cpu);
	struct microcode_amd *mc_amd;
	struct ucode_cpu_info *uci;
	struct ucode_patch *p;
	enum ucode_state ret;
	u32 rev;

	BUG_ON(raw_smp_processor_id() != cpu);

	uci = ucode_cpu_info + cpu;

	p = find_patch(cpu);
	if (!p)
		return UCODE_NFOUND;

	rev = uci->cpu_sig.rev;

	mc_amd  = p->data;
	uci->mc = p->data;

	/* need to apply patch? */
	if (rev > mc_amd->hdr.patch_id) {
		ret = UCODE_OK;
		goto out;
	}

	if (__apply_microcode_amd(mc_amd)) {
		pr_err("CPU%d: update failed for patch_level=0x%08x\n",
			cpu, mc_amd->hdr.patch_id);
		return UCODE_ERROR;
	}

	rev = mc_amd->hdr.patch_id;
	ret = UCODE_UPDATED;

out:
	uci->cpu_sig.rev = rev;
	c->microcode	 = rev;

	/* Update boot_cpu_data's revision too, if we're on the BSP: */
	if (c->cpu_index == boot_cpu_data.cpu_index)
		boot_cpu_data.microcode = rev;

	return ret;
}

void load_ucode_amd_ap(unsigned int cpuid_1_eax)
{
	unsigned int cpu = smp_processor_id();

	ucode_cpu_info[cpu].cpu_sig.sig = cpuid_1_eax;
	apply_microcode_amd(cpu);
}

static size_t install_equiv_cpu_table(const u8 *buf, size_t buf_size)
{
	u32 equiv_tbl_len;
	const u32 *hdr;

	if (!verify_equivalence_table(buf, buf_size))
		return 0;

	hdr = (const u32 *)buf;
	equiv_tbl_len = hdr[2];

	/* Zen and newer do not need an equivalence table. */
	if (x86_family(bsp_cpuid_1_eax) >= 0x17)
		goto out;

	equiv_table.entry = vmalloc(equiv_tbl_len);
	if (!equiv_table.entry) {
		pr_err("failed to allocate equivalent CPU table\n");
		return 0;
	}

	memcpy(equiv_table.entry, buf + CONTAINER_HDR_SZ, equiv_tbl_len);
	equiv_table.num_entries = equiv_tbl_len / sizeof(struct equiv_cpu_entry);

out:
	/* add header length */
	return equiv_tbl_len + CONTAINER_HDR_SZ;
}

static void free_equiv_cpu_table(void)
{
	if (x86_family(bsp_cpuid_1_eax) >= 0x17)
		return;

	vfree(equiv_table.entry);
	memset(&equiv_table, 0, sizeof(equiv_table));
}

static void cleanup(void)
{
	free_equiv_cpu_table();
	free_cache();
}

/*
 * Return a non-negative value even if some of the checks failed so that
 * we can skip over the next patch. If we return a negative value, we
 * signal a grave error like a memory allocation has failed and the
 * driver cannot continue functioning normally. In such cases, we tear
 * down everything we've used up so far and exit.
 */
static int verify_and_add_patch(u8 family, u8 *fw, unsigned int leftover,
				unsigned int *patch_size)
{
	struct microcode_header_amd *mc_hdr;
	struct ucode_patch *patch;
	u16 proc_id;
	int ret;

	ret = verify_patch(fw, leftover, patch_size);
	if (ret)
		return ret;

	patch = kzalloc(sizeof(*patch), GFP_KERNEL);
	if (!patch) {
		pr_err("Patch allocation failure.\n");
		return -EINVAL;
	}

	patch->data = kmemdup(fw + SECTION_HDR_SIZE, *patch_size, GFP_KERNEL);
	if (!patch->data) {
		pr_err("Patch data allocation failure.\n");
		kfree(patch);
		return -EINVAL;
	}
	patch->size = *patch_size;

	mc_hdr      = (struct microcode_header_amd *)(fw + SECTION_HDR_SIZE);
	proc_id     = mc_hdr->processor_rev_id;

	INIT_LIST_HEAD(&patch->plist);
	patch->patch_id  = mc_hdr->patch_id;
	patch->equiv_cpu = proc_id;

	pr_debug("%s: Adding patch_id: 0x%08x, proc_id: 0x%04x\n",
		 __func__, patch->patch_id, proc_id);

	/* ... and add to cache. */
	update_cache(patch);

	return 0;
}

/* Scan the blob in @data and add microcode patches to the cache. */
static enum ucode_state __load_microcode_amd(u8 family, const u8 *data,
					     size_t size)
{
	u8 *fw = (u8 *)data;
	size_t offset;

	offset = install_equiv_cpu_table(data, size);
	if (!offset)
		return UCODE_ERROR;

	fw   += offset;
	size -= offset;

	if (*(u32 *)fw != UCODE_UCODE_TYPE) {
		pr_err("invalid type field in container file section header\n");
		free_equiv_cpu_table();
		return UCODE_ERROR;
	}

	while (size > 0) {
		unsigned int crnt_size = 0;
		int ret;

		ret = verify_and_add_patch(family, fw, size, &crnt_size);
		if (ret < 0)
			return UCODE_ERROR;

		fw   +=  crnt_size + SECTION_HDR_SIZE;
		size -= (crnt_size + SECTION_HDR_SIZE);
	}

	return UCODE_OK;
}

static enum ucode_state _load_microcode_amd(u8 family, const u8 *data, size_t size)
{
	enum ucode_state ret;

	/* free old equiv table */
	free_equiv_cpu_table();

	ret = __load_microcode_amd(family, data, size);
	if (ret != UCODE_OK)
		cleanup();

	return ret;
}

static enum ucode_state load_microcode_amd(u8 family, const u8 *data, size_t size)
{
	struct cpuinfo_x86 *c;
	unsigned int nid, cpu;
	struct ucode_patch *p;
	enum ucode_state ret;

	ret = _load_microcode_amd(family, data, size);
	if (ret != UCODE_OK)
		return ret;

	for_each_node(nid) {
		cpu = cpumask_first(cpumask_of_node(nid));
		c = &cpu_data(cpu);

		p = find_patch(cpu);
		if (!p)
			continue;

		if (c->microcode >= p->patch_id)
			continue;

		ret = UCODE_NEW;
	}

	return ret;
}

/*
 * AMD microcode firmware naming convention, up to family 15h they are in
 * the legacy file:
 *
 *    amd-ucode/microcode_amd.bin
 *
 * This legacy file is always smaller than 2K in size.
 *
 * Beginning with family 15h, they are in family-specific firmware files:
 *
 *    amd-ucode/microcode_amd_fam15h.bin
 *    amd-ucode/microcode_amd_fam16h.bin
 *    ...
 *
 * These might be larger than 2K.
 */
static enum ucode_state request_microcode_amd(int cpu, struct device *device)
{
	char fw_name[36] = "amd-ucode/microcode_amd.bin";
	struct cpuinfo_x86 *c = &cpu_data(cpu);
	enum ucode_state ret = UCODE_NFOUND;
	const struct firmware *fw;

	if (force_minrev)
		return UCODE_NFOUND;

	if (c->x86 >= 0x15)
		snprintf(fw_name, sizeof(fw_name), "amd-ucode/microcode_amd_fam%.2xh.bin", c->x86);

	if (request_firmware_direct(&fw, (const char *)fw_name, device)) {
		pr_debug("failed to load file %s\n", fw_name);
		goto out;
	}

	ret = UCODE_ERROR;
	if (!verify_container(fw->data, fw->size))
		goto fw_release;

	ret = load_microcode_amd(c->x86, fw->data, fw->size);

 fw_release:
	release_firmware(fw);

 out:
	return ret;
}

static void microcode_fini_cpu_amd(int cpu)
{
	struct ucode_cpu_info *uci = ucode_cpu_info + cpu;

	uci->mc = NULL;
}

static struct microcode_ops microcode_amd_ops = {
	.request_microcode_fw	= request_microcode_amd,
	.collect_cpu_info	= collect_cpu_info_amd,
	.apply_microcode	= apply_microcode_amd,
	.microcode_fini_cpu	= microcode_fini_cpu_amd,
	.nmi_safe		= true,
};

struct microcode_ops * __init init_amd_microcode(void)
{
	struct cpuinfo_x86 *c = &boot_cpu_data;

	if (c->x86_vendor != X86_VENDOR_AMD || c->x86 < 0x10) {
		pr_warn("AMD CPU family 0x%x not supported\n", c->x86);
		return NULL;
	}
	return &microcode_amd_ops;
}

void __exit exit_amd_microcode(void)
{
	cleanup();
}<|MERGE_RESOLUTION|>--- conflicted
+++ resolved
@@ -613,29 +613,19 @@
 }
 early_initcall(save_microcode_in_initrd);
 
-<<<<<<< HEAD
-static inline bool patch_cpus_equivalent(struct ucode_patch *p, struct ucode_patch *n)
-=======
 static inline bool patch_cpus_equivalent(struct ucode_patch *p,
 					 struct ucode_patch *n,
 					 bool ignore_stepping)
->>>>>>> 58cfef73
 {
 	/* Zen and newer hardcode the f/m/s in the patch ID */
         if (x86_family(bsp_cpuid_1_eax) >= 0x17) {
 		union cpuid_1_eax p_cid = ucode_rev_to_cpuid(p->patch_id);
 		union cpuid_1_eax n_cid = ucode_rev_to_cpuid(n->patch_id);
 
-<<<<<<< HEAD
-		/* Zap stepping */
-		p_cid.stepping = 0;
-		n_cid.stepping = 0;
-=======
 		if (ignore_stepping) {
 			p_cid.stepping = 0;
 			n_cid.stepping = 0;
 		}
->>>>>>> 58cfef73
 
 		return p_cid.full == n_cid.full;
 	} else {
@@ -657,21 +647,13 @@
 	WARN_ON_ONCE(!n.patch_id);
 
 	list_for_each_entry(p, &microcode_cache, plist)
-<<<<<<< HEAD
-		if (patch_cpus_equivalent(p, &n))
-=======
 		if (patch_cpus_equivalent(p, &n, false))
->>>>>>> 58cfef73
 			return p;
 
 	return NULL;
 }
 
-<<<<<<< HEAD
-static inline bool patch_newer(struct ucode_patch *p, struct ucode_patch *n)
-=======
 static inline int patch_newer(struct ucode_patch *p, struct ucode_patch *n)
->>>>>>> 58cfef73
 {
 	/* Zen and newer hardcode the f/m/s in the patch ID */
         if (x86_family(bsp_cpuid_1_eax) >= 0x17) {
@@ -680,12 +662,9 @@
 		zp.ucode_rev = p->patch_id;
 		zn.ucode_rev = n->patch_id;
 
-<<<<<<< HEAD
-=======
 		if (zn.stepping != zp.stepping)
 			return -1;
 
->>>>>>> 58cfef73
 		return zn.rev > zp.rev;
 	} else {
 		return n->patch_id > p->patch_id;
@@ -698,16 +677,11 @@
 	int ret;
 
 	list_for_each_entry(p, &microcode_cache, plist) {
-<<<<<<< HEAD
-		if (patch_cpus_equivalent(p, new_patch)) {
-			if (!patch_newer(p, new_patch)) {
-=======
 		if (patch_cpus_equivalent(p, new_patch, true)) {
 			ret = patch_newer(p, new_patch);
 			if (ret < 0)
 				continue;
 			else if (!ret) {
->>>>>>> 58cfef73
 				/* we already have the latest patch */
 				kfree(new_patch->data);
 				kfree(new_patch);
@@ -746,7 +720,6 @@
 		rdmsr(MSR_AMD64_PATCH_LEVEL, rev, dummy);
 		uci->cpu_sig.rev = rev;
 	}
-<<<<<<< HEAD
 
 	if (x86_family(bsp_cpuid_1_eax) < 0x17) {
 		equiv_id = find_equiv_id(&equiv_table, uci->cpu_sig.sig);
@@ -754,15 +727,6 @@
 			return NULL;
 	}
 
-=======
-
-	if (x86_family(bsp_cpuid_1_eax) < 0x17) {
-		equiv_id = find_equiv_id(&equiv_table, uci->cpu_sig.sig);
-		if (!equiv_id)
-			return NULL;
-	}
-
->>>>>>> 58cfef73
 	return cache_find_patch(uci, equiv_id);
 }
 
