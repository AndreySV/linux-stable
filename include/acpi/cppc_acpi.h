--- conflicted
+++ resolved
@@ -65,11 +65,7 @@
 	int write_cmd_status;
 	int write_cmd_id;
 	/* Lock used for RMW operations in cpc_write() */
-<<<<<<< HEAD
-	spinlock_t rmw_lock;
-=======
 	raw_spinlock_t rmw_lock;
->>>>>>> f7ead9e0
 	struct cpc_register_resource cpc_regs[MAX_CPC_REG_ENT];
 	struct acpi_psd_package domain_info;
 	struct kobject kobj;
