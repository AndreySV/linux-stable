--- conflicted
+++ resolved
@@ -2010,19 +2010,6 @@
 {
 	struct sja1105_private *priv = ds->priv;
 	int port;
-<<<<<<< HEAD
-
-	for (port = 0; port < SJA1105_NUM_PORTS; port++) {
-		struct sja1105_port *sp = &priv->ports[port];
-
-		if (!dsa_is_user_port(ds, port))
-			continue;
-
-		if (sp->xmit_worker)
-			kthread_destroy_worker(sp->xmit_worker);
-	}
-=======
->>>>>>> 04d5ce62
 
 	for (port = 0; port < SJA1105_NUM_PORTS; port++) {
 		struct sja1105_port *sp = &priv->ports[port];
@@ -2486,17 +2473,10 @@
 		struct sja1105_port *sp = &priv->ports[port];
 		struct dsa_port *dp = dsa_to_port(ds, port);
 		struct net_device *slave;
-<<<<<<< HEAD
 
 		if (!dsa_is_user_port(ds, port))
 			continue;
 
-=======
-
-		if (!dsa_is_user_port(ds, port))
-			continue;
-
->>>>>>> 04d5ce62
 		dp->priv = sp;
 		sp->dp = dp;
 		sp->data = tagger_data;
