--- conflicted
+++ resolved
@@ -109,10 +109,7 @@
 
 config NVMEM_NINTENDO_OTP
 	tristate "Nintendo Wii and Wii U OTP Support"
-<<<<<<< HEAD
-=======
 	depends on WII || COMPILE_TEST
->>>>>>> 318a54c0
 	help
 	  This is a driver exposing the OTP of a Nintendo Wii or Wii U console.
 
