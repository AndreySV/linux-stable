--- conflicted
+++ resolved
@@ -202,8 +202,6 @@
 }
 EXPORT_SYMBOL_GPL(fw_devlink_purge_absent_suppliers);
 
-<<<<<<< HEAD
-=======
 /**
  * __fwnode_links_move_consumers - Move consumer from @from to @to fwnode_handle
  * @from: move consumers away from this fwnode
@@ -249,8 +247,6 @@
 		__fw_devlink_pickup_dangling_consumers(child, new_sup);
 }
 
-#ifdef CONFIG_SRCU
->>>>>>> 88cd618d
 static DEFINE_MUTEX(device_links_lock);
 DEFINE_STATIC_SRCU(device_links_srcu);
 
