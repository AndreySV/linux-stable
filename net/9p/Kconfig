# SPDX-License-Identifier: GPL-2.0-only
#
# 9P protocol configuration
#

menuconfig NET_9P
	tristate "Plan 9 Resource Sharing Support (9P2000)"
	select NETFS_SUPPORT
	help
	  If you say Y here, you will get experimental support for
	  Plan 9 resource sharing via the 9P2000 protocol.

	  See <http://v9fs.sf.net> for more information.

	  If unsure, say N.

if NET_9P

config NET_9P_FD
	default NET_9P
	imply INET
	imply UNIX
	tristate "9P FD Transport"
	help
	  This builds support for transports over TCP, Unix sockets and
	  filedescriptors.

config NET_9P_VIRTIO
	depends on VIRTIO
	tristate "9P Virtio Transport"
	help
	  This builds support for a transports between
	  guest partitions and a host partition.

config NET_9P_XEN
	depends on XEN
	select XEN_XENBUS_FRONTEND
	tristate "9P Xen Transport"
	help
	  This builds support for a transport for 9pfs between
	  two Xen domains.

config NET_9P_USBG
	bool "9P USB Gadget Transport"
	depends on USB_GADGET=y || USB_GADGET=NET_9P
<<<<<<< HEAD
=======
	select CONFIGFS_FS
	select USB_LIBCOMPOSITE
>>>>>>> 9372b6c4
	help
	  This builds support for a transport for 9pfs over
	  usb gadget.

config NET_9P_RDMA
	depends on INET && INFINIBAND && INFINIBAND_ADDR_TRANS
	tristate "9P RDMA Transport (Experimental)"
	help
	  This builds support for an RDMA transport.

config NET_9P_DEBUG
	bool "Debug information"
	help
	  Say Y if you want the 9P subsystem to log debug information.

endif<|MERGE_RESOLUTION|>--- conflicted
+++ resolved
@@ -43,11 +43,8 @@
 config NET_9P_USBG
 	bool "9P USB Gadget Transport"
 	depends on USB_GADGET=y || USB_GADGET=NET_9P
-<<<<<<< HEAD
-=======
 	select CONFIGFS_FS
 	select USB_LIBCOMPOSITE
->>>>>>> 9372b6c4
 	help
 	  This builds support for a transport for 9pfs over
 	  usb gadget.
