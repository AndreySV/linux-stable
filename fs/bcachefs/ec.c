--- conflicted
+++ resolved
@@ -1519,16 +1519,6 @@
 		goto err;
 	}
 
-<<<<<<< HEAD
-	ret = bch2_trans_do(c, &s->res, NULL,
-			    BCH_TRANS_COMMIT_no_check_rw|
-			    BCH_TRANS_COMMIT_no_enospc,
-			    ec_stripe_key_update(trans,
-					s->have_existing_stripe
-					? bkey_i_to_stripe(&s->existing_stripe.key)
-					: NULL,
-					bkey_i_to_stripe(&s->new_stripe.key)));
-=======
 	ret = bch2_trans_commit_do(c, &s->res, NULL,
 		BCH_TRANS_COMMIT_no_check_rw|
 		BCH_TRANS_COMMIT_no_enospc,
@@ -1537,7 +1527,6 @@
 				     ? bkey_i_to_stripe(&s->existing_stripe.key)
 				     : NULL,
 				     bkey_i_to_stripe(&s->new_stripe.key)));
->>>>>>> f7ead9e0
 	bch_err_msg(c, ret, "creating stripe key");
 	if (ret) {
 		goto err;
@@ -1881,13 +1870,10 @@
 		}
 
 	h = ec_new_stripe_head_alloc(c, disk_label, algo, redundancy, watermark);
-<<<<<<< HEAD
-=======
 	if (!h) {
 		h = ERR_PTR(-BCH_ERR_ENOMEM_stripe_head_alloc);
 		goto err;
 	}
->>>>>>> f7ead9e0
 found:
 	if (h->rw_devs_change_count != c->rw_devs_change_count)
 		ec_stripe_head_devs_update(c, h);
