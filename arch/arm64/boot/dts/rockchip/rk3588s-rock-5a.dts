// SPDX-License-Identifier: (GPL-2.0+ OR MIT)

/dts-v1/;

#include <dt-bindings/gpio/gpio.h>
#include <dt-bindings/leds/common.h>
#include <dt-bindings/pinctrl/rockchip.h>
#include "rk3588s.dtsi"

/ {
	model = "Radxa ROCK 5A";
	compatible = "radxa,rock-5a", "rockchip,rk3588s";

	aliases {
		ethernet0 = &gmac1;
		mmc0 = &sdhci;
		mmc1 = &sdmmc;
	};

	analog-sound {
		compatible = "audio-graph-card";
		label = "rk3588-es8316";

		widgets = "Microphone", "Mic Jack",
			  "Headphone", "Headphones";

		routing = "MIC2", "Mic Jack",
			  "Headphones", "HPOL",
			  "Headphones", "HPOR";

		dais = <&i2s0_8ch_p0>;
	};

	chosen {
		stdout-path = "serial2:1500000n8";
	};

	leds {
		compatible = "gpio-leds";
		pinctrl-names = "default";
		pinctrl-0 = <&io_led>;

		io-led {
			color = <LED_COLOR_ID_BLUE>;
			function = LED_FUNCTION_STATUS;
			gpios = <&gpio3 RK_PD5 GPIO_ACTIVE_HIGH>;
			linux,default-trigger = "heartbeat";
		};
	};

	fan: pwm-fan {
		compatible = "pwm-fan";
		cooling-levels = <0 95 145 195 255>;
		fan-supply = <&vcc_5v0>;
		pwms = <&pwm3 0 50000 0>;
		#cooling-cells = <2>;
	};

	vcc12v_dcin: vcc12v-dcin-regulator {
		compatible = "regulator-fixed";
		regulator-name = "vcc12v_dcin";
		regulator-always-on;
		regulator-boot-on;
		regulator-min-microvolt = <12000000>;
		regulator-max-microvolt = <12000000>;
	};

	vcc5v0_host: vcc5v0-host-regulator {
		compatible = "regulator-fixed";
		regulator-name = "vcc5v0_host";
		regulator-boot-on;
		regulator-always-on;
		regulator-min-microvolt = <5000000>;
		regulator-max-microvolt = <5000000>;
		enable-active-high;
		gpio = <&gpio4 RK_PB5 GPIO_ACTIVE_HIGH>;
		pinctrl-names = "default";
		pinctrl-0 = <&vcc5v0_host_en>;
		vin-supply = <&vcc5v0_sys>;
	};

	vcc5v0_sys: vcc5v0-sys-regulator {
		compatible = "regulator-fixed";
		regulator-name = "vcc5v0_sys";
		regulator-always-on;
		regulator-boot-on;
		regulator-min-microvolt = <5000000>;
		regulator-max-microvolt = <5000000>;
		vin-supply = <&vcc12v_dcin>;
	};

	vcc_5v0: vcc-5v0-regulator {
		compatible = "regulator-fixed";
		regulator-name = "vcc_5v0";
		regulator-min-microvolt = <5000000>;
		regulator-max-microvolt = <5000000>;
		regulator-boot-on;
		regulator-always-on;
		enable-active-high;
		gpio = <&gpio4 RK_PA3 GPIO_ACTIVE_HIGH>;
		pinctrl-names = "default";
		pinctrl-0 = <&vcc_5v0_en>;
		vin-supply = <&vcc5v0_sys>;
	};

	vcc_1v1_nldo_s3: vcc-1v1-nldo-s3-regulator {
		compatible = "regulator-fixed";
		regulator-name = "vcc_1v1_nldo_s3";
		regulator-always-on;
		regulator-boot-on;
		regulator-min-microvolt = <1100000>;
		regulator-max-microvolt = <1100000>;
		vin-supply = <&vcc5v0_sys>;
	};
};

&combphy2_psu {
	status = "okay";
};

&cpu_b0 {
	cpu-supply = <&vdd_cpu_big0_s0>;
};

&cpu_b1 {
	cpu-supply = <&vdd_cpu_big0_s0>;
};

&cpu_b2 {
	cpu-supply = <&vdd_cpu_big1_s0>;
};

&cpu_b3 {
	cpu-supply = <&vdd_cpu_big1_s0>;
};

&cpu_l0 {
	cpu-supply = <&vdd_cpu_lit_s0>;
};

&cpu_l1 {
	cpu-supply = <&vdd_cpu_lit_s0>;
};

&cpu_l2 {
	cpu-supply = <&vdd_cpu_lit_s0>;
};

&cpu_l3 {
	cpu-supply = <&vdd_cpu_lit_s0>;
};

&i2c0 {
	pinctrl-names = "default";
	pinctrl-0 = <&i2c0m2_xfer>;
	status = "okay";

	vdd_cpu_big0_s0: regulator@42 {
		compatible = "rockchip,rk8602";
		reg = <0x42>;
		fcs,suspend-voltage-selector = <1>;
		regulator-name = "vdd_cpu_big0_s0";
		regulator-always-on;
		regulator-boot-on;
		regulator-min-microvolt = <550000>;
		regulator-max-microvolt = <1050000>;
		regulator-ramp-delay = <2300>;
		vin-supply = <&vcc5v0_sys>;

		regulator-state-mem {
			regulator-off-in-suspend;
		};
	};

	vdd_cpu_big1_s0: regulator@43 {
		compatible = "rockchip,rk8603", "rockchip,rk8602";
		reg = <0x43>;
		fcs,suspend-voltage-selector = <1>;
		regulator-name = "vdd_cpu_big1_s0";
		regulator-always-on;
		regulator-boot-on;
		regulator-min-microvolt = <550000>;
		regulator-max-microvolt = <1050000>;
		regulator-ramp-delay = <2300>;
		vin-supply = <&vcc5v0_sys>;

		regulator-state-mem {
			regulator-off-in-suspend;
		};
	};
};

&i2c2 {
	status = "okay";

	vdd_npu_s0: regulator@42 {
		compatible = "rockchip,rk8602";
		reg = <0x42>;
		fcs,suspend-voltage-selector = <1>;
		regulator-name = "vdd_npu_s0";
		regulator-always-on;
		regulator-boot-on;
		regulator-min-microvolt = <550000>;
		regulator-max-microvolt = <950000>;
		regulator-ramp-delay = <2300>;
		vin-supply = <&vcc5v0_sys>;

		regulator-state-mem {
			regulator-off-in-suspend;
		};
	};

	eeprom: eeprom@50 {
		compatible = "belling,bl24c16a", "atmel,24c16";
		reg = <0x50>;
		pagesize = <16>;
	};
};

&i2c3 {
	status = "okay";
};

&i2c5 {
	status = "okay";
	pinctrl-names = "default";
	pinctrl-0 = <&i2c5m2_xfer>;
};

&i2c7 {
	status = "okay";

	es8316: audio-codec@11 {
		compatible = "everest,es8316";
		reg = <0x11>;
		clocks = <&cru I2S0_8CH_MCLKOUT>;
		clock-names = "mclk";
		assigned-clocks = <&cru I2S0_8CH_MCLKOUT>;
		assigned-clock-rates = <12288000>;
		#sound-dai-cells = <0>;

		port {
			es8316_p0_0: endpoint {
				remote-endpoint = <&i2s0_8ch_p0_0>;
			};
		};
	};
};

&i2s0_8ch {
	pinctrl-names = "default";
	pinctrl-0 = <&i2s0_lrck
		     &i2s0_mclk
		     &i2s0_sclk
		     &i2s0_sdi0
		     &i2s0_sdo0>;
	status = "okay";

	i2s0_8ch_p0: port {
		i2s0_8ch_p0_0: endpoint {
			dai-format = "i2s";
			mclk-fs = <256>;
			remote-endpoint = <&es8316_p0_0>;
		};
	};
};

&gmac1 {
	clock_in_out = "output";
	phy-handle = <&rgmii_phy1>;
	phy-mode = "rgmii";
	pinctrl-0 = <&gmac1_miim
		     &gmac1_tx_bus2
		     &gmac1_rx_bus2
		     &gmac1_rgmii_clk
		     &gmac1_rgmii_bus>;
	pinctrl-names = "default";
	tx_delay = <0x3a>;
	rx_delay = <0x3e>;
	status = "okay";
};

&mdio1 {
	rgmii_phy1: ethernet-phy@1 {
		/* RTL8211F */
		compatible = "ethernet-phy-id001c.c916";
		reg = <0x1>;
		pinctrl-names = "default";
		pinctrl-0 = <&rtl8211f_rst>;
		reset-assert-us = <20000>;
		reset-deassert-us = <100000>;
		reset-gpios = <&gpio3 RK_PB7 GPIO_ACTIVE_LOW>;
	};
};

&pinctrl {
	leds {
		io_led: io-led {
			rockchip,pins = <3 RK_PD5 RK_FUNC_GPIO &pcfg_pull_none>;
		};
	};

	power {
		vcc_5v0_en: vcc-5v0-en {
			rockchip,pins = <4 RK_PA3 RK_FUNC_GPIO &pcfg_pull_none>;
		};
	};

	rtl8211f {
		rtl8211f_rst: rtl8211f-rst {
			rockchip,pins = <3 RK_PB7 RK_FUNC_GPIO &pcfg_pull_none>;
		};
	};

	usb {
		vcc5v0_host_en: vcc5v0-host-en {
			rockchip,pins = <4 RK_PB5 RK_FUNC_GPIO &pcfg_pull_none>;
		};
	};

	wifibt {
		wl_reset: wl-reset {
			rockchip,pins = <0 RK_PD0 RK_FUNC_GPIO &pcfg_pull_up>;
		};

		wl_dis: wl-dis {
			rockchip,pins = <0 RK_PD5 RK_FUNC_GPIO &pcfg_output_high>;
		};

		wl_wake_host: wl-wake-host {
			rockchip,pins = <0 RK_PC7 RK_FUNC_GPIO &pcfg_pull_up>;
		};

		bt_dis: bt-dis {
			rockchip,pins = <0 RK_PD4 RK_FUNC_GPIO &pcfg_output_high>;
		};

		bt_wake_host: bt-wake-host {
			rockchip,pins = <0 RK_PC5 RK_FUNC_GPIO &pcfg_pull_up>;
		};
	};
};

&pwm3 {
	pinctrl-names = "default";
	pinctrl-0 = <&pwm3m1_pins>;
	status = "okay";
};

&saradc {
	vref-supply = <&avcc_1v8_s0>;
	status = "okay";
};

&sdhci {
	bus-width = <8>;
	no-sdio;
	no-sd;
	non-removable;
	mmc-hs400-1_8v;
	mmc-hs400-enhanced-strobe;
	status = "okay";
};

&sdmmc {
	bus-width = <4>;
	cap-mmc-highspeed;
	cap-sd-highspeed;
<<<<<<< HEAD
=======
	cd-gpios = <&gpio0 RK_PA4 GPIO_ACTIVE_LOW>;
>>>>>>> 0c383648
	disable-wp;
	max-frequency = <150000000>;
	no-sdio;
	no-mmc;
	sd-uhs-sdr104;
	vmmc-supply = <&vcc_3v3_s0>;
	vqmmc-supply = <&vccio_sd_s0>;
	status = "okay";
};

&spi2 {
	status = "okay";
	assigned-clocks = <&cru CLK_SPI2>;
	assigned-clock-rates = <200000000>;
	num-cs = <1>;
	pinctrl-names = "default";
	pinctrl-0 = <&spi2m2_cs0 &spi2m2_pins>;

	pmic@0 {
		compatible = "rockchip,rk806";
		reg = <0x0>;
		interrupt-parent = <&gpio0>;
		interrupts = <7 IRQ_TYPE_LEVEL_LOW>;
		pinctrl-names = "default";
		pinctrl-0 = <&pmic_pins>, <&rk806_dvs1_null>,
			    <&rk806_dvs2_null>, <&rk806_dvs3_null>;
		spi-max-frequency = <1000000>;
<<<<<<< HEAD
=======
		system-power-controller;
>>>>>>> 0c383648

		vcc1-supply = <&vcc5v0_sys>;
		vcc2-supply = <&vcc5v0_sys>;
		vcc3-supply = <&vcc5v0_sys>;
		vcc4-supply = <&vcc5v0_sys>;
		vcc5-supply = <&vcc5v0_sys>;
		vcc6-supply = <&vcc5v0_sys>;
		vcc7-supply = <&vcc5v0_sys>;
		vcc8-supply = <&vcc5v0_sys>;
		vcc9-supply = <&vcc5v0_sys>;
		vcc10-supply = <&vcc5v0_sys>;
		vcc11-supply = <&vcc_2v0_pldo_s3>;
		vcc12-supply = <&vcc5v0_sys>;
		vcc13-supply = <&vcc_1v1_nldo_s3>;
		vcc14-supply = <&vcc_1v1_nldo_s3>;
		vcca-supply = <&vcc5v0_sys>;

		gpio-controller;
		#gpio-cells = <2>;

		rk806_dvs1_null: dvs1-null-pins {
<<<<<<< HEAD
			pins = "gpio_pwrctrl2";
=======
			pins = "gpio_pwrctrl1";
>>>>>>> 0c383648
			function = "pin_fun0";
		};

		rk806_dvs2_null: dvs2-null-pins {
			pins = "gpio_pwrctrl2";
			function = "pin_fun0";
		};

		rk806_dvs3_null: dvs3-null-pins {
			pins = "gpio_pwrctrl3";
			function = "pin_fun0";
		};

		regulators {
			vdd_gpu_s0: vdd_gpu_mem_s0: dcdc-reg1 {
				regulator-name = "vdd_gpu_s0";
				regulator-boot-on;
				regulator-min-microvolt = <550000>;
				regulator-max-microvolt = <950000>;
				regulator-ramp-delay = <12500>;
				regulator-enable-ramp-delay = <400>;

				regulator-state-mem {
					regulator-off-in-suspend;
				};
			};

			vdd_cpu_lit_s0: vdd_cpu_lit_mem_s0: dcdc-reg2 {
				regulator-name = "vdd_cpu_lit_s0";
				regulator-always-on;
				regulator-boot-on;
				regulator-min-microvolt = <550000>;
				regulator-max-microvolt = <950000>;
				regulator-ramp-delay = <12500>;

				regulator-state-mem {
					regulator-off-in-suspend;
				};
			};

			vdd_log_s0: dcdc-reg3 {
				regulator-name = "vdd_log_s0";
				regulator-always-on;
				regulator-boot-on;
				regulator-min-microvolt = <675000>;
				regulator-max-microvolt = <750000>;
				regulator-ramp-delay = <12500>;

				regulator-state-mem {
					regulator-off-in-suspend;
					regulator-suspend-microvolt = <750000>;
				};
			};

			vdd_vdenc_s0: vdd_vdenc_mem_s0: dcdc-reg4 {
				regulator-name = "vdd_vdenc_s0";
				regulator-always-on;
				regulator-boot-on;
				regulator-min-microvolt = <550000>;
				regulator-max-microvolt = <950000>;
				regulator-ramp-delay = <12500>;

				regulator-state-mem {
					regulator-off-in-suspend;
				};
			};

			vdd_ddr_s0: dcdc-reg5 {
				regulator-name = "vdd_ddr_s0";
				regulator-always-on;
				regulator-boot-on;
				regulator-min-microvolt = <675000>;
				regulator-max-microvolt = <900000>;
				regulator-ramp-delay = <12500>;

				regulator-state-mem {
					regulator-off-in-suspend;
					regulator-suspend-microvolt = <850000>;
				};
			};

			vdd2_ddr_s3: dcdc-reg6 {
				regulator-name = "vdd2_ddr_s3";
				regulator-always-on;
				regulator-boot-on;

				regulator-state-mem {
					regulator-on-in-suspend;
				};
			};

			vcc_2v0_pldo_s3: dcdc-reg7 {
				regulator-name = "vdd_2v0_pldo_s3";
				regulator-always-on;
				regulator-boot-on;
				regulator-min-microvolt = <2000000>;
				regulator-max-microvolt = <2000000>;
				regulator-ramp-delay = <12500>;

				regulator-state-mem {
					regulator-on-in-suspend;
					regulator-suspend-microvolt = <2000000>;
				};
			};

			vcc_3v3_s3: dcdc-reg8 {
				regulator-name = "vcc_3v3_s3";
				regulator-always-on;
				regulator-boot-on;
				regulator-min-microvolt = <3300000>;
				regulator-max-microvolt = <3300000>;

				regulator-state-mem {
					regulator-on-in-suspend;
					regulator-suspend-microvolt = <3300000>;
				};
			};

			vddq_ddr_s0: dcdc-reg9 {
				regulator-name = "vddq_ddr_s0";
				regulator-always-on;
				regulator-boot-on;

				regulator-state-mem {
					regulator-off-in-suspend;
				};
			};

			vcc_1v8_s3: dcdc-reg10 {
				regulator-name = "vcc_1v8_s3";
				regulator-always-on;
				regulator-boot-on;
				regulator-min-microvolt = <1800000>;
				regulator-max-microvolt = <1800000>;

				regulator-state-mem {
					regulator-on-in-suspend;
					regulator-suspend-microvolt = <1800000>;
				};
			};

			avcc_1v8_s0: pldo-reg1 {
				regulator-name = "avcc_1v8_s0";
				regulator-always-on;
				regulator-boot-on;
				regulator-min-microvolt = <1800000>;
				regulator-max-microvolt = <1800000>;

				regulator-state-mem {
					regulator-off-in-suspend;
				};
			};

			vcc_1v8_s0: pldo-reg2 {
				regulator-name = "vcc_1v8_s0";
				regulator-always-on;
				regulator-boot-on;
				regulator-min-microvolt = <1800000>;
				regulator-max-microvolt = <1800000>;

				regulator-state-mem {
					regulator-off-in-suspend;
					regulator-suspend-microvolt = <1800000>;
				};
			};

			avdd_1v2_s0: pldo-reg3 {
				regulator-name = "avdd_1v2_s0";
				regulator-always-on;
				regulator-boot-on;
				regulator-min-microvolt = <1200000>;
				regulator-max-microvolt = <1200000>;

				regulator-state-mem {
					regulator-off-in-suspend;
				};
			};

			vcc_3v3_s0: pldo-reg4 {
				regulator-name = "vcc_3v3_s0";
				regulator-always-on;
				regulator-boot-on;
				regulator-min-microvolt = <3300000>;
				regulator-max-microvolt = <3300000>;
				regulator-ramp-delay = <12500>;

				regulator-state-mem {
					regulator-off-in-suspend;
				};
			};

			vccio_sd_s0: pldo-reg5 {
				regulator-name = "vccio_sd_s0";
				regulator-always-on;
				regulator-boot-on;
				regulator-min-microvolt = <1800000>;
				regulator-max-microvolt = <3300000>;
				regulator-ramp-delay = <12500>;

				regulator-state-mem {
					regulator-off-in-suspend;
				};
			};

			pldo6_s3: pldo-reg6 {
				regulator-name = "pldo6_s3";
				regulator-always-on;
				regulator-boot-on;
				regulator-min-microvolt = <1800000>;
				regulator-max-microvolt = <1800000>;

				regulator-state-mem {
					regulator-on-in-suspend;
					regulator-suspend-microvolt = <1800000>;
				};
			};

			vdd_0v75_s3: nldo-reg1 {
				regulator-name = "vdd_0v75_s3";
				regulator-always-on;
				regulator-boot-on;
				regulator-min-microvolt = <750000>;
				regulator-max-microvolt = <750000>;

				regulator-state-mem {
					regulator-on-in-suspend;
					regulator-suspend-microvolt = <750000>;
				};
			};

			vdd_ddr_pll_s0: nldo-reg2 {
				regulator-name = "vdd_ddr_pll_s0";
				regulator-always-on;
				regulator-boot-on;
				regulator-min-microvolt = <850000>;
				regulator-max-microvolt = <850000>;

				regulator-state-mem {
					regulator-off-in-suspend;
					regulator-suspend-microvolt = <850000>;
				};
			};

			avdd_0v75_s0: nldo-reg3 {
				regulator-name = "avdd_0v75_s0";
				regulator-always-on;
				regulator-boot-on;
				regulator-min-microvolt = <750000>;
				regulator-max-microvolt = <750000>;

				regulator-state-mem {
					regulator-off-in-suspend;
				};
			};

			vdd_0v85_s0: nldo-reg4 {
				regulator-name = "vdd_0v85_s0";
				regulator-always-on;
				regulator-boot-on;
				regulator-min-microvolt = <850000>;
				regulator-max-microvolt = <850000>;

				regulator-state-mem {
					regulator-off-in-suspend;
				};
			};

			vdd_0v75_s0: nldo-reg5 {
				regulator-name = "vdd_0v75_s0";
				regulator-always-on;
				regulator-boot-on;
				regulator-min-microvolt = <750000>;
				regulator-max-microvolt = <750000>;

				regulator-state-mem {
					regulator-off-in-suspend;
				};
			};
		};
	};
};

<<<<<<< HEAD
=======
&u2phy0 {
	status = "okay";
};

&u2phy0_otg {
	status = "okay";
};

>>>>>>> 0c383648
&u2phy2 {
	status = "okay";
};

&u2phy2_host {
	status = "okay";
	phy-supply = <&vcc5v0_host>;
};

&u2phy3 {
	status = "okay";
};

&u2phy3_host {
	phy-supply = <&vcc5v0_host>;
	status = "okay";
};

&uart2 {
	pinctrl-0 = <&uart2m0_xfer>;
	status = "okay";
};

<<<<<<< HEAD
=======
&usbdp_phy0 {
	status = "okay";
	rockchip,dp-lane-mux = <2 3>;
};

>>>>>>> 0c383648
&usb_host0_ehci {
	status = "okay";
	pinctrl-names = "default";
	pinctrl-0 = <&wl_reset &wl_dis &wl_wake_host &bt_dis &bt_wake_host>;
};

&usb_host0_ohci {
	status = "okay";
};

<<<<<<< HEAD
=======
&usb_host0_xhci {
	dr_mode = "host";
	status = "okay";
};

>>>>>>> 0c383648
&usb_host1_ehci {
	status = "okay";
};

&usb_host1_ohci {
	status = "okay";
};

&usb_host2_xhci {
	status = "okay";
};<|MERGE_RESOLUTION|>--- conflicted
+++ resolved
@@ -366,10 +366,7 @@
 	bus-width = <4>;
 	cap-mmc-highspeed;
 	cap-sd-highspeed;
-<<<<<<< HEAD
-=======
 	cd-gpios = <&gpio0 RK_PA4 GPIO_ACTIVE_LOW>;
->>>>>>> 0c383648
 	disable-wp;
 	max-frequency = <150000000>;
 	no-sdio;
@@ -397,10 +394,7 @@
 		pinctrl-0 = <&pmic_pins>, <&rk806_dvs1_null>,
 			    <&rk806_dvs2_null>, <&rk806_dvs3_null>;
 		spi-max-frequency = <1000000>;
-<<<<<<< HEAD
-=======
 		system-power-controller;
->>>>>>> 0c383648
 
 		vcc1-supply = <&vcc5v0_sys>;
 		vcc2-supply = <&vcc5v0_sys>;
@@ -422,11 +416,7 @@
 		#gpio-cells = <2>;
 
 		rk806_dvs1_null: dvs1-null-pins {
-<<<<<<< HEAD
-			pins = "gpio_pwrctrl2";
-=======
 			pins = "gpio_pwrctrl1";
->>>>>>> 0c383648
 			function = "pin_fun0";
 		};
 
@@ -709,8 +699,6 @@
 	};
 };
 
-<<<<<<< HEAD
-=======
 &u2phy0 {
 	status = "okay";
 };
@@ -719,7 +707,6 @@
 	status = "okay";
 };
 
->>>>>>> 0c383648
 &u2phy2 {
 	status = "okay";
 };
@@ -743,14 +730,11 @@
 	status = "okay";
 };
 
-<<<<<<< HEAD
-=======
 &usbdp_phy0 {
 	status = "okay";
 	rockchip,dp-lane-mux = <2 3>;
 };
 
->>>>>>> 0c383648
 &usb_host0_ehci {
 	status = "okay";
 	pinctrl-names = "default";
@@ -761,14 +745,11 @@
 	status = "okay";
 };
 
-<<<<<<< HEAD
-=======
 &usb_host0_xhci {
 	dr_mode = "host";
 	status = "okay";
 };
 
->>>>>>> 0c383648
 &usb_host1_ehci {
 	status = "okay";
 };
