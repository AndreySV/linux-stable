# SPDX-License-Identifier: GPL-2.0
#
# The 8250/16550 serial drivers.  You shouldn't be in this list unless
# you somehow have an implicit or explicit dependency on SERIAL_8250.
#

config SERIAL_8250
	tristate "8250/16550 and compatible serial support"
	depends on !S390
	select SERIAL_CORE
	select SERIAL_MCTRL_GPIO if GPIOLIB
	help
	  This selects whether you want to include the driver for the standard
	  serial ports.  The standard answer is Y.  People who might say N
	  here are those that are setting up dedicated Ethernet WWW/FTP
	  servers, or users that have one of the various bus mice instead of a
	  serial mouse and don't intend to use their machine's standard serial
	  port for anything.

	  To compile this driver as a module, choose M here: the
	  module will be called 8250.
	  [WARNING: Do not compile this driver as a module if you are using
	  non-standard serial ports, since the configuration information will
	  be lost when the driver is unloaded.  This limitation may be lifted
	  in the future.]

	  BTW1: If you have a mouseman serial mouse which is not recognized by
	  the X window system, try running gpm first.

	  BTW2: If you intend to use a software modem (also called Winmodem)
	  under Linux, forget it.  These modems are crippled and require
	  proprietary drivers which are only available under Windows.

	  Most people will say Y or M here, so that they can use serial mice,
	  modems and similar devices connecting to the standard serial ports.

config SERIAL_8250_DEPRECATED_OPTIONS
	bool "Support 8250_core.* kernel options (DEPRECATED)"
	depends on SERIAL_8250
	default y
	help
	  In 3.7 we renamed 8250 to 8250_core by mistake, so now we have to
	  accept kernel parameters in both forms like 8250_core.nr_uarts=4 and
	  8250.nr_uarts=4. We now renamed the module back to 8250, but if
	  anybody noticed in 3.7 and changed their userspace we still have to
	  keep the 8250_core.* options around until they revert the changes
	  they already did.

	  If 8250 is built as a module, this adds 8250_core alias instead. 

	  If you did not notice yet and/or you have userspace from pre-3.7, it
	  is safe (and recommended) to say N here.

config SERIAL_8250_PNP
	bool "8250/16550 PNP device support" if EXPERT
	depends on SERIAL_8250 && PNP
	default y
	help
	  This builds standard PNP serial support. You may be able to
	  disable this feature if you only need legacy serial support.

config SERIAL_8250_16550A_VARIANTS
	bool "Support for variants of the 16550A serial port"
	depends on SERIAL_8250
	default !X86
	help
	  The 8250 driver can probe for many variants of the venerable 16550A
	  serial port. Doing so takes additional time at boot.

	  On modern systems, especially those using serial only for a simple
	  console, you can say N here.

config SERIAL_8250_FINTEK
	bool "Support for Fintek F81216A LPC to 4 UART RS485 API"
	depends on SERIAL_8250
	help
	  Selecting this option will add support for the RS485 capabilities
	  of the Fintek F81216A LPC to 4 UART.

	  If this option is not selected the device will be configured as a
	  standard 16550A serial port.

	  If unsure, say N.

config SERIAL_8250_CONSOLE
	bool "Console on 8250/16550 and compatible serial port"
	depends on SERIAL_8250=y
	select SERIAL_CORE_CONSOLE
	select SERIAL_EARLYCON
	help
	  If you say Y here, it will be possible to use a serial port as the
	  system console (the system console is the device which receives all
	  kernel messages and warnings and which allows logins in single user
	  mode). This could be useful if some terminal or printer is connected
	  to that serial port.

	  Even if you say Y here, the currently visible virtual console
	  (/dev/tty0) will still be used as the system console by default, but
	  you can alter that using a kernel command line option such as
	  "console=ttyS1". (Try "man bootparam" or see the documentation of
	  your boot loader (grub or lilo or loadlin) about how to pass options
	  to the kernel at boot time.)

	  If you don't have a VGA card installed and you say Y here, the
	  kernel will automatically use the first serial line, /dev/ttyS0, as
	  system console.

	  You can set that using a kernel command line option such as
	  "console=uart8250,io,0x3f8,9600n8"
	  "console=uart8250,mmio,0xff5e0000,115200n8".
	  and it will switch to normal serial console when the corresponding
	  port is ready.
	  "earlycon=uart8250,io,0x3f8,9600n8"
	  "earlycon=uart8250,mmio,0xff5e0000,115200n8".
	  it will not only setup early console.

	  If unsure, say N.

config SERIAL_8250_GSC
	tristate
	depends on SERIAL_8250 && GSC
	default SERIAL_8250

config SERIAL_8250_DMA
	bool "DMA support for 16550 compatible UART controllers" if EXPERT
	depends on SERIAL_8250 && DMADEVICES=y
	default SERIAL_8250
	help
	  This builds DMA support that can be used with 8250/16650
	  compatible UART controllers that support DMA signaling.

config SERIAL_8250_PCI
	tristate "8250/16550 PCI device support"
	depends on SERIAL_8250 && PCI
	default SERIAL_8250
	help
	  This builds standard PCI serial support. You may be able to
	  disable this feature if you only need legacy serial support.
	  Saves about 9K.
	  Note that serial ports on NetMos 9835 Multi-I/O cards are handled
	  by the parport_serial driver, enabled with CONFIG_PARPORT_SERIAL.

config SERIAL_8250_EXAR
	tristate "8250/16550 Exar/Commtech PCI/PCIe device support"
	depends on SERIAL_8250_PCI
	default SERIAL_8250
	help
	  This builds support for XR17C1xx, XR17V3xx and some Commtech
	  422x PCIe serial cards that are not covered by the more generic
	  SERIAL_8250_PCI option.

config SERIAL_8250_HP300
	tristate
	depends on SERIAL_8250 && HP300
	default SERIAL_8250

config SERIAL_8250_CS
	tristate "8250/16550 PCMCIA device support"
	depends on PCMCIA && SERIAL_8250
	help
	  Say Y here to enable support for 16-bit PCMCIA serial devices,
	  including serial port cards, modems, and the modem functions of
	  multi-function Ethernet/modem cards. (PCMCIA- or PC-cards are
	  credit-card size devices often used with laptops.)

	  To compile this driver as a module, choose M here: the
	  module will be called serial_cs.

	  If unsure, say N.

config SERIAL_8250_MEN_MCB
	tristate "MEN MCB UART device support"
	depends on MCB && SERIAL_8250
	help
	  This enables support for FPGA based UARTs found on many MEN
	  boards. This driver enables support for the 16z025, 16z057
	  and 16z125 UARTs.

	  To compile this driver as a module, chose M here: the
	  module will be called 8250_men_mcb.


config SERIAL_8250_NR_UARTS
	int "Maximum number of 8250/16550 serial ports"
	depends on SERIAL_8250
	default "4"
	help
	  Set this to the number of serial ports you want the driver
	  to support.  This includes any ports discovered via ACPI or
	  PCI enumeration and any ports that may be added at run-time
	  via hot-plug, or any ISA multi-port serial cards.

config SERIAL_8250_RUNTIME_UARTS
	int "Number of 8250/16550 serial ports to register at runtime"
	depends on SERIAL_8250
	range 0 SERIAL_8250_NR_UARTS
	default "4"
	help
	  Set this to the maximum number of serial ports you want
	  the kernel to register at boot time.  This can be overridden
	  with the module parameter "nr_uarts", or boot-time parameter
	  8250.nr_uarts

config SERIAL_8250_EXTENDED
	bool "Extended 8250/16550 serial driver options"
	depends on SERIAL_8250
	help
	  If you wish to use any non-standard features of the standard "dumb"
	  driver, say Y here. This includes HUB6 support, shared serial
	  interrupts, special multiport support, support for more than the
	  four COM 1/2/3/4 boards, etc.

	  Note that the answer to this question won't directly affect the
	  kernel: saying N will just cause the configurator to skip all
	  the questions about serial driver options. If unsure, say N.

config SERIAL_8250_MANY_PORTS
	bool "Support more than 4 legacy serial ports"
	depends on SERIAL_8250_EXTENDED && !IA64
	help
	  Say Y here if you have dumb serial boards other than the four
	  standard COM 1/2/3/4 ports. This may happen if you have an AST
	  FourPort, Accent Async, Boca (read the Boca mini-HOWTO, available
	  from <https://www.tldp.org/docs.html#howto>), or other custom
	  serial port hardware which acts similar to standard serial port
	  hardware. If you only use the standard COM 1/2/3/4 ports, you can
	  say N here to save some memory. You can also say Y if you have an
	  "intelligent" multiport card such as Digiboards, etc.

#
# Multi-port serial cards
#

config SERIAL_8250_FOURPORT
	tristate "Support Fourport cards"
	depends on SERIAL_8250 != n && ISA && SERIAL_8250_MANY_PORTS
	help
	  Say Y here if you have an AST FourPort serial board.

	  To compile this driver as a module, choose M here: the module
	  will be called 8250_fourport.

config SERIAL_8250_ACCENT
	tristate "Support Accent cards"
	depends on SERIAL_8250 != n && ISA && SERIAL_8250_MANY_PORTS
	help
	  Say Y here if you have an Accent Async serial board.

	  To compile this driver as a module, choose M here: the module
	  will be called 8250_accent.

config SERIAL_8250_ASPEED_VUART
	tristate "Aspeed Virtual UART"
	depends on SERIAL_8250
	depends on OF
	depends on REGMAP && MFD_SYSCON
	help
	  If you want to use the virtual UART (VUART) device on Aspeed
	  BMC platforms, enable this option. This enables the 16550A-
	  compatible device on the local LPC bus, giving a UART device
	  with no physical RS232 connections.

config SERIAL_8250_BOCA
	tristate "Support Boca cards"
	depends on SERIAL_8250 != n && ISA && SERIAL_8250_MANY_PORTS
	help
	  Say Y here if you have a Boca serial board.  Please read the Boca
	  mini-HOWTO, available from <https://www.tldp.org/docs.html#howto>

	  To compile this driver as a module, choose M here: the module
	  will be called 8250_boca.

config SERIAL_8250_EXAR_ST16C554
	tristate "Support Exar ST16C554/554D Quad UART"
	depends on SERIAL_8250 != n && ISA && SERIAL_8250_MANY_PORTS
	help
	  The Uplogix Envoy TU301 uses this Exar Quad UART.  If you are
	  tinkering with your Envoy TU301, or have a machine with this UART,
	  say Y here.

	  To compile this driver as a module, choose M here: the module
	  will be called 8250_exar_st16c554.

config SERIAL_8250_HUB6
	tristate "Support Hub6 cards"
	depends on SERIAL_8250 != n && ISA && SERIAL_8250_MANY_PORTS
	help
	  Say Y here if you have a HUB6 serial board.

	  To compile this driver as a module, choose M here: the module
	  will be called 8250_hub6.

#
# Misc. options/drivers.
#

config SERIAL_8250_SHARE_IRQ
	bool "Support for sharing serial interrupts"
	depends on SERIAL_8250_EXTENDED
	help
	  Some serial boards have hardware support which allows multiple dumb
	  serial ports on the same board to share a single IRQ. To enable
	  support for this in the serial driver, say Y here.

config SERIAL_8250_DETECT_IRQ
	bool "Autodetect IRQ on standard ports (unsafe)"
	depends on SERIAL_8250_EXTENDED
	help
	  Say Y here if you want the kernel to try to guess which IRQ
	  to use for your serial port.

	  This is considered unsafe; it is far better to configure the IRQ in
	  a boot script using the setserial command.

	  If unsure, say N.

config SERIAL_8250_RSA
	bool "Support RSA serial ports"
	depends on SERIAL_8250_EXTENDED
	help
	  Say Y here if you have a IODATA RSA-DV II/S ISA card and
	  would like to use its >115kbps speeds.
	  You will need to provide module parameter "probe_rsa", or boot-time
	  parameter 8250.probe_rsa with I/O addresses of this card then.

	  If you don't have such card, or if unsure, say N.

config SERIAL_8250_DWLIB
	bool

config SERIAL_8250_ACORN
	tristate "Acorn expansion card serial port support"
	depends on ARCH_ACORN && SERIAL_8250
	help
	  If you have an Atomwide Serial card or Serial Port card for an Acorn
	  system, say Y to this option.  The driver can handle 1, 2, or 3 port
	  cards.  If unsure, say N.

config SERIAL_8250_BCM2835AUX
	tristate "BCM2835 auxiliar mini UART support"
	depends on ARCH_BCM2835 || COMPILE_TEST
	depends on SERIAL_8250 && SERIAL_8250_SHARE_IRQ
	help
	  Support for the BCM2835 auxiliar mini UART.

	  Features and limitations of the UART are
	    Registers are similar to 16650 registers,
	      set bits in the control registers that are unsupported
	      are ignored and read back as 0
	    7/8 bit operation with 1 start and 1 stop bit
	    8 symbols deep fifo for rx and tx
	    SW controlled RTS and SW readable CTS
	    Clock rate derived from system clock
	    Uses 8 times oversampling (compared to 16 times for 16650)
	    Missing break detection (but break generation)
	    Missing framing error detection
	    Missing parity bit
	    Missing receive time-out interrupt
	    Missing DCD, DSR, DTR and RI signals

	  If unsure, say N.

config SERIAL_8250_FSL
	bool "Freescale 16550 UART support" if COMPILE_TEST && !(PPC || ARM || ARM64)
	depends on SERIAL_8250_CONSOLE
<<<<<<< HEAD
	default PPC || ARM || ARM64 || COMPILE_TEST
=======
	default PPC || ARM || ARM64
	help
	  Selecting this option enables a workaround for a break-detection
	  erratum for Freescale 16550 UARTs in the 8250 driver. It also
	  enables support for ACPI enumeration.
>>>>>>> 318a54c0

config SERIAL_8250_DW
	tristate "Support for Synopsys DesignWare 8250 quirks"
	depends on SERIAL_8250
	select SERIAL_8250_DWLIB
	help
	  Selecting this option will enable handling of the extra features
	  present in the Synopsys DesignWare APB UART.

config SERIAL_8250_EM
	tristate "Support for Emma Mobile integrated serial port"
	depends on SERIAL_8250 && HAVE_CLK
	depends on ARM || COMPILE_TEST
	help
	  Selecting this option will add support for the integrated serial
	  port hardware found on the Emma Mobile line of processors.
	  If unsure, say N.

config SERIAL_8250_IOC3
	tristate "SGI IOC3 8250 UART support"
	depends on SERIAL_8250
	depends on SGI_MFD_IOC3 || COMPILE_TEST
	select SERIAL_8250_EXTENDED
	select SERIAL_8250_SHARE_IRQ
	help
	  Enable this if you have a SGI Origin or Octane machine. This module
	  provides basic serial support by directly driving the UART chip
	  behind the IOC3 device on those systems.  Maximum baud speed is
	  38400bps using this driver.

config SERIAL_8250_RT288X
	bool "Ralink RT288x/RT305x/RT3662/RT3883 serial port support"
	depends on SERIAL_8250
	default y if MIPS_ALCHEMY || SOC_RT288X || SOC_RT305X || SOC_RT3883 || SOC_MT7620
	help
	  Selecting this option will add support for the alternate register
	  layout used by Ralink RT288x/RT305x, Alchemy Au1xxx, and some others.
	  If unsure, say N.

config SERIAL_8250_OMAP
	tristate "Support for OMAP internal UART (8250 based driver)"
	depends on SERIAL_8250
	depends on ARCH_OMAP2PLUS || ARCH_K3 || COMPILE_TEST
	help
	  If you have a machine based on an Texas Instruments OMAP CPU you
	  can enable its onboard serial ports by enabling this option.

	  This driver uses ttyS instead of ttyO.

config SERIAL_8250_OMAP_TTYO_FIXUP
	bool "Replace ttyO with ttyS"
	depends on SERIAL_8250_OMAP=y && SERIAL_8250_CONSOLE
	default y
	help
	  This option replaces the "console=ttyO" argument with the matching
	  ttyS argument if the user did not specified it on the command line.
	  This ensures that the user can see the kernel output during boot
	  which he wouldn't see otherwise. The getty has still to be configured
	  for ttyS instead of ttyO regardless of this option.
	  This option is intended for people who "automatically" enable this
	  driver without knowing that this driver requires a different console=
	  argument. If you read this, please keep this option disabled and
	  instead update your kernel command line. If you prepare a kernel for a
	  distribution or other kind of larger user base then you probably want
	  to keep this option enabled. Otherwise people might complain about a
	  not booting kernel because the serial console remains silent in case
	  they forgot to update the command line.

config SERIAL_8250_LPC18XX
	tristate "NXP LPC18xx/43xx serial port support"
	depends on SERIAL_8250 && OF && (ARCH_LPC18XX || COMPILE_TEST)
	default ARCH_LPC18XX
	help
	  If you have a LPC18xx/43xx based board and want to use the
	  serial port, say Y to this option. If unsure, say Y.

config SERIAL_8250_MT6577
	tristate "Mediatek serial port support"
	depends on SERIAL_8250
	depends on ARCH_MEDIATEK || COMPILE_TEST
	help
	  If you have a Mediatek based board and want to use the
	  serial port, say Y to this option. If unsure, say N.

config SERIAL_8250_UNIPHIER
	tristate "Support for UniPhier on-chip UART"
	depends on SERIAL_8250
	depends on ARCH_UNIPHIER || COMPILE_TEST
	help
	  If you have a UniPhier based board and want to use the on-chip
	  serial ports, say Y to this option. If unsure, say N.

config SERIAL_8250_INGENIC
	tristate "Support for Ingenic SoC serial ports"
	depends on SERIAL_8250
	depends on OF_FLATTREE
	depends on MIPS || COMPILE_TEST
	help
	  If you have a system using an Ingenic SoC and wish to make use of
	  its UARTs, say Y to this option. If unsure, say N.

config SERIAL_8250_LPSS
	tristate "Support for serial ports on Intel LPSS platforms"
	default SERIAL_8250
	depends on SERIAL_8250 && PCI
	depends on X86 || COMPILE_TEST
	select SERIAL_8250_DWLIB
	select DW_DMAC_CORE if SERIAL_8250_DMA
	select DW_DMAC_PCI if (SERIAL_8250_DMA && X86_INTEL_LPSS)
	select RATIONAL
	help
	  Selecting this option will enable handling of the extra features
	  present on the UART found on various Intel platforms such as:
	    - Intel Baytrail SoC
	    - Intel Braswell SoC
	    - Intel Quark X1000 SoC

config SERIAL_8250_MID
	tristate "Support for serial ports on Intel MID platforms"
	default SERIAL_8250
	depends on SERIAL_8250 && PCI
	depends on X86 || COMPILE_TEST
	select HSU_DMA if SERIAL_8250_DMA
	select HSU_DMA_PCI if (HSU_DMA && X86_INTEL_MID)
	select RATIONAL
	help
	  Selecting this option will enable handling of the extra features
	  present on the UART found on Intel Medfield SOC and various other
	  Intel platforms.

config SERIAL_8250_PXA
	tristate "PXA serial port support"
	depends on SERIAL_8250
	depends on ARCH_PXA || ARCH_MMP || COMPILE_TEST
	help
	  If you have a machine based on an Intel XScale PXA2xx CPU you can
	  enable its onboard serial ports by enabling this option. The option is
	  applicable to both devicetree and legacy boards, and early console is
	  part of its support.

config SERIAL_8250_TEGRA
	tristate "8250 support for Tegra serial ports"
	default SERIAL_8250
	depends on SERIAL_8250
	depends on ARCH_TEGRA || COMPILE_TEST
	help
	  Select this option if you have machine with an NVIDIA Tegra SoC and
	  wish to enable 8250 serial driver for the Tegra serial interfaces.

config SERIAL_8250_BCM7271
	tristate "Broadcom 8250 based serial port"
	depends on SERIAL_8250 && (ARCH_BRCMSTB || COMPILE_TEST)
	default ARCH_BRCMSTB
	help
	  If you have a Broadcom STB based board and want to use the
	  enhanced features of the Broadcom 8250 based serial port,
	  including DMA support and high accuracy BAUD rates, say
	  Y to this option. If unsure, say N.

config SERIAL_OF_PLATFORM
	tristate "Devicetree based probing for 8250 ports"
	depends on SERIAL_8250 && OF
	help
	  This option is used for all 8250 compatible serial ports that
	  are probed through devicetree, including Open Firmware based
	  PowerPC systems and embedded systems on architectures using the
	  flattened device tree format.<|MERGE_RESOLUTION|>--- conflicted
+++ resolved
@@ -363,15 +363,11 @@
 config SERIAL_8250_FSL
 	bool "Freescale 16550 UART support" if COMPILE_TEST && !(PPC || ARM || ARM64)
 	depends on SERIAL_8250_CONSOLE
-<<<<<<< HEAD
-	default PPC || ARM || ARM64 || COMPILE_TEST
-=======
 	default PPC || ARM || ARM64
 	help
 	  Selecting this option enables a workaround for a break-detection
 	  erratum for Freescale 16550 UARTs in the 8250 driver. It also
 	  enables support for ACPI enumeration.
->>>>>>> 318a54c0
 
 config SERIAL_8250_DW
 	tristate "Support for Synopsys DesignWare 8250 quirks"
