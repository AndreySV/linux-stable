--- conflicted
+++ resolved
@@ -293,19 +293,9 @@
 		*cpu_addr = NULL;
 }
 
-<<<<<<< HEAD
-static int amdgpu_bo_do_create(struct amdgpu_device *adev,
-			       unsigned long size, int byte_align,
-			       bool kernel, u32 domain, u64 flags,
-			       struct sg_table *sg,
-			       struct reservation_object *resv,
-			       uint64_t init_value,
-			       struct amdgpu_bo **bo_ptr)
-=======
 /* Validate bo size is bit bigger then the request domain */
 static bool amdgpu_bo_validate_size(struct amdgpu_device *adev,
 					  unsigned long size, u32 domain)
->>>>>>> 661e50bc
 {
 	struct ttm_mem_type_manager *man = NULL;
 
@@ -432,33 +422,19 @@
 	bo->tbo.bdev = &adev->mman.bdev;
 	amdgpu_ttm_placement_from_domain(bo, domain);
 
-<<<<<<< HEAD
-	initial_bytes_moved = atomic64_read(&adev->num_bytes_moved);
-	/* Kernel allocation are uninterruptible */
-=======
->>>>>>> 661e50bc
 	r = ttm_bo_init_reserved(&adev->mman.bdev, &bo->tbo, size, type,
 				 &bo->placement, page_align, &ctx, NULL,
 				 acc_size, sg, resv, &amdgpu_ttm_bo_destroy);
 	if (unlikely(r != 0))
 		return r;
 
-<<<<<<< HEAD
-	bytes_moved = atomic64_read(&adev->num_bytes_moved) -
-		      initial_bytes_moved;
-=======
->>>>>>> 661e50bc
 	if (adev->mc.visible_vram_size < adev->mc.real_vram_size &&
 	    bo->tbo.mem.mem_type == TTM_PL_VRAM &&
 	    bo->tbo.mem.start < adev->mc.visible_vram_size >> PAGE_SHIFT)
 		amdgpu_cs_report_moved_bytes(adev, ctx.bytes_moved,
 					     ctx.bytes_moved);
 	else
-<<<<<<< HEAD
-		amdgpu_cs_report_moved_bytes(adev, bytes_moved, 0);
-=======
 		amdgpu_cs_report_moved_bytes(adev, ctx.bytes_moved, 0);
->>>>>>> 661e50bc
 
 	if (kernel)
 		bo->tbo.priority = 1;
