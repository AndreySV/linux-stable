--- conflicted
+++ resolved
@@ -1409,7 +1409,7 @@
 	 * (which the caller expects to stay locked), don't clear any
 	 * dirty bits and don't set any writeback bits
 	 *
-	 * Do set the Ordered (Private2) bit so we know this page was
+	 * Do set the Ordered flag so we know this page was
 	 * properly setup for writepage.
 	 */
 	page_ops = (keep_locked ? 0 : PAGE_UNLOCK);
@@ -1545,95 +1545,6 @@
 		}
 		if (ret < 0)
 			goto out_unlock;
-<<<<<<< HEAD
-=======
-		cur_alloc_size = ins.offset;
-		extent_reserved = true;
-
-		ram_size = ins.offset;
-		file_extent.disk_bytenr = ins.objectid;
-		file_extent.disk_num_bytes = ins.offset;
-		file_extent.num_bytes = ins.offset;
-		file_extent.ram_bytes = ins.offset;
-		file_extent.offset = 0;
-		file_extent.compression = BTRFS_COMPRESS_NONE;
-
-		lock_extent(&inode->io_tree, start, start + ram_size - 1,
-			    &cached);
-
-		em = btrfs_create_io_em(inode, start, &file_extent,
-					BTRFS_ORDERED_REGULAR);
-		if (IS_ERR(em)) {
-			unlock_extent(&inode->io_tree, start,
-				      start + ram_size - 1, &cached);
-			ret = PTR_ERR(em);
-			goto out_reserve;
-		}
-		free_extent_map(em);
-
-		ordered = btrfs_alloc_ordered_extent(inode, start, &file_extent,
-						     1 << BTRFS_ORDERED_REGULAR);
-		if (IS_ERR(ordered)) {
-			unlock_extent(&inode->io_tree, start,
-				      start + ram_size - 1, &cached);
-			ret = PTR_ERR(ordered);
-			goto out_drop_extent_cache;
-		}
-
-		if (btrfs_is_data_reloc_root(root)) {
-			ret = btrfs_reloc_clone_csums(ordered);
-
-			/*
-			 * Only drop cache here, and process as normal.
-			 *
-			 * We must not allow extent_clear_unlock_delalloc()
-			 * at out_unlock label to free meta of this ordered
-			 * extent, as its meta should be freed by
-			 * btrfs_finish_ordered_io().
-			 *
-			 * So we must continue until @start is increased to
-			 * skip current ordered extent.
-			 */
-			if (ret)
-				btrfs_drop_extent_map_range(inode, start,
-							    start + ram_size - 1,
-							    false);
-		}
-		btrfs_put_ordered_extent(ordered);
-
-		btrfs_dec_block_group_reservations(fs_info, ins.objectid);
-
-		/*
-		 * We're not doing compressed IO, don't unlock the first page
-		 * (which the caller expects to stay locked), don't clear any
-		 * dirty bits and don't set any writeback bits
-		 *
-		 * Do set the Ordered flag so we know this page was
-		 * properly setup for writepage.
-		 */
-		page_ops = (keep_locked ? 0 : PAGE_UNLOCK);
-		page_ops |= PAGE_SET_ORDERED;
-
-		extent_clear_unlock_delalloc(inode, start, start + ram_size - 1,
-					     locked_folio, &cached,
-					     EXTENT_LOCKED | EXTENT_DELALLOC,
-					     page_ops);
-		if (num_bytes < cur_alloc_size)
-			num_bytes = 0;
-		else
-			num_bytes -= cur_alloc_size;
-		alloc_hint = ins.objectid + ins.offset;
-		start += cur_alloc_size;
-		extent_reserved = false;
-
-		/*
-		 * btrfs_reloc_clone_csums() error, since start is increased
-		 * extent_clear_unlock_delalloc() at out_unlock label won't
-		 * free metadata of current ordered extent, we're OK to exit.
-		 */
-		if (ret)
-			goto out_unlock;
->>>>>>> f057a5ae
 	}
 done:
 	if (done_offset)
