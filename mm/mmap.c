// SPDX-License-Identifier: GPL-2.0-only
/*
 * mm/mmap.c
 *
 * Written by obz.
 *
 * Address space accounting code	<alan@lxorguk.ukuu.org.uk>
 */

#define pr_fmt(fmt) KBUILD_MODNAME ": " fmt

#include <linux/kernel.h>
#include <linux/slab.h>
#include <linux/backing-dev.h>
#include <linux/mm.h>
#include <linux/mm_inline.h>
#include <linux/shm.h>
#include <linux/mman.h>
#include <linux/pagemap.h>
#include <linux/swap.h>
#include <linux/syscalls.h>
#include <linux/capability.h>
#include <linux/init.h>
#include <linux/file.h>
#include <linux/fs.h>
#include <linux/personality.h>
#include <linux/security.h>
#include <linux/hugetlb.h>
#include <linux/shmem_fs.h>
#include <linux/profile.h>
#include <linux/export.h>
#include <linux/mount.h>
#include <linux/mempolicy.h>
#include <linux/rmap.h>
#include <linux/mmu_notifier.h>
#include <linux/mmdebug.h>
#include <linux/perf_event.h>
#include <linux/audit.h>
#include <linux/khugepaged.h>
#include <linux/uprobes.h>
#include <linux/notifier.h>
#include <linux/memory.h>
#include <linux/printk.h>
#include <linux/userfaultfd_k.h>
#include <linux/moduleparam.h>
#include <linux/pkeys.h>
#include <linux/oom.h>
#include <linux/sched/mm.h>
#include <linux/ksm.h>

#include <linux/uaccess.h>
#include <asm/cacheflush.h>
#include <asm/tlb.h>
#include <asm/mmu_context.h>

#define CREATE_TRACE_POINTS
#include <trace/events/mmap.h>

#include "internal.h"

#ifndef arch_mmap_check
#define arch_mmap_check(addr, len, flags)	(0)
#endif

#ifdef CONFIG_HAVE_ARCH_MMAP_RND_BITS
const int mmap_rnd_bits_min = CONFIG_ARCH_MMAP_RND_BITS_MIN;
int mmap_rnd_bits_max __ro_after_init = CONFIG_ARCH_MMAP_RND_BITS_MAX;
int mmap_rnd_bits __read_mostly = CONFIG_ARCH_MMAP_RND_BITS;
#endif
#ifdef CONFIG_HAVE_ARCH_MMAP_RND_COMPAT_BITS
const int mmap_rnd_compat_bits_min = CONFIG_ARCH_MMAP_RND_COMPAT_BITS_MIN;
const int mmap_rnd_compat_bits_max = CONFIG_ARCH_MMAP_RND_COMPAT_BITS_MAX;
int mmap_rnd_compat_bits __read_mostly = CONFIG_ARCH_MMAP_RND_COMPAT_BITS;
#endif

static bool ignore_rlimit_data;
core_param(ignore_rlimit_data, ignore_rlimit_data, bool, 0644);

/* Update vma->vm_page_prot to reflect vma->vm_flags. */
void vma_set_page_prot(struct vm_area_struct *vma)
{
	unsigned long vm_flags = vma->vm_flags;
	pgprot_t vm_page_prot;

	vm_page_prot = vm_pgprot_modify(vma->vm_page_prot, vm_flags);
	if (vma_wants_writenotify(vma, vm_page_prot)) {
		vm_flags &= ~VM_SHARED;
		vm_page_prot = vm_pgprot_modify(vm_page_prot, vm_flags);
	}
	/* remove_protection_ptes reads vma->vm_page_prot without mmap_lock */
	WRITE_ONCE(vma->vm_page_prot, vm_page_prot);
}

/*
 * check_brk_limits() - Use platform specific check of range & verify mlock
 * limits.
 * @addr: The address to check
 * @len: The size of increase.
 *
 * Return: 0 on success.
 */
static int check_brk_limits(unsigned long addr, unsigned long len)
{
	unsigned long mapped_addr;

	mapped_addr = get_unmapped_area(NULL, addr, len, 0, MAP_FIXED);
	if (IS_ERR_VALUE(mapped_addr))
		return mapped_addr;

	return mlock_future_ok(current->mm, current->mm->def_flags, len)
		? 0 : -EAGAIN;
}
static int do_brk_flags(struct vma_iterator *vmi, struct vm_area_struct *brkvma,
		unsigned long addr, unsigned long request, unsigned long flags);
SYSCALL_DEFINE1(brk, unsigned long, brk)
{
	unsigned long newbrk, oldbrk, origbrk;
	struct mm_struct *mm = current->mm;
	struct vm_area_struct *brkvma, *next = NULL;
	unsigned long min_brk;
	bool populate = false;
	LIST_HEAD(uf);
	struct vma_iterator vmi;

	if (mmap_write_lock_killable(mm))
		return -EINTR;

	origbrk = mm->brk;

#ifdef CONFIG_COMPAT_BRK
	/*
	 * CONFIG_COMPAT_BRK can still be overridden by setting
	 * randomize_va_space to 2, which will still cause mm->start_brk
	 * to be arbitrarily shifted
	 */
	if (current->brk_randomized)
		min_brk = mm->start_brk;
	else
		min_brk = mm->end_data;
#else
	min_brk = mm->start_brk;
#endif
	if (brk < min_brk)
		goto out;

	/*
	 * Check against rlimit here. If this check is done later after the test
	 * of oldbrk with newbrk then it can escape the test and let the data
	 * segment grow beyond its set limit the in case where the limit is
	 * not page aligned -Ram Gupta
	 */
	if (check_data_rlimit(rlimit(RLIMIT_DATA), brk, mm->start_brk,
			      mm->end_data, mm->start_data))
		goto out;

	newbrk = PAGE_ALIGN(brk);
	oldbrk = PAGE_ALIGN(mm->brk);
	if (oldbrk == newbrk) {
		mm->brk = brk;
		goto success;
	}

	/* Always allow shrinking brk. */
	if (brk <= mm->brk) {
		/* Search one past newbrk */
		vma_iter_init(&vmi, mm, newbrk);
		brkvma = vma_find(&vmi, oldbrk);
		if (!brkvma || brkvma->vm_start >= oldbrk)
			goto out; /* mapping intersects with an existing non-brk vma. */
		/*
		 * mm->brk must be protected by write mmap_lock.
		 * do_vmi_align_munmap() will drop the lock on success,  so
		 * update it before calling do_vma_munmap().
		 */
		mm->brk = brk;
		if (do_vmi_align_munmap(&vmi, brkvma, mm, newbrk, oldbrk, &uf,
					/* unlock = */ true))
			goto out;

		goto success_unlocked;
	}

	if (check_brk_limits(oldbrk, newbrk - oldbrk))
		goto out;

	/*
	 * Only check if the next VMA is within the stack_guard_gap of the
	 * expansion area
	 */
	vma_iter_init(&vmi, mm, oldbrk);
	next = vma_find(&vmi, newbrk + PAGE_SIZE + stack_guard_gap);
	if (next && newbrk + PAGE_SIZE > vm_start_gap(next))
		goto out;

	brkvma = vma_prev_limit(&vmi, mm->start_brk);
	/* Ok, looks good - let it rip. */
	if (do_brk_flags(&vmi, brkvma, oldbrk, newbrk - oldbrk, 0) < 0)
		goto out;

	mm->brk = brk;
	if (mm->def_flags & VM_LOCKED)
		populate = true;

success:
	mmap_write_unlock(mm);
success_unlocked:
	userfaultfd_unmap_complete(mm, &uf);
	if (populate)
		mm_populate(oldbrk, newbrk - oldbrk);
	return brk;

out:
	mm->brk = origbrk;
	mmap_write_unlock(mm);
	return origbrk;
}

/*
 * If a hint addr is less than mmap_min_addr change hint to be as
 * low as possible but still greater than mmap_min_addr
 */
static inline unsigned long round_hint_to_min(unsigned long hint)
{
	hint &= PAGE_MASK;
	if (((void *)hint != NULL) &&
	    (hint < mmap_min_addr))
		return PAGE_ALIGN(mmap_min_addr);
	return hint;
}

bool mlock_future_ok(struct mm_struct *mm, unsigned long flags,
			unsigned long bytes)
{
	unsigned long locked_pages, limit_pages;

	if (!(flags & VM_LOCKED) || capable(CAP_IPC_LOCK))
		return true;

	locked_pages = bytes >> PAGE_SHIFT;
	locked_pages += mm->locked_vm;

	limit_pages = rlimit(RLIMIT_MEMLOCK);
	limit_pages >>= PAGE_SHIFT;

	return locked_pages <= limit_pages;
}

static inline u64 file_mmap_size_max(struct file *file, struct inode *inode)
{
	if (S_ISREG(inode->i_mode))
		return MAX_LFS_FILESIZE;

	if (S_ISBLK(inode->i_mode))
		return MAX_LFS_FILESIZE;

	if (S_ISSOCK(inode->i_mode))
		return MAX_LFS_FILESIZE;

	/* Special "we do even unsigned file positions" case */
	if (file->f_op->fop_flags & FOP_UNSIGNED_OFFSET)
		return 0;

	/* Yes, random drivers might want more. But I'm tired of buggy drivers */
	return ULONG_MAX;
}

static inline bool file_mmap_ok(struct file *file, struct inode *inode,
				unsigned long pgoff, unsigned long len)
{
	u64 maxsize = file_mmap_size_max(file, inode);

	if (maxsize && len > maxsize)
		return false;
	maxsize -= len;
	if (pgoff > maxsize >> PAGE_SHIFT)
		return false;
	return true;
}

/*
 * The caller must write-lock current->mm->mmap_lock.
 */
unsigned long do_mmap(struct file *file, unsigned long addr,
			unsigned long len, unsigned long prot,
			unsigned long flags, vm_flags_t vm_flags,
			unsigned long pgoff, unsigned long *populate,
			struct list_head *uf)
{
	struct mm_struct *mm = current->mm;
	int pkey = 0;

	*populate = 0;

	if (!len)
		return -EINVAL;

	/*
	 * Does the application expect PROT_READ to imply PROT_EXEC?
	 *
	 * (the exception is when the underlying filesystem is noexec
	 *  mounted, in which case we don't add PROT_EXEC.)
	 */
	if ((prot & PROT_READ) && (current->personality & READ_IMPLIES_EXEC))
		if (!(file && path_noexec(&file->f_path)))
			prot |= PROT_EXEC;

	/* force arch specific MAP_FIXED handling in get_unmapped_area */
	if (flags & MAP_FIXED_NOREPLACE)
		flags |= MAP_FIXED;

	if (!(flags & MAP_FIXED))
		addr = round_hint_to_min(addr);

	/* Careful about overflows.. */
	len = PAGE_ALIGN(len);
	if (!len)
		return -ENOMEM;

	/* offset overflow? */
	if ((pgoff + (len >> PAGE_SHIFT)) < pgoff)
		return -EOVERFLOW;

	/* Too many mappings? */
	if (mm->map_count > sysctl_max_map_count)
		return -ENOMEM;

	/*
	 * addr is returned from get_unmapped_area,
	 * There are two cases:
	 * 1> MAP_FIXED == false
	 *	unallocated memory, no need to check sealing.
	 * 1> MAP_FIXED == true
	 *	sealing is checked inside mmap_region when
	 *	do_vmi_munmap is called.
	 */

	if (prot == PROT_EXEC) {
		pkey = execute_only_pkey(mm);
		if (pkey < 0)
			pkey = 0;
	}

	/* Do simple checking here so the lower-level routines won't have
	 * to. we assume access permissions have been handled by the open
	 * of the memory object, so we don't do any here.
	 */
	vm_flags |= calc_vm_prot_bits(prot, pkey) | calc_vm_flag_bits(file, flags) |
			mm->def_flags | VM_MAYREAD | VM_MAYWRITE | VM_MAYEXEC;

	/* Obtain the address to map to. we verify (or select) it and ensure
	 * that it represents a valid section of the address space.
	 */
	addr = __get_unmapped_area(file, addr, len, pgoff, flags, vm_flags);
	if (IS_ERR_VALUE(addr))
		return addr;

	if (flags & MAP_FIXED_NOREPLACE) {
		if (find_vma_intersection(mm, addr, addr + len))
			return -EEXIST;
	}

	if (flags & MAP_LOCKED)
		if (!can_do_mlock())
			return -EPERM;

	if (!mlock_future_ok(mm, vm_flags, len))
		return -EAGAIN;

	if (file) {
		struct inode *inode = file_inode(file);
		unsigned long flags_mask;

		if (!file_mmap_ok(file, inode, pgoff, len))
			return -EOVERFLOW;

		flags_mask = LEGACY_MAP_MASK;
		if (file->f_op->fop_flags & FOP_MMAP_SYNC)
			flags_mask |= MAP_SYNC;

		switch (flags & MAP_TYPE) {
		case MAP_SHARED:
			/*
			 * Force use of MAP_SHARED_VALIDATE with non-legacy
			 * flags. E.g. MAP_SYNC is dangerous to use with
			 * MAP_SHARED as you don't know which consistency model
			 * you will get. We silently ignore unsupported flags
			 * with MAP_SHARED to preserve backward compatibility.
			 */
			flags &= LEGACY_MAP_MASK;
			fallthrough;
		case MAP_SHARED_VALIDATE:
			if (flags & ~flags_mask)
				return -EOPNOTSUPP;
			if (prot & PROT_WRITE) {
				if (!(file->f_mode & FMODE_WRITE))
					return -EACCES;
				if (IS_SWAPFILE(file->f_mapping->host))
					return -ETXTBSY;
			}

			/*
			 * Make sure we don't allow writing to an append-only
			 * file..
			 */
			if (IS_APPEND(inode) && (file->f_mode & FMODE_WRITE))
				return -EACCES;

			vm_flags |= VM_SHARED | VM_MAYSHARE;
			if (!(file->f_mode & FMODE_WRITE))
				vm_flags &= ~(VM_MAYWRITE | VM_SHARED);
			fallthrough;
		case MAP_PRIVATE:
			if (!(file->f_mode & FMODE_READ))
				return -EACCES;
			if (path_noexec(&file->f_path)) {
				if (vm_flags & VM_EXEC)
					return -EPERM;
				vm_flags &= ~VM_MAYEXEC;
			}

			if (!file->f_op->mmap)
				return -ENODEV;
			if (vm_flags & (VM_GROWSDOWN|VM_GROWSUP))
				return -EINVAL;
			break;

		default:
			return -EINVAL;
		}
	} else {
		switch (flags & MAP_TYPE) {
		case MAP_SHARED:
			if (vm_flags & (VM_GROWSDOWN|VM_GROWSUP))
				return -EINVAL;
			/*
			 * Ignore pgoff.
			 */
			pgoff = 0;
			vm_flags |= VM_SHARED | VM_MAYSHARE;
			break;
		case MAP_DROPPABLE:
			if (VM_DROPPABLE == VM_NONE)
				return -ENOTSUPP;
			/*
			 * A locked or stack area makes no sense to be droppable.
			 *
			 * Also, since droppable pages can just go away at any time
			 * it makes no sense to copy them on fork or dump them.
			 *
			 * And don't attempt to combine with hugetlb for now.
			 */
			if (flags & (MAP_LOCKED | MAP_HUGETLB))
			        return -EINVAL;
			if (vm_flags & (VM_GROWSDOWN | VM_GROWSUP))
			        return -EINVAL;

			vm_flags |= VM_DROPPABLE;

			/*
			 * If the pages can be dropped, then it doesn't make
			 * sense to reserve them.
			 */
			vm_flags |= VM_NORESERVE;

			/*
			 * Likewise, they're volatile enough that they
			 * shouldn't survive forks or coredumps.
			 */
			vm_flags |= VM_WIPEONFORK | VM_DONTDUMP;
			fallthrough;
		case MAP_PRIVATE:
			/*
			 * Set pgoff according to addr for anon_vma.
			 */
			pgoff = addr >> PAGE_SHIFT;
			break;
		default:
			return -EINVAL;
		}
	}

	/*
	 * Set 'VM_NORESERVE' if we should not account for the
	 * memory use of this mapping.
	 */
	if (flags & MAP_NORESERVE) {
		/* We honor MAP_NORESERVE if allowed to overcommit */
		if (sysctl_overcommit_memory != OVERCOMMIT_NEVER)
			vm_flags |= VM_NORESERVE;

		/* hugetlb applies strict overcommit unless MAP_NORESERVE */
		if (file && is_file_hugepages(file))
			vm_flags |= VM_NORESERVE;
	}

	addr = mmap_region(file, addr, len, vm_flags, pgoff, uf);
	if (!IS_ERR_VALUE(addr) &&
	    ((vm_flags & VM_LOCKED) ||
	     (flags & (MAP_POPULATE | MAP_NONBLOCK)) == MAP_POPULATE))
		*populate = len;
	return addr;
}

unsigned long ksys_mmap_pgoff(unsigned long addr, unsigned long len,
			      unsigned long prot, unsigned long flags,
			      unsigned long fd, unsigned long pgoff)
{
	struct file *file = NULL;
	unsigned long retval;

	if (!(flags & MAP_ANONYMOUS)) {
		audit_mmap_fd(fd, flags);
		file = fget(fd);
		if (!file)
			return -EBADF;
		if (is_file_hugepages(file)) {
			len = ALIGN(len, huge_page_size(hstate_file(file)));
		} else if (unlikely(flags & MAP_HUGETLB)) {
			retval = -EINVAL;
			goto out_fput;
		}
	} else if (flags & MAP_HUGETLB) {
		struct hstate *hs;

		hs = hstate_sizelog((flags >> MAP_HUGE_SHIFT) & MAP_HUGE_MASK);
		if (!hs)
			return -EINVAL;

		len = ALIGN(len, huge_page_size(hs));
		/*
		 * VM_NORESERVE is used because the reservations will be
		 * taken when vm_ops->mmap() is called
		 */
		file = hugetlb_file_setup(HUGETLB_ANON_FILE, len,
				VM_NORESERVE,
				HUGETLB_ANONHUGE_INODE,
				(flags >> MAP_HUGE_SHIFT) & MAP_HUGE_MASK);
		if (IS_ERR(file))
			return PTR_ERR(file);
	}

	retval = vm_mmap_pgoff(file, addr, len, prot, flags, pgoff);
out_fput:
	if (file)
		fput(file);
	return retval;
}

SYSCALL_DEFINE6(mmap_pgoff, unsigned long, addr, unsigned long, len,
		unsigned long, prot, unsigned long, flags,
		unsigned long, fd, unsigned long, pgoff)
{
	return ksys_mmap_pgoff(addr, len, prot, flags, fd, pgoff);
}

#ifdef __ARCH_WANT_SYS_OLD_MMAP
struct mmap_arg_struct {
	unsigned long addr;
	unsigned long len;
	unsigned long prot;
	unsigned long flags;
	unsigned long fd;
	unsigned long offset;
};

SYSCALL_DEFINE1(old_mmap, struct mmap_arg_struct __user *, arg)
{
	struct mmap_arg_struct a;

	if (copy_from_user(&a, arg, sizeof(a)))
		return -EFAULT;
	if (offset_in_page(a.offset))
		return -EINVAL;

	return ksys_mmap_pgoff(a.addr, a.len, a.prot, a.flags, a.fd,
			       a.offset >> PAGE_SHIFT);
}
#endif /* __ARCH_WANT_SYS_OLD_MMAP */

/**
 * unmapped_area() - Find an area between the low_limit and the high_limit with
 * the correct alignment and offset, all from @info. Note: current->mm is used
 * for the search.
 *
 * @info: The unmapped area information including the range [low_limit -
 * high_limit), the alignment offset and mask.
 *
 * Return: A memory address or -ENOMEM.
 */
static unsigned long unmapped_area(struct vm_unmapped_area_info *info)
{
	unsigned long length, gap;
	unsigned long low_limit, high_limit;
	struct vm_area_struct *tmp;
	VMA_ITERATOR(vmi, current->mm, 0);

	/* Adjust search length to account for worst case alignment overhead */
	length = info->length + info->align_mask + info->start_gap;
	if (length < info->length)
		return -ENOMEM;

	low_limit = info->low_limit;
	if (low_limit < mmap_min_addr)
		low_limit = mmap_min_addr;
	high_limit = info->high_limit;
retry:
	if (vma_iter_area_lowest(&vmi, low_limit, high_limit, length))
		return -ENOMEM;

	/*
	 * Adjust for the gap first so it doesn't interfere with the
	 * later alignment. The first step is the minimum needed to
	 * fulill the start gap, the next steps is the minimum to align
	 * that. It is the minimum needed to fulill both.
	 */
	gap = vma_iter_addr(&vmi) + info->start_gap;
	gap += (info->align_offset - gap) & info->align_mask;
	tmp = vma_next(&vmi);
	if (tmp && (tmp->vm_flags & VM_STARTGAP_FLAGS)) { /* Avoid prev check if possible */
		if (vm_start_gap(tmp) < gap + length - 1) {
			low_limit = tmp->vm_end;
			vma_iter_reset(&vmi);
			goto retry;
		}
	} else {
		tmp = vma_prev(&vmi);
		if (tmp && vm_end_gap(tmp) > gap) {
			low_limit = vm_end_gap(tmp);
			vma_iter_reset(&vmi);
			goto retry;
		}
	}

	return gap;
}

/**
 * unmapped_area_topdown() - Find an area between the low_limit and the
 * high_limit with the correct alignment and offset at the highest available
 * address, all from @info. Note: current->mm is used for the search.
 *
 * @info: The unmapped area information including the range [low_limit -
 * high_limit), the alignment offset and mask.
 *
 * Return: A memory address or -ENOMEM.
 */
static unsigned long unmapped_area_topdown(struct vm_unmapped_area_info *info)
{
	unsigned long length, gap, gap_end;
	unsigned long low_limit, high_limit;
	struct vm_area_struct *tmp;
	VMA_ITERATOR(vmi, current->mm, 0);

	/* Adjust search length to account for worst case alignment overhead */
	length = info->length + info->align_mask + info->start_gap;
	if (length < info->length)
		return -ENOMEM;

	low_limit = info->low_limit;
	if (low_limit < mmap_min_addr)
		low_limit = mmap_min_addr;
	high_limit = info->high_limit;
retry:
	if (vma_iter_area_highest(&vmi, low_limit, high_limit, length))
		return -ENOMEM;

	gap = vma_iter_end(&vmi) - info->length;
	gap -= (gap - info->align_offset) & info->align_mask;
	gap_end = vma_iter_end(&vmi);
	tmp = vma_next(&vmi);
	if (tmp && (tmp->vm_flags & VM_STARTGAP_FLAGS)) { /* Avoid prev check if possible */
		if (vm_start_gap(tmp) < gap_end) {
			high_limit = vm_start_gap(tmp);
			vma_iter_reset(&vmi);
			goto retry;
		}
	} else {
		tmp = vma_prev(&vmi);
		if (tmp && vm_end_gap(tmp) > gap) {
			high_limit = tmp->vm_start;
			vma_iter_reset(&vmi);
			goto retry;
		}
	}

	return gap;
}

/*
 * Determine if the allocation needs to ensure that there is no
 * existing mapping within it's guard gaps, for use as start_gap.
 */
static inline unsigned long stack_guard_placement(vm_flags_t vm_flags)
{
	if (vm_flags & VM_SHADOW_STACK)
		return PAGE_SIZE;

	return 0;
}

/*
 * Search for an unmapped address range.
 *
 * We are looking for a range that:
 * - does not intersect with any VMA;
 * - is contained within the [low_limit, high_limit) interval;
 * - is at least the desired size.
 * - satisfies (begin_addr & align_mask) == (align_offset & align_mask)
 */
unsigned long vm_unmapped_area(struct vm_unmapped_area_info *info)
{
	unsigned long addr;

	if (info->flags & VM_UNMAPPED_AREA_TOPDOWN)
		addr = unmapped_area_topdown(info);
	else
		addr = unmapped_area(info);

	trace_vm_unmapped_area(addr, info);
	return addr;
}

/* Get an address range which is currently unmapped.
 * For shmat() with addr=0.
 *
 * Ugly calling convention alert:
 * Return value with the low bits set means error value,
 * ie
 *	if (ret & ~PAGE_MASK)
 *		error = ret;
 *
 * This function "knows" that -ENOMEM has the bits set.
 */
unsigned long
generic_get_unmapped_area(struct file *filp, unsigned long addr,
			  unsigned long len, unsigned long pgoff,
			  unsigned long flags, vm_flags_t vm_flags)
{
	struct mm_struct *mm = current->mm;
	struct vm_area_struct *vma, *prev;
	struct vm_unmapped_area_info info = {};
	const unsigned long mmap_end = arch_get_mmap_end(addr, len, flags);

	if (len > mmap_end - mmap_min_addr)
		return -ENOMEM;

	if (flags & MAP_FIXED)
		return addr;

	if (addr) {
		addr = PAGE_ALIGN(addr);
		vma = find_vma_prev(mm, addr, &prev);
		if (mmap_end - len >= addr && addr >= mmap_min_addr &&
		    (!vma || addr + len <= vm_start_gap(vma)) &&
		    (!prev || addr >= vm_end_gap(prev)))
			return addr;
	}

	info.length = len;
	info.low_limit = mm->mmap_base;
	info.high_limit = mmap_end;
	info.start_gap = stack_guard_placement(vm_flags);
	if (filp && is_file_hugepages(filp))
		info.align_mask = huge_page_mask_align(filp);
	return vm_unmapped_area(&info);
}

#ifndef HAVE_ARCH_UNMAPPED_AREA
unsigned long
arch_get_unmapped_area(struct file *filp, unsigned long addr,
		       unsigned long len, unsigned long pgoff,
		       unsigned long flags, vm_flags_t vm_flags)
{
	return generic_get_unmapped_area(filp, addr, len, pgoff, flags,
					 vm_flags);
}
#endif

/*
 * This mmap-allocator allocates new areas top-down from below the
 * stack's low limit (the base):
 */
unsigned long
generic_get_unmapped_area_topdown(struct file *filp, unsigned long addr,
				  unsigned long len, unsigned long pgoff,
				  unsigned long flags, vm_flags_t vm_flags)
{
	struct vm_area_struct *vma, *prev;
	struct mm_struct *mm = current->mm;
	struct vm_unmapped_area_info info = {};
	const unsigned long mmap_end = arch_get_mmap_end(addr, len, flags);

	/* requested length too big for entire address space */
	if (len > mmap_end - mmap_min_addr)
		return -ENOMEM;

	if (flags & MAP_FIXED)
		return addr;

	/* requesting a specific address */
	if (addr) {
		addr = PAGE_ALIGN(addr);
		vma = find_vma_prev(mm, addr, &prev);
		if (mmap_end - len >= addr && addr >= mmap_min_addr &&
				(!vma || addr + len <= vm_start_gap(vma)) &&
				(!prev || addr >= vm_end_gap(prev)))
			return addr;
	}

	info.flags = VM_UNMAPPED_AREA_TOPDOWN;
	info.length = len;
	info.low_limit = PAGE_SIZE;
	info.high_limit = arch_get_mmap_base(addr, mm->mmap_base);
	info.start_gap = stack_guard_placement(vm_flags);
	if (filp && is_file_hugepages(filp))
		info.align_mask = huge_page_mask_align(filp);
	addr = vm_unmapped_area(&info);

	/*
	 * A failed mmap() very likely causes application failure,
	 * so fall back to the bottom-up function here. This scenario
	 * can happen with large stack limits and large mmap()
	 * allocations.
	 */
	if (offset_in_page(addr)) {
		VM_BUG_ON(addr != -ENOMEM);
		info.flags = 0;
		info.low_limit = TASK_UNMAPPED_BASE;
		info.high_limit = mmap_end;
		addr = vm_unmapped_area(&info);
	}

	return addr;
}

#ifndef HAVE_ARCH_UNMAPPED_AREA_TOPDOWN
unsigned long
arch_get_unmapped_area_topdown(struct file *filp, unsigned long addr,
			       unsigned long len, unsigned long pgoff,
			       unsigned long flags, vm_flags_t vm_flags)
{
	return generic_get_unmapped_area_topdown(filp, addr, len, pgoff, flags,
						 vm_flags);
}
#endif

unsigned long mm_get_unmapped_area_vmflags(struct mm_struct *mm, struct file *filp,
					   unsigned long addr, unsigned long len,
					   unsigned long pgoff, unsigned long flags,
					   vm_flags_t vm_flags)
{
	if (test_bit(MMF_TOPDOWN, &mm->flags))
		return arch_get_unmapped_area_topdown(filp, addr, len, pgoff,
						      flags, vm_flags);
	return arch_get_unmapped_area(filp, addr, len, pgoff, flags, vm_flags);
}

unsigned long
__get_unmapped_area(struct file *file, unsigned long addr, unsigned long len,
		unsigned long pgoff, unsigned long flags, vm_flags_t vm_flags)
{
	unsigned long (*get_area)(struct file *, unsigned long,
				  unsigned long, unsigned long, unsigned long)
				  = NULL;

	unsigned long error = arch_mmap_check(addr, len, flags);
	if (error)
		return error;

	/* Careful about overflows.. */
	if (len > TASK_SIZE)
		return -ENOMEM;

	if (file) {
		if (file->f_op->get_unmapped_area)
			get_area = file->f_op->get_unmapped_area;
	} else if (flags & MAP_SHARED) {
		/*
		 * mmap_region() will call shmem_zero_setup() to create a file,
		 * so use shmem's get_unmapped_area in case it can be huge.
		 */
		get_area = shmem_get_unmapped_area;
	}

	/* Always treat pgoff as zero for anonymous memory. */
	if (!file)
		pgoff = 0;

	if (get_area) {
		addr = get_area(file, addr, len, pgoff, flags);
	} else if (IS_ENABLED(CONFIG_TRANSPARENT_HUGEPAGE)
		   && IS_ALIGNED(len, PMD_SIZE)) {
		/* Ensures that larger anonymous mappings are THP aligned. */
		addr = thp_get_unmapped_area_vmflags(file, addr, len,
						     pgoff, flags, vm_flags);
	} else {
		addr = mm_get_unmapped_area_vmflags(current->mm, file, addr, len,
						    pgoff, flags, vm_flags);
	}
	if (IS_ERR_VALUE(addr))
		return addr;

	if (addr > TASK_SIZE - len)
		return -ENOMEM;
	if (offset_in_page(addr))
		return -EINVAL;

	error = security_mmap_addr(addr);
	return error ? error : addr;
}

unsigned long
mm_get_unmapped_area(struct mm_struct *mm, struct file *file,
		     unsigned long addr, unsigned long len,
		     unsigned long pgoff, unsigned long flags)
{
	if (test_bit(MMF_TOPDOWN, &mm->flags))
		return arch_get_unmapped_area_topdown(file, addr, len, pgoff, flags, 0);
	return arch_get_unmapped_area(file, addr, len, pgoff, flags, 0);
}
EXPORT_SYMBOL(mm_get_unmapped_area);

/**
 * find_vma_intersection() - Look up the first VMA which intersects the interval
 * @mm: The process address space.
 * @start_addr: The inclusive start user address.
 * @end_addr: The exclusive end user address.
 *
 * Returns: The first VMA within the provided range, %NULL otherwise.  Assumes
 * start_addr < end_addr.
 */
struct vm_area_struct *find_vma_intersection(struct mm_struct *mm,
					     unsigned long start_addr,
					     unsigned long end_addr)
{
	unsigned long index = start_addr;

	mmap_assert_locked(mm);
	return mt_find(&mm->mm_mt, &index, end_addr - 1);
}
EXPORT_SYMBOL(find_vma_intersection);

/**
 * find_vma() - Find the VMA for a given address, or the next VMA.
 * @mm: The mm_struct to check
 * @addr: The address
 *
 * Returns: The VMA associated with addr, or the next VMA.
 * May return %NULL in the case of no VMA at addr or above.
 */
struct vm_area_struct *find_vma(struct mm_struct *mm, unsigned long addr)
{
	unsigned long index = addr;

	mmap_assert_locked(mm);
	return mt_find(&mm->mm_mt, &index, ULONG_MAX);
}
EXPORT_SYMBOL(find_vma);

/**
 * find_vma_prev() - Find the VMA for a given address, or the next vma and
 * set %pprev to the previous VMA, if any.
 * @mm: The mm_struct to check
 * @addr: The address
 * @pprev: The pointer to set to the previous VMA
 *
 * Note that RCU lock is missing here since the external mmap_lock() is used
 * instead.
 *
 * Returns: The VMA associated with @addr, or the next vma.
 * May return %NULL in the case of no vma at addr or above.
 */
struct vm_area_struct *
find_vma_prev(struct mm_struct *mm, unsigned long addr,
			struct vm_area_struct **pprev)
{
	struct vm_area_struct *vma;
	VMA_ITERATOR(vmi, mm, addr);

	vma = vma_iter_load(&vmi);
	*pprev = vma_prev(&vmi);
	if (!vma)
		vma = vma_next(&vmi);
	return vma;
}

/*
 * Verify that the stack growth is acceptable and
 * update accounting. This is shared with both the
 * grow-up and grow-down cases.
 */
static int acct_stack_growth(struct vm_area_struct *vma,
			     unsigned long size, unsigned long grow)
{
	struct mm_struct *mm = vma->vm_mm;
	unsigned long new_start;

	/* address space limit tests */
	if (!may_expand_vm(mm, vma->vm_flags, grow))
		return -ENOMEM;

	/* Stack limit test */
	if (size > rlimit(RLIMIT_STACK))
		return -ENOMEM;

	/* mlock limit tests */
	if (!mlock_future_ok(mm, vma->vm_flags, grow << PAGE_SHIFT))
		return -ENOMEM;

	/* Check to ensure the stack will not grow into a hugetlb-only region */
	new_start = (vma->vm_flags & VM_GROWSUP) ? vma->vm_start :
			vma->vm_end - size;
	if (is_hugepage_only_range(vma->vm_mm, new_start, size))
		return -EFAULT;

	/*
	 * Overcommit..  This must be the final test, as it will
	 * update security statistics.
	 */
	if (security_vm_enough_memory_mm(mm, grow))
		return -ENOMEM;

	return 0;
}

#if defined(CONFIG_STACK_GROWSUP)
/*
 * PA-RISC uses this for its stack.
 * vma is the last one with address > vma->vm_end.  Have to extend vma.
 */
static int expand_upwards(struct vm_area_struct *vma, unsigned long address)
{
	struct mm_struct *mm = vma->vm_mm;
	struct vm_area_struct *next;
	unsigned long gap_addr;
	int error = 0;
	VMA_ITERATOR(vmi, mm, vma->vm_start);

	if (!(vma->vm_flags & VM_GROWSUP))
		return -EFAULT;

	mmap_assert_write_locked(mm);

	/* Guard against exceeding limits of the address space. */
	address &= PAGE_MASK;
	if (address >= (TASK_SIZE & PAGE_MASK))
		return -ENOMEM;
	address += PAGE_SIZE;

	/* Enforce stack_guard_gap */
	gap_addr = address + stack_guard_gap;

	/* Guard against overflow */
	if (gap_addr < address || gap_addr > TASK_SIZE)
		gap_addr = TASK_SIZE;

	next = find_vma_intersection(mm, vma->vm_end, gap_addr);
	if (next && vma_is_accessible(next)) {
		if (!(next->vm_flags & VM_GROWSUP))
			return -ENOMEM;
		/* Check that both stack segments have the same anon_vma? */
	}

	if (next)
		vma_iter_prev_range_limit(&vmi, address);

	vma_iter_config(&vmi, vma->vm_start, address);
	if (vma_iter_prealloc(&vmi, vma))
		return -ENOMEM;

	/* We must make sure the anon_vma is allocated. */
	if (unlikely(anon_vma_prepare(vma))) {
		vma_iter_free(&vmi);
		return -ENOMEM;
	}

	/* Lock the VMA before expanding to prevent concurrent page faults */
	vma_start_write(vma);
	/* We update the anon VMA tree. */
	anon_vma_lock_write(vma->anon_vma);

	/* Somebody else might have raced and expanded it already */
	if (address > vma->vm_end) {
		unsigned long size, grow;

		size = address - vma->vm_start;
		grow = (address - vma->vm_end) >> PAGE_SHIFT;

		error = -ENOMEM;
		if (vma->vm_pgoff + (size >> PAGE_SHIFT) >= vma->vm_pgoff) {
			error = acct_stack_growth(vma, size, grow);
			if (!error) {
				if (vma->vm_flags & VM_LOCKED)
					mm->locked_vm += grow;
				vm_stat_account(mm, vma->vm_flags, grow);
				anon_vma_interval_tree_pre_update_vma(vma);
				vma->vm_end = address;
				/* Overwrite old entry in mtree. */
				vma_iter_store(&vmi, vma);
				anon_vma_interval_tree_post_update_vma(vma);

				perf_event_mmap(vma);
			}
		}
	}
	anon_vma_unlock_write(vma->anon_vma);
	vma_iter_free(&vmi);
	validate_mm(mm);
	return error;
}
#endif /* CONFIG_STACK_GROWSUP */

/*
 * vma is the first one with address < vma->vm_start.  Have to extend vma.
 * mmap_lock held for writing.
 */
int expand_downwards(struct vm_area_struct *vma, unsigned long address)
{
	struct mm_struct *mm = vma->vm_mm;
	struct vm_area_struct *prev;
	int error = 0;
	VMA_ITERATOR(vmi, mm, vma->vm_start);

	if (!(vma->vm_flags & VM_GROWSDOWN))
		return -EFAULT;

	mmap_assert_write_locked(mm);

	address &= PAGE_MASK;
	if (address < mmap_min_addr || address < FIRST_USER_ADDRESS)
		return -EPERM;

	/* Enforce stack_guard_gap */
	prev = vma_prev(&vmi);
	/* Check that both stack segments have the same anon_vma? */
	if (prev) {
		if (!(prev->vm_flags & VM_GROWSDOWN) &&
		    vma_is_accessible(prev) &&
		    (address - prev->vm_end < stack_guard_gap))
			return -ENOMEM;
	}

	if (prev)
		vma_iter_next_range_limit(&vmi, vma->vm_start);

	vma_iter_config(&vmi, address, vma->vm_end);
	if (vma_iter_prealloc(&vmi, vma))
		return -ENOMEM;

	/* We must make sure the anon_vma is allocated. */
	if (unlikely(anon_vma_prepare(vma))) {
		vma_iter_free(&vmi);
		return -ENOMEM;
	}

	/* Lock the VMA before expanding to prevent concurrent page faults */
	vma_start_write(vma);
	/* We update the anon VMA tree. */
	anon_vma_lock_write(vma->anon_vma);

	/* Somebody else might have raced and expanded it already */
	if (address < vma->vm_start) {
		unsigned long size, grow;

		size = vma->vm_end - address;
		grow = (vma->vm_start - address) >> PAGE_SHIFT;

		error = -ENOMEM;
		if (grow <= vma->vm_pgoff) {
			error = acct_stack_growth(vma, size, grow);
			if (!error) {
				if (vma->vm_flags & VM_LOCKED)
					mm->locked_vm += grow;
				vm_stat_account(mm, vma->vm_flags, grow);
				anon_vma_interval_tree_pre_update_vma(vma);
				vma->vm_start = address;
				vma->vm_pgoff -= grow;
				/* Overwrite old entry in mtree. */
				vma_iter_store(&vmi, vma);
				anon_vma_interval_tree_post_update_vma(vma);

				perf_event_mmap(vma);
			}
		}
	}
	anon_vma_unlock_write(vma->anon_vma);
	vma_iter_free(&vmi);
	validate_mm(mm);
	return error;
}

/* enforced gap between the expanding stack and other mappings. */
unsigned long stack_guard_gap = 256UL<<PAGE_SHIFT;

static int __init cmdline_parse_stack_guard_gap(char *p)
{
	unsigned long val;
	char *endptr;

	val = simple_strtoul(p, &endptr, 10);
	if (!*endptr)
		stack_guard_gap = val << PAGE_SHIFT;

	return 1;
}
__setup("stack_guard_gap=", cmdline_parse_stack_guard_gap);

#ifdef CONFIG_STACK_GROWSUP
int expand_stack_locked(struct vm_area_struct *vma, unsigned long address)
{
	return expand_upwards(vma, address);
}

struct vm_area_struct *find_extend_vma_locked(struct mm_struct *mm, unsigned long addr)
{
	struct vm_area_struct *vma, *prev;

	addr &= PAGE_MASK;
	vma = find_vma_prev(mm, addr, &prev);
	if (vma && (vma->vm_start <= addr))
		return vma;
	if (!prev)
		return NULL;
	if (expand_stack_locked(prev, addr))
		return NULL;
	if (prev->vm_flags & VM_LOCKED)
		populate_vma_page_range(prev, addr, prev->vm_end, NULL);
	return prev;
}
#else
int expand_stack_locked(struct vm_area_struct *vma, unsigned long address)
{
	return expand_downwards(vma, address);
}

struct vm_area_struct *find_extend_vma_locked(struct mm_struct *mm, unsigned long addr)
{
	struct vm_area_struct *vma;
	unsigned long start;

	addr &= PAGE_MASK;
	vma = find_vma(mm, addr);
	if (!vma)
		return NULL;
	if (vma->vm_start <= addr)
		return vma;
	start = vma->vm_start;
	if (expand_stack_locked(vma, addr))
		return NULL;
	if (vma->vm_flags & VM_LOCKED)
		populate_vma_page_range(vma, addr, start, NULL);
	return vma;
}
#endif

#if defined(CONFIG_STACK_GROWSUP)

#define vma_expand_up(vma,addr) expand_upwards(vma, addr)
#define vma_expand_down(vma, addr) (-EFAULT)

#else

#define vma_expand_up(vma,addr) (-EFAULT)
#define vma_expand_down(vma, addr) expand_downwards(vma, addr)

#endif

/*
 * expand_stack(): legacy interface for page faulting. Don't use unless
 * you have to.
 *
 * This is called with the mm locked for reading, drops the lock, takes
 * the lock for writing, tries to look up a vma again, expands it if
 * necessary, and downgrades the lock to reading again.
 *
 * If no vma is found or it can't be expanded, it returns NULL and has
 * dropped the lock.
 */
struct vm_area_struct *expand_stack(struct mm_struct *mm, unsigned long addr)
{
	struct vm_area_struct *vma, *prev;

	mmap_read_unlock(mm);
	if (mmap_write_lock_killable(mm))
		return NULL;

	vma = find_vma_prev(mm, addr, &prev);
	if (vma && vma->vm_start <= addr)
		goto success;

	if (prev && !vma_expand_up(prev, addr)) {
		vma = prev;
		goto success;
	}

	if (vma && !vma_expand_down(vma, addr))
		goto success;

	mmap_write_unlock(mm);
	return NULL;

success:
	mmap_write_downgrade(mm);
	return vma;
}

/* do_munmap() - Wrapper function for non-maple tree aware do_munmap() calls.
 * @mm: The mm_struct
 * @start: The start address to munmap
 * @len: The length to be munmapped.
 * @uf: The userfaultfd list_head
 *
 * Return: 0 on success, error otherwise.
 */
int do_munmap(struct mm_struct *mm, unsigned long start, size_t len,
	      struct list_head *uf)
{
	VMA_ITERATOR(vmi, mm, start);

	return do_vmi_munmap(&vmi, mm, start, len, uf, false);
}

unsigned long mmap_region(struct file *file, unsigned long addr,
			  unsigned long len, vm_flags_t vm_flags, unsigned long pgoff,
			  struct list_head *uf)
{
	unsigned long ret;
	bool writable_file_mapping = false;

	/* Check to see if MDWE is applicable. */
	if (map_deny_write_exec(vm_flags, vm_flags))
		return -EACCES;
<<<<<<< HEAD

	/* Allow architectures to sanity-check the vm_flags. */
	if (!arch_validate_flags(vm_flags))
		return -EINVAL;

=======

	/* Allow architectures to sanity-check the vm_flags. */
	if (!arch_validate_flags(vm_flags))
		return -EINVAL;

>>>>>>> ecca2e4a
	/* Map writable and ensure this isn't a sealed memfd. */
	if (file && is_shared_maywrite(vm_flags)) {
		int error = mapping_map_writable(file->f_mapping);

		if (error)
			return error;
		writable_file_mapping = true;
	}

	ret = __mmap_region(file, addr, len, vm_flags, pgoff, uf);

	/* Clear our write mapping regardless of error. */
	if (writable_file_mapping)
		mapping_unmap_writable(file->f_mapping);

	validate_mm(current->mm);
	return ret;
}

static int __vm_munmap(unsigned long start, size_t len, bool unlock)
{
	int ret;
	struct mm_struct *mm = current->mm;
	LIST_HEAD(uf);
	VMA_ITERATOR(vmi, mm, start);

	if (mmap_write_lock_killable(mm))
		return -EINTR;

	ret = do_vmi_munmap(&vmi, mm, start, len, &uf, unlock);
	if (ret || !unlock)
		mmap_write_unlock(mm);

	userfaultfd_unmap_complete(mm, &uf);
	return ret;
}

int vm_munmap(unsigned long start, size_t len)
{
	return __vm_munmap(start, len, false);
}
EXPORT_SYMBOL(vm_munmap);

SYSCALL_DEFINE2(munmap, unsigned long, addr, size_t, len)
{
	addr = untagged_addr(addr);
	return __vm_munmap(addr, len, true);
}


/*
 * Emulation of deprecated remap_file_pages() syscall.
 */
SYSCALL_DEFINE5(remap_file_pages, unsigned long, start, unsigned long, size,
		unsigned long, prot, unsigned long, pgoff, unsigned long, flags)
{

	struct mm_struct *mm = current->mm;
	struct vm_area_struct *vma;
	unsigned long populate = 0;
	unsigned long ret = -EINVAL;
	struct file *file;
	vm_flags_t vm_flags;

	pr_warn_once("%s (%d) uses deprecated remap_file_pages() syscall. See Documentation/mm/remap_file_pages.rst.\n",
		     current->comm, current->pid);

	if (prot)
		return ret;
	start = start & PAGE_MASK;
	size = size & PAGE_MASK;

	if (start + size <= start)
		return ret;

	/* Does pgoff wrap? */
	if (pgoff + (size >> PAGE_SHIFT) < pgoff)
		return ret;

	if (mmap_read_lock_killable(mm))
		return -EINTR;

	/*
	 * Look up VMA under read lock first so we can perform the security
	 * without holding locks (which can be problematic). We reacquire a
	 * write lock later and check nothing changed underneath us.
	 */
	vma = vma_lookup(mm, start);

	if (!vma || !(vma->vm_flags & VM_SHARED)) {
		mmap_read_unlock(mm);
		return -EINVAL;
	}

	prot |= vma->vm_flags & VM_READ ? PROT_READ : 0;
	prot |= vma->vm_flags & VM_WRITE ? PROT_WRITE : 0;
	prot |= vma->vm_flags & VM_EXEC ? PROT_EXEC : 0;

	flags &= MAP_NONBLOCK;
	flags |= MAP_SHARED | MAP_FIXED | MAP_POPULATE;
	if (vma->vm_flags & VM_LOCKED)
		flags |= MAP_LOCKED;

	/* Save vm_flags used to calculate prot and flags, and recheck later. */
	vm_flags = vma->vm_flags;
	file = get_file(vma->vm_file);

	mmap_read_unlock(mm);

	/* Call outside mmap_lock to be consistent with other callers. */
	ret = security_mmap_file(file, prot, flags);
	if (ret) {
		fput(file);
		return ret;
	}

	ret = -EINVAL;

	/* OK security check passed, take write lock + let it rip. */
	if (mmap_write_lock_killable(mm)) {
		fput(file);
		return -EINTR;
	}

	vma = vma_lookup(mm, start);

	if (!vma)
		goto out;

	/* Make sure things didn't change under us. */
	if (vma->vm_flags != vm_flags)
		goto out;
	if (vma->vm_file != file)
		goto out;

	if (start + size > vma->vm_end) {
		VMA_ITERATOR(vmi, mm, vma->vm_end);
		struct vm_area_struct *next, *prev = vma;

		for_each_vma_range(vmi, next, start + size) {
			/* hole between vmas ? */
			if (next->vm_start != prev->vm_end)
				goto out;

			if (next->vm_file != vma->vm_file)
				goto out;

			if (next->vm_flags != vma->vm_flags)
				goto out;

			if (start + size <= next->vm_end)
				break;

			prev = next;
		}

		if (!next)
			goto out;
	}

	ret = do_mmap(vma->vm_file, start, size,
			prot, flags, 0, pgoff, &populate, NULL);
out:
	mmap_write_unlock(mm);
	fput(file);
	if (populate)
		mm_populate(ret, populate);
	if (!IS_ERR_VALUE(ret))
		ret = 0;
	return ret;
}

/*
 * do_brk_flags() - Increase the brk vma if the flags match.
 * @vmi: The vma iterator
 * @addr: The start address
 * @len: The length of the increase
 * @vma: The vma,
 * @flags: The VMA Flags
 *
 * Extend the brk VMA from addr to addr + len.  If the VMA is NULL or the flags
 * do not match then create a new anonymous VMA.  Eventually we may be able to
 * do some brk-specific accounting here.
 */
static int do_brk_flags(struct vma_iterator *vmi, struct vm_area_struct *vma,
		unsigned long addr, unsigned long len, unsigned long flags)
{
	struct mm_struct *mm = current->mm;

	/*
	 * Check against address space limits by the changed size
	 * Note: This happens *after* clearing old mappings in some code paths.
	 */
	flags |= VM_DATA_DEFAULT_FLAGS | VM_ACCOUNT | mm->def_flags;
	if (!may_expand_vm(mm, flags, len >> PAGE_SHIFT))
		return -ENOMEM;

	if (mm->map_count > sysctl_max_map_count)
		return -ENOMEM;

	if (security_vm_enough_memory_mm(mm, len >> PAGE_SHIFT))
		return -ENOMEM;

	/*
	 * Expand the existing vma if possible; Note that singular lists do not
	 * occur after forking, so the expand will only happen on new VMAs.
	 */
	if (vma && vma->vm_end == addr) {
		VMG_STATE(vmg, mm, vmi, addr, addr + len, flags, PHYS_PFN(addr));

		vmg.prev = vma;
		/* vmi is positioned at prev, which this mode expects. */
		vmg.merge_flags = VMG_FLAG_JUST_EXPAND;

		if (vma_merge_new_range(&vmg))
			goto out;
		else if (vmg_nomem(&vmg))
			goto unacct_fail;
	}

	if (vma)
		vma_iter_next_range(vmi);
	/* create a vma struct for an anonymous mapping */
	vma = vm_area_alloc(mm);
	if (!vma)
		goto unacct_fail;

	vma_set_anonymous(vma);
	vma_set_range(vma, addr, addr + len, addr >> PAGE_SHIFT);
	vm_flags_init(vma, flags);
	vma->vm_page_prot = vm_get_page_prot(flags);
	vma_start_write(vma);
	if (vma_iter_store_gfp(vmi, vma, GFP_KERNEL))
		goto mas_store_fail;

	mm->map_count++;
	validate_mm(mm);
	ksm_add_vma(vma);
out:
	perf_event_mmap(vma);
	mm->total_vm += len >> PAGE_SHIFT;
	mm->data_vm += len >> PAGE_SHIFT;
	if (flags & VM_LOCKED)
		mm->locked_vm += (len >> PAGE_SHIFT);
	vm_flags_set(vma, VM_SOFTDIRTY);
	return 0;

mas_store_fail:
	vm_area_free(vma);
unacct_fail:
	vm_unacct_memory(len >> PAGE_SHIFT);
	return -ENOMEM;
}

int vm_brk_flags(unsigned long addr, unsigned long request, unsigned long flags)
{
	struct mm_struct *mm = current->mm;
	struct vm_area_struct *vma = NULL;
	unsigned long len;
	int ret;
	bool populate;
	LIST_HEAD(uf);
	VMA_ITERATOR(vmi, mm, addr);

	len = PAGE_ALIGN(request);
	if (len < request)
		return -ENOMEM;
	if (!len)
		return 0;

	/* Until we need other flags, refuse anything except VM_EXEC. */
	if ((flags & (~VM_EXEC)) != 0)
		return -EINVAL;

	if (mmap_write_lock_killable(mm))
		return -EINTR;

	ret = check_brk_limits(addr, len);
	if (ret)
		goto limits_failed;

	ret = do_vmi_munmap(&vmi, mm, addr, len, &uf, 0);
	if (ret)
		goto munmap_failed;

	vma = vma_prev(&vmi);
	ret = do_brk_flags(&vmi, vma, addr, len, flags);
	populate = ((mm->def_flags & VM_LOCKED) != 0);
	mmap_write_unlock(mm);
	userfaultfd_unmap_complete(mm, &uf);
	if (populate && !ret)
		mm_populate(addr, len);
	return ret;

munmap_failed:
limits_failed:
	mmap_write_unlock(mm);
	return ret;
}
EXPORT_SYMBOL(vm_brk_flags);

/* Release all mmaps. */
void exit_mmap(struct mm_struct *mm)
{
	struct mmu_gather tlb;
	struct vm_area_struct *vma;
	unsigned long nr_accounted = 0;
	VMA_ITERATOR(vmi, mm, 0);
	int count = 0;

	/* mm's last user has gone, and its about to be pulled down */
	mmu_notifier_release(mm);

	mmap_read_lock(mm);
	arch_exit_mmap(mm);

	vma = vma_next(&vmi);
	if (!vma || unlikely(xa_is_zero(vma))) {
		/* Can happen if dup_mmap() received an OOM */
		mmap_read_unlock(mm);
		mmap_write_lock(mm);
		goto destroy;
	}

	lru_add_drain();
	flush_cache_mm(mm);
	tlb_gather_mmu_fullmm(&tlb, mm);
	/* update_hiwater_rss(mm) here? but nobody should be looking */
	/* Use ULONG_MAX here to ensure all VMAs in the mm are unmapped */
	unmap_vmas(&tlb, &vmi.mas, vma, 0, ULONG_MAX, ULONG_MAX, false);
	mmap_read_unlock(mm);

	/*
	 * Set MMF_OOM_SKIP to hide this task from the oom killer/reaper
	 * because the memory has been already freed.
	 */
	set_bit(MMF_OOM_SKIP, &mm->flags);
	mmap_write_lock(mm);
	mt_clear_in_rcu(&mm->mm_mt);
	vma_iter_set(&vmi, vma->vm_end);
	free_pgtables(&tlb, &vmi.mas, vma, FIRST_USER_ADDRESS,
		      USER_PGTABLES_CEILING, true);
	tlb_finish_mmu(&tlb);

	/*
	 * Walk the list again, actually closing and freeing it, with preemption
	 * enabled, without holding any MM locks besides the unreachable
	 * mmap_write_lock.
	 */
	vma_iter_set(&vmi, vma->vm_end);
	do {
		if (vma->vm_flags & VM_ACCOUNT)
			nr_accounted += vma_pages(vma);
		remove_vma(vma, /* unreachable = */ true);
		count++;
		cond_resched();
		vma = vma_next(&vmi);
	} while (vma && likely(!xa_is_zero(vma)));

	BUG_ON(count != mm->map_count);

	trace_exit_mmap(mm);
destroy:
	__mt_destroy(&mm->mm_mt);
	mmap_write_unlock(mm);
	vm_unacct_memory(nr_accounted);
}

/* Insert vm structure into process list sorted by address
 * and into the inode's i_mmap tree.  If vm_file is non-NULL
 * then i_mmap_rwsem is taken here.
 */
int insert_vm_struct(struct mm_struct *mm, struct vm_area_struct *vma)
{
	unsigned long charged = vma_pages(vma);


	if (find_vma_intersection(mm, vma->vm_start, vma->vm_end))
		return -ENOMEM;

	if ((vma->vm_flags & VM_ACCOUNT) &&
	     security_vm_enough_memory_mm(mm, charged))
		return -ENOMEM;

	/*
	 * The vm_pgoff of a purely anonymous vma should be irrelevant
	 * until its first write fault, when page's anon_vma and index
	 * are set.  But now set the vm_pgoff it will almost certainly
	 * end up with (unless mremap moves it elsewhere before that
	 * first wfault), so /proc/pid/maps tells a consistent story.
	 *
	 * By setting it to reflect the virtual start address of the
	 * vma, merges and splits can happen in a seamless way, just
	 * using the existing file pgoff checks and manipulations.
	 * Similarly in do_mmap and in do_brk_flags.
	 */
	if (vma_is_anonymous(vma)) {
		BUG_ON(vma->anon_vma);
		vma->vm_pgoff = vma->vm_start >> PAGE_SHIFT;
	}

	if (vma_link(mm, vma)) {
		if (vma->vm_flags & VM_ACCOUNT)
			vm_unacct_memory(charged);
		return -ENOMEM;
	}

	return 0;
}

/*
 * Return true if the calling process may expand its vm space by the passed
 * number of pages
 */
bool may_expand_vm(struct mm_struct *mm, vm_flags_t flags, unsigned long npages)
{
	if (mm->total_vm + npages > rlimit(RLIMIT_AS) >> PAGE_SHIFT)
		return false;

	if (is_data_mapping(flags) &&
	    mm->data_vm + npages > rlimit(RLIMIT_DATA) >> PAGE_SHIFT) {
		/* Workaround for Valgrind */
		if (rlimit(RLIMIT_DATA) == 0 &&
		    mm->data_vm + npages <= rlimit_max(RLIMIT_DATA) >> PAGE_SHIFT)
			return true;

		pr_warn_once("%s (%d): VmData %lu exceed data ulimit %lu. Update limits%s.\n",
			     current->comm, current->pid,
			     (mm->data_vm + npages) << PAGE_SHIFT,
			     rlimit(RLIMIT_DATA),
			     ignore_rlimit_data ? "" : " or use boot option ignore_rlimit_data");

		if (!ignore_rlimit_data)
			return false;
	}

	return true;
}

void vm_stat_account(struct mm_struct *mm, vm_flags_t flags, long npages)
{
	WRITE_ONCE(mm->total_vm, READ_ONCE(mm->total_vm)+npages);

	if (is_exec_mapping(flags))
		mm->exec_vm += npages;
	else if (is_stack_mapping(flags))
		mm->stack_vm += npages;
	else if (is_data_mapping(flags))
		mm->data_vm += npages;
}

static vm_fault_t special_mapping_fault(struct vm_fault *vmf);

/*
 * Close hook, called for unmap() and on the old vma for mremap().
 *
 * Having a close hook prevents vma merging regardless of flags.
 */
static void special_mapping_close(struct vm_area_struct *vma)
{
	const struct vm_special_mapping *sm = vma->vm_private_data;

	if (sm->close)
		sm->close(sm, vma);
}

static const char *special_mapping_name(struct vm_area_struct *vma)
{
	return ((struct vm_special_mapping *)vma->vm_private_data)->name;
}

static int special_mapping_mremap(struct vm_area_struct *new_vma)
{
	struct vm_special_mapping *sm = new_vma->vm_private_data;

	if (WARN_ON_ONCE(current->mm != new_vma->vm_mm))
		return -EFAULT;

	if (sm->mremap)
		return sm->mremap(sm, new_vma);

	return 0;
}

static int special_mapping_split(struct vm_area_struct *vma, unsigned long addr)
{
	/*
	 * Forbid splitting special mappings - kernel has expectations over
	 * the number of pages in mapping. Together with VM_DONTEXPAND
	 * the size of vma should stay the same over the special mapping's
	 * lifetime.
	 */
	return -EINVAL;
}

static const struct vm_operations_struct special_mapping_vmops = {
	.close = special_mapping_close,
	.fault = special_mapping_fault,
	.mremap = special_mapping_mremap,
	.name = special_mapping_name,
	/* vDSO code relies that VVAR can't be accessed remotely */
	.access = NULL,
	.may_split = special_mapping_split,
};

static vm_fault_t special_mapping_fault(struct vm_fault *vmf)
{
	struct vm_area_struct *vma = vmf->vma;
	pgoff_t pgoff;
	struct page **pages;
	struct vm_special_mapping *sm = vma->vm_private_data;

	if (sm->fault)
		return sm->fault(sm, vmf->vma, vmf);

	pages = sm->pages;

	for (pgoff = vmf->pgoff; pgoff && *pages; ++pages)
		pgoff--;

	if (*pages) {
		struct page *page = *pages;
		get_page(page);
		vmf->page = page;
		return 0;
	}

	return VM_FAULT_SIGBUS;
}

static struct vm_area_struct *__install_special_mapping(
	struct mm_struct *mm,
	unsigned long addr, unsigned long len,
	unsigned long vm_flags, void *priv,
	const struct vm_operations_struct *ops)
{
	int ret;
	struct vm_area_struct *vma;

	vma = vm_area_alloc(mm);
	if (unlikely(vma == NULL))
		return ERR_PTR(-ENOMEM);

	vma_set_range(vma, addr, addr + len, 0);
	vm_flags_init(vma, (vm_flags | mm->def_flags |
		      VM_DONTEXPAND | VM_SOFTDIRTY) & ~VM_LOCKED_MASK);
	vma->vm_page_prot = vm_get_page_prot(vma->vm_flags);

	vma->vm_ops = ops;
	vma->vm_private_data = priv;

	ret = insert_vm_struct(mm, vma);
	if (ret)
		goto out;

	vm_stat_account(mm, vma->vm_flags, len >> PAGE_SHIFT);

	perf_event_mmap(vma);

	return vma;

out:
	vm_area_free(vma);
	return ERR_PTR(ret);
}

bool vma_is_special_mapping(const struct vm_area_struct *vma,
	const struct vm_special_mapping *sm)
{
	return vma->vm_private_data == sm &&
		vma->vm_ops == &special_mapping_vmops;
}

/*
 * Called with mm->mmap_lock held for writing.
 * Insert a new vma covering the given region, with the given flags.
 * Its pages are supplied by the given array of struct page *.
 * The array can be shorter than len >> PAGE_SHIFT if it's null-terminated.
 * The region past the last page supplied will always produce SIGBUS.
 * The array pointer and the pages it points to are assumed to stay alive
 * for as long as this mapping might exist.
 */
struct vm_area_struct *_install_special_mapping(
	struct mm_struct *mm,
	unsigned long addr, unsigned long len,
	unsigned long vm_flags, const struct vm_special_mapping *spec)
{
	return __install_special_mapping(mm, addr, len, vm_flags, (void *)spec,
					&special_mapping_vmops);
}

/*
 * initialise the percpu counter for VM
 */
void __init mmap_init(void)
{
	int ret;

	ret = percpu_counter_init(&vm_committed_as, 0, GFP_KERNEL);
	VM_BUG_ON(ret);
}

/*
 * Initialise sysctl_user_reserve_kbytes.
 *
 * This is intended to prevent a user from starting a single memory hogging
 * process, such that they cannot recover (kill the hog) in OVERCOMMIT_NEVER
 * mode.
 *
 * The default value is min(3% of free memory, 128MB)
 * 128MB is enough to recover with sshd/login, bash, and top/kill.
 */
static int init_user_reserve(void)
{
	unsigned long free_kbytes;

	free_kbytes = K(global_zone_page_state(NR_FREE_PAGES));

	sysctl_user_reserve_kbytes = min(free_kbytes / 32, SZ_128K);
	return 0;
}
subsys_initcall(init_user_reserve);

/*
 * Initialise sysctl_admin_reserve_kbytes.
 *
 * The purpose of sysctl_admin_reserve_kbytes is to allow the sys admin
 * to log in and kill a memory hogging process.
 *
 * Systems with more than 256MB will reserve 8MB, enough to recover
 * with sshd, bash, and top in OVERCOMMIT_GUESS. Smaller systems will
 * only reserve 3% of free pages by default.
 */
static int init_admin_reserve(void)
{
	unsigned long free_kbytes;

	free_kbytes = K(global_zone_page_state(NR_FREE_PAGES));

	sysctl_admin_reserve_kbytes = min(free_kbytes / 32, SZ_8K);
	return 0;
}
subsys_initcall(init_admin_reserve);

/*
 * Reinititalise user and admin reserves if memory is added or removed.
 *
 * The default user reserve max is 128MB, and the default max for the
 * admin reserve is 8MB. These are usually, but not always, enough to
 * enable recovery from a memory hogging process using login/sshd, a shell,
 * and tools like top. It may make sense to increase or even disable the
 * reserve depending on the existence of swap or variations in the recovery
 * tools. So, the admin may have changed them.
 *
 * If memory is added and the reserves have been eliminated or increased above
 * the default max, then we'll trust the admin.
 *
 * If memory is removed and there isn't enough free memory, then we
 * need to reset the reserves.
 *
 * Otherwise keep the reserve set by the admin.
 */
static int reserve_mem_notifier(struct notifier_block *nb,
			     unsigned long action, void *data)
{
	unsigned long tmp, free_kbytes;

	switch (action) {
	case MEM_ONLINE:
		/* Default max is 128MB. Leave alone if modified by operator. */
		tmp = sysctl_user_reserve_kbytes;
		if (tmp > 0 && tmp < SZ_128K)
			init_user_reserve();

		/* Default max is 8MB.  Leave alone if modified by operator. */
		tmp = sysctl_admin_reserve_kbytes;
		if (tmp > 0 && tmp < SZ_8K)
			init_admin_reserve();

		break;
	case MEM_OFFLINE:
		free_kbytes = K(global_zone_page_state(NR_FREE_PAGES));

		if (sysctl_user_reserve_kbytes > free_kbytes) {
			init_user_reserve();
			pr_info("vm.user_reserve_kbytes reset to %lu\n",
				sysctl_user_reserve_kbytes);
		}

		if (sysctl_admin_reserve_kbytes > free_kbytes) {
			init_admin_reserve();
			pr_info("vm.admin_reserve_kbytes reset to %lu\n",
				sysctl_admin_reserve_kbytes);
		}
		break;
	default:
		break;
	}
	return NOTIFY_OK;
}

static int __meminit init_reserve_notifier(void)
{
	if (hotplug_memory_notifier(reserve_mem_notifier, DEFAULT_CALLBACK_PRI))
		pr_err("Failed registering memory add/remove notifier for admin reserve\n");

	return 0;
}
subsys_initcall(init_reserve_notifier);

/*
 * Relocate a VMA downwards by shift bytes. There cannot be any VMAs between
 * this VMA and its relocated range, which will now reside at [vma->vm_start -
 * shift, vma->vm_end - shift).
 *
 * This function is almost certainly NOT what you want for anything other than
 * early executable temporary stack relocation.
 */
int relocate_vma_down(struct vm_area_struct *vma, unsigned long shift)
{
	/*
	 * The process proceeds as follows:
	 *
	 * 1) Use shift to calculate the new vma endpoints.
	 * 2) Extend vma to cover both the old and new ranges.  This ensures the
	 *    arguments passed to subsequent functions are consistent.
	 * 3) Move vma's page tables to the new range.
	 * 4) Free up any cleared pgd range.
	 * 5) Shrink the vma to cover only the new range.
	 */

	struct mm_struct *mm = vma->vm_mm;
	unsigned long old_start = vma->vm_start;
	unsigned long old_end = vma->vm_end;
	unsigned long length = old_end - old_start;
	unsigned long new_start = old_start - shift;
	unsigned long new_end = old_end - shift;
	VMA_ITERATOR(vmi, mm, new_start);
	VMG_STATE(vmg, mm, &vmi, new_start, old_end, 0, vma->vm_pgoff);
	struct vm_area_struct *next;
	struct mmu_gather tlb;

	BUG_ON(new_start > new_end);

	/*
	 * ensure there are no vmas between where we want to go
	 * and where we are
	 */
	if (vma != vma_next(&vmi))
		return -EFAULT;

	vma_iter_prev_range(&vmi);
	/*
	 * cover the whole range: [new_start, old_end)
	 */
	vmg.vma = vma;
	if (vma_expand(&vmg))
		return -ENOMEM;

	/*
	 * move the page tables downwards, on failure we rely on
	 * process cleanup to remove whatever mess we made.
	 */
	if (length != move_page_tables(vma, old_start,
				       vma, new_start, length, false, true))
		return -ENOMEM;

	lru_add_drain();
	tlb_gather_mmu(&tlb, mm);
	next = vma_next(&vmi);
	if (new_end > old_start) {
		/*
		 * when the old and new regions overlap clear from new_end.
		 */
		free_pgd_range(&tlb, new_end, old_end, new_end,
			next ? next->vm_start : USER_PGTABLES_CEILING);
	} else {
		/*
		 * otherwise, clean from old_start; this is done to not touch
		 * the address space in [new_end, old_start) some architectures
		 * have constraints on va-space that make this illegal (IA64) -
		 * for the others its just a little faster.
		 */
		free_pgd_range(&tlb, old_start, old_end, new_end,
			next ? next->vm_start : USER_PGTABLES_CEILING);
	}
	tlb_finish_mmu(&tlb);

	vma_prev(&vmi);
	/* Shrink the vma to just the new range */
	return vma_shrink(&vmi, vma, new_start, new_end, vma->vm_pgoff);
}<|MERGE_RESOLUTION|>--- conflicted
+++ resolved
@@ -1330,19 +1330,11 @@
 	/* Check to see if MDWE is applicable. */
 	if (map_deny_write_exec(vm_flags, vm_flags))
 		return -EACCES;
-<<<<<<< HEAD
 
 	/* Allow architectures to sanity-check the vm_flags. */
 	if (!arch_validate_flags(vm_flags))
 		return -EINVAL;
 
-=======
-
-	/* Allow architectures to sanity-check the vm_flags. */
-	if (!arch_validate_flags(vm_flags))
-		return -EINVAL;
-
->>>>>>> ecca2e4a
 	/* Map writable and ensure this isn't a sealed memfd. */
 	if (file && is_shared_maywrite(vm_flags)) {
 		int error = mapping_map_writable(file->f_mapping);
