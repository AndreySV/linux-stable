--- conflicted
+++ resolved
@@ -364,7 +364,6 @@
 EXPORT_SYMBOL(of_get_next_child);
 
 /**
-<<<<<<< HEAD
  *	of_get_next_available_child - Find the next available child node
  *	@node:	parent node
  *	@prev:	previous child of the parent node, or NULL to get first
@@ -390,7 +389,8 @@
 	return next;
 }
 EXPORT_SYMBOL(of_get_next_available_child);
-=======
+
+/**
  *	of_get_child_by_name - Find the child node by name for a given parent
  *	@node:	parent node
  *	@name:	child name to look for.
@@ -412,7 +412,6 @@
 	return child;
 }
 EXPORT_SYMBOL(of_get_child_by_name);
->>>>>>> 36165f55
 
 /**
  *	of_find_node_by_path - Find a node matching a full OF path
