/*
 * Copyright 2009 Jerome Glisse.
 * All Rights Reserved.
 *
 * Permission is hereby granted, free of charge, to any person obtaining a
 * copy of this software and associated documentation files (the
 * "Software"), to deal in the Software without restriction, including
 * without limitation the rights to use, copy, modify, merge, publish,
 * distribute, sub license, and/or sell copies of the Software, and to
 * permit persons to whom the Software is furnished to do so, subject to
 * the following conditions:
 *
 * THE SOFTWARE IS PROVIDED "AS IS", WITHOUT WARRANTY OF ANY KIND, EXPRESS OR
 * IMPLIED, INCLUDING BUT NOT LIMITED TO THE WARRANTIES OF MERCHANTABILITY,
 * FITNESS FOR A PARTICULAR PURPOSE AND NON-INFRINGEMENT. IN NO EVENT SHALL
 * THE COPYRIGHT HOLDERS, AUTHORS AND/OR ITS SUPPLIERS BE LIABLE FOR ANY CLAIM,
 * DAMAGES OR OTHER LIABILITY, WHETHER IN AN ACTION OF CONTRACT, TORT OR
 * OTHERWISE, ARISING FROM, OUT OF OR IN CONNECTION WITH THE SOFTWARE OR THE
 * USE OR OTHER DEALINGS IN THE SOFTWARE.
 *
 * The above copyright notice and this permission notice (including the
 * next paragraph) shall be included in all copies or substantial portions
 * of the Software.
 *
 */
/*
 * Authors:
 *    Jerome Glisse <glisse@freedesktop.org>
 *    Thomas Hellstrom <thomas-at-tungstengraphics-dot-com>
 *    Dave Airlie
 */

#include <linux/io.h>
#include <linux/list.h>
#include <linux/slab.h>

#include <drm/drm_cache.h>
#include <drm/drm_prime.h>
#include <drm/radeon_drm.h>

#include "radeon.h"
#include "radeon_trace.h"
#include "radeon_ttm.h"

static void radeon_bo_clear_surface_reg(struct radeon_bo *bo);

/*
 * To exclude mutual BO access we rely on bo_reserve exclusion, as all
 * function are calling it.
 */

static void radeon_ttm_bo_destroy(struct ttm_buffer_object *tbo)
{
	struct radeon_bo *bo;

	bo = container_of(tbo, struct radeon_bo, tbo);

	mutex_lock(&bo->rdev->gem.mutex);
	list_del_init(&bo->list);
	mutex_unlock(&bo->rdev->gem.mutex);
	radeon_bo_clear_surface_reg(bo);
	WARN_ON_ONCE(!list_empty(&bo->va));
	if (bo->tbo.base.import_attach)
		drm_prime_gem_destroy(&bo->tbo.base, bo->tbo.sg);
	drm_gem_object_release(&bo->tbo.base);
	kfree(bo);
}

bool radeon_ttm_bo_is_radeon_bo(struct ttm_buffer_object *bo)
{
	if (bo->destroy == &radeon_ttm_bo_destroy)
		return true;
	return false;
}

void radeon_ttm_placement_from_domain(struct radeon_bo *rbo, u32 domain)
{
	u32 c = 0, i;

	rbo->placement.placement = rbo->placements;
	if (domain & RADEON_GEM_DOMAIN_VRAM) {
		/* Try placing BOs which don't need CPU access outside of the
		 * CPU accessible part of VRAM
		 */
		if ((rbo->flags & RADEON_GEM_NO_CPU_ACCESS) &&
		    rbo->rdev->mc.visible_vram_size < rbo->rdev->mc.real_vram_size) {
			rbo->placements[c].fpfn =
				rbo->rdev->mc.visible_vram_size >> PAGE_SHIFT;
			rbo->placements[c].mem_type = TTM_PL_VRAM;
			rbo->placements[c++].flags = 0;
		}

		rbo->placements[c].fpfn = 0;
		rbo->placements[c].mem_type = TTM_PL_VRAM;
		rbo->placements[c++].flags = 0;
	}

	if (domain & RADEON_GEM_DOMAIN_GTT) {
		rbo->placements[c].fpfn = 0;
		rbo->placements[c].mem_type = TTM_PL_TT;
		rbo->placements[c++].flags = 0;
	}

	if (domain & RADEON_GEM_DOMAIN_CPU) {
		rbo->placements[c].fpfn = 0;
		rbo->placements[c].mem_type = TTM_PL_SYSTEM;
		rbo->placements[c++].flags = 0;
	}
	if (!c) {
		rbo->placements[c].fpfn = 0;
		rbo->placements[c].mem_type = TTM_PL_SYSTEM;
		rbo->placements[c++].flags = 0;
	}

	rbo->placement.num_placement = c;

	for (i = 0; i < c; ++i) {
		if ((rbo->flags & RADEON_GEM_CPU_ACCESS) &&
		    (rbo->placements[i].mem_type == TTM_PL_VRAM) &&
		    !rbo->placements[i].fpfn)
			rbo->placements[i].lpfn =
				rbo->rdev->mc.visible_vram_size >> PAGE_SHIFT;
		else
			rbo->placements[i].lpfn = 0;
	}
}

int radeon_bo_create(struct radeon_device *rdev,
		     unsigned long size, int byte_align, bool kernel,
		     u32 domain, u32 flags, struct sg_table *sg,
		     struct dma_resv *resv,
		     struct radeon_bo **bo_ptr)
{
	struct radeon_bo *bo;
	enum ttm_bo_type type;
	unsigned long page_align = roundup(byte_align, PAGE_SIZE) >> PAGE_SHIFT;
	int r;

	size = ALIGN(size, PAGE_SIZE);

	if (kernel) {
		type = ttm_bo_type_kernel;
	} else if (sg) {
		type = ttm_bo_type_sg;
	} else {
		type = ttm_bo_type_device;
	}
	*bo_ptr = NULL;

	bo = kzalloc(sizeof(struct radeon_bo), GFP_KERNEL);
	if (bo == NULL)
		return -ENOMEM;
	drm_gem_private_object_init(rdev_to_drm(rdev), &bo->tbo.base, size);
<<<<<<< HEAD
=======
	bo->tbo.base.funcs = &radeon_gem_object_funcs;
>>>>>>> 9372b6c4
	bo->rdev = rdev;
	bo->surface_reg = -1;
	INIT_LIST_HEAD(&bo->list);
	INIT_LIST_HEAD(&bo->va);
	bo->initial_domain = domain & (RADEON_GEM_DOMAIN_VRAM |
				       RADEON_GEM_DOMAIN_GTT |
				       RADEON_GEM_DOMAIN_CPU);

	bo->flags = flags;
	/* PCI GART is always snooped */
	if (!(rdev->flags & RADEON_IS_PCIE))
		bo->flags &= ~(RADEON_GEM_GTT_WC | RADEON_GEM_GTT_UC);

	/* Write-combined CPU mappings of GTT cause GPU hangs with RV6xx
	 * See https://bugs.freedesktop.org/show_bug.cgi?id=91268
	 */
	if (rdev->family >= CHIP_RV610 && rdev->family <= CHIP_RV635)
		bo->flags &= ~(RADEON_GEM_GTT_WC | RADEON_GEM_GTT_UC);

#ifdef CONFIG_X86_32
	/* XXX: Write-combined CPU mappings of GTT seem broken on 32-bit
	 * See https://bugs.freedesktop.org/show_bug.cgi?id=84627
	 */
	bo->flags &= ~(RADEON_GEM_GTT_WC | RADEON_GEM_GTT_UC);
#elif defined(CONFIG_X86) && !defined(CONFIG_X86_PAT)
	/* Don't try to enable write-combining when it can't work, or things
	 * may be slow
	 * See https://bugs.freedesktop.org/show_bug.cgi?id=88758
	 */
#ifndef CONFIG_COMPILE_TEST
#warning Please enable CONFIG_MTRR and CONFIG_X86_PAT for better performance \
	 thanks to write-combining
#endif

	if (bo->flags & RADEON_GEM_GTT_WC)
		DRM_INFO_ONCE("Please enable CONFIG_MTRR and CONFIG_X86_PAT for "
			      "better performance thanks to write-combining\n");
	bo->flags &= ~(RADEON_GEM_GTT_WC | RADEON_GEM_GTT_UC);
#else
	/* For architectures that don't support WC memory,
	 * mask out the WC flag from the BO
	 */
	if (!drm_arch_can_wc_memory())
		bo->flags &= ~RADEON_GEM_GTT_WC;
#endif

	radeon_ttm_placement_from_domain(bo, domain);
	/* Kernel allocation are uninterruptible */
	down_read(&rdev->pm.mclk_lock);
	r = ttm_bo_init_validate(&rdev->mman.bdev, &bo->tbo, type,
				 &bo->placement, page_align, !kernel, sg, resv,
				 &radeon_ttm_bo_destroy);
	up_read(&rdev->pm.mclk_lock);
	if (unlikely(r != 0)) {
		return r;
	}
	*bo_ptr = bo;

	trace_radeon_bo_create(bo);

	return 0;
}

int radeon_bo_kmap(struct radeon_bo *bo, void **ptr)
{
	bool is_iomem;
	long r;

	r = dma_resv_wait_timeout(bo->tbo.base.resv, DMA_RESV_USAGE_KERNEL,
				  false, MAX_SCHEDULE_TIMEOUT);
	if (r < 0)
		return r;

	if (bo->kptr) {
		if (ptr) {
			*ptr = bo->kptr;
		}
		return 0;
	}
	r = ttm_bo_kmap(&bo->tbo, 0, PFN_UP(bo->tbo.base.size), &bo->kmap);
	if (r) {
		return r;
	}
	bo->kptr = ttm_kmap_obj_virtual(&bo->kmap, &is_iomem);
	if (ptr) {
		*ptr = bo->kptr;
	}
	radeon_bo_check_tiling(bo, 0, 0);
	return 0;
}

void radeon_bo_kunmap(struct radeon_bo *bo)
{
	if (bo->kptr == NULL)
		return;
	bo->kptr = NULL;
	radeon_bo_check_tiling(bo, 0, 0);
	ttm_bo_kunmap(&bo->kmap);
}

struct radeon_bo *radeon_bo_ref(struct radeon_bo *bo)
{
	if (bo == NULL)
		return NULL;

	drm_gem_object_get(&bo->tbo.base);
	return bo;
}

void radeon_bo_unref(struct radeon_bo **bo)
{
	if ((*bo) == NULL)
		return;
	drm_gem_object_put(&(*bo)->tbo.base);
	*bo = NULL;
}

int radeon_bo_pin_restricted(struct radeon_bo *bo, u32 domain, u64 max_offset,
			     u64 *gpu_addr)
{
	struct ttm_operation_ctx ctx = { false, false };
	int r, i;

	if (radeon_ttm_tt_has_userptr(bo->rdev, bo->tbo.ttm))
		return -EPERM;

	if (bo->tbo.pin_count) {
		ttm_bo_pin(&bo->tbo);
		if (gpu_addr)
			*gpu_addr = radeon_bo_gpu_offset(bo);

		if (max_offset != 0) {
			u64 domain_start;

			if (domain == RADEON_GEM_DOMAIN_VRAM)
				domain_start = bo->rdev->mc.vram_start;
			else
				domain_start = bo->rdev->mc.gtt_start;
			WARN_ON_ONCE(max_offset <
				     (radeon_bo_gpu_offset(bo) - domain_start));
		}

		return 0;
	}
	if (bo->prime_shared_count && domain == RADEON_GEM_DOMAIN_VRAM) {
		/* A BO shared as a dma-buf cannot be sensibly migrated to VRAM */
		return -EINVAL;
	}

	radeon_ttm_placement_from_domain(bo, domain);
	for (i = 0; i < bo->placement.num_placement; i++) {
		/* force to pin into visible video ram */
		if ((bo->placements[i].mem_type == TTM_PL_VRAM) &&
		    !(bo->flags & RADEON_GEM_NO_CPU_ACCESS) &&
		    (!max_offset || max_offset > bo->rdev->mc.visible_vram_size))
			bo->placements[i].lpfn =
				bo->rdev->mc.visible_vram_size >> PAGE_SHIFT;
		else
			bo->placements[i].lpfn = max_offset >> PAGE_SHIFT;
	}

	r = ttm_bo_validate(&bo->tbo, &bo->placement, &ctx);
	if (likely(r == 0)) {
		ttm_bo_pin(&bo->tbo);
		if (gpu_addr != NULL)
			*gpu_addr = radeon_bo_gpu_offset(bo);
		if (domain == RADEON_GEM_DOMAIN_VRAM)
			bo->rdev->vram_pin_size += radeon_bo_size(bo);
		else
			bo->rdev->gart_pin_size += radeon_bo_size(bo);
	} else {
		dev_err(bo->rdev->dev, "%p pin failed\n", bo);
	}
	return r;
}

int radeon_bo_pin(struct radeon_bo *bo, u32 domain, u64 *gpu_addr)
{
	return radeon_bo_pin_restricted(bo, domain, 0, gpu_addr);
}

void radeon_bo_unpin(struct radeon_bo *bo)
{
	ttm_bo_unpin(&bo->tbo);
	if (!bo->tbo.pin_count) {
		if (bo->tbo.resource->mem_type == TTM_PL_VRAM)
			bo->rdev->vram_pin_size -= radeon_bo_size(bo);
		else
			bo->rdev->gart_pin_size -= radeon_bo_size(bo);
	}
}

int radeon_bo_evict_vram(struct radeon_device *rdev)
{
	struct ttm_device *bdev = &rdev->mman.bdev;
	struct ttm_resource_manager *man;

	/* late 2.6.33 fix IGP hibernate - we need pm ops to do this correct */
#ifndef CONFIG_HIBERNATION
	if (rdev->flags & RADEON_IS_IGP) {
		if (rdev->mc.igp_sideport_enabled == false)
			/* Useless to evict on IGP chips */
			return 0;
	}
#endif
	man = ttm_manager_type(bdev, TTM_PL_VRAM);
	if (!man)
		return 0;
	return ttm_resource_manager_evict_all(bdev, man);
}

void radeon_bo_force_delete(struct radeon_device *rdev)
{
	struct radeon_bo *bo, *n;

	if (list_empty(&rdev->gem.objects)) {
		return;
	}
	dev_err(rdev->dev, "Userspace still has active objects !\n");
	list_for_each_entry_safe(bo, n, &rdev->gem.objects, list) {
		dev_err(rdev->dev, "%p %p %lu %lu force free\n",
			&bo->tbo.base, bo, (unsigned long)bo->tbo.base.size,
			*((unsigned long *)&bo->tbo.base.refcount));
		mutex_lock(&bo->rdev->gem.mutex);
		list_del_init(&bo->list);
		mutex_unlock(&bo->rdev->gem.mutex);
		/* this should unref the ttm bo */
		drm_gem_object_put(&bo->tbo.base);
	}
}

int radeon_bo_init(struct radeon_device *rdev)
{
	/* reserve PAT memory space to WC for VRAM */
	arch_io_reserve_memtype_wc(rdev->mc.aper_base,
				   rdev->mc.aper_size);

	/* Add an MTRR for the VRAM */
	if (!rdev->fastfb_working) {
		rdev->mc.vram_mtrr = arch_phys_wc_add(rdev->mc.aper_base,
						      rdev->mc.aper_size);
	}
	DRM_INFO("Detected VRAM RAM=%lluM, BAR=%lluM\n",
		rdev->mc.mc_vram_size >> 20,
		(unsigned long long)rdev->mc.aper_size >> 20);
	DRM_INFO("RAM width %dbits %cDR\n",
			rdev->mc.vram_width, rdev->mc.vram_is_ddr ? 'D' : 'S');
	return radeon_ttm_init(rdev);
}

void radeon_bo_fini(struct radeon_device *rdev)
{
	radeon_ttm_fini(rdev);
	arch_phys_wc_del(rdev->mc.vram_mtrr);
	arch_io_free_memtype_wc(rdev->mc.aper_base, rdev->mc.aper_size);
}

/* Returns how many bytes TTM can move per IB.
 */
static u64 radeon_bo_get_threshold_for_moves(struct radeon_device *rdev)
{
	u64 real_vram_size = rdev->mc.real_vram_size;
	struct ttm_resource_manager *man =
		ttm_manager_type(&rdev->mman.bdev, TTM_PL_VRAM);
	u64 vram_usage = ttm_resource_manager_usage(man);

	/* This function is based on the current VRAM usage.
	 *
	 * - If all of VRAM is free, allow relocating the number of bytes that
	 *   is equal to 1/4 of the size of VRAM for this IB.

	 * - If more than one half of VRAM is occupied, only allow relocating
	 *   1 MB of data for this IB.
	 *
	 * - From 0 to one half of used VRAM, the threshold decreases
	 *   linearly.
	 *         __________________
	 * 1/4 of -|\               |
	 * VRAM    | \              |
	 *         |  \             |
	 *         |   \            |
	 *         |    \           |
	 *         |     \          |
	 *         |      \         |
	 *         |       \________|1 MB
	 *         |----------------|
	 *    VRAM 0 %             100 %
	 *         used            used
	 *
	 * Note: It's a threshold, not a limit. The threshold must be crossed
	 * for buffer relocations to stop, so any buffer of an arbitrary size
	 * can be moved as long as the threshold isn't crossed before
	 * the relocation takes place. We don't want to disable buffer
	 * relocations completely.
	 *
	 * The idea is that buffers should be placed in VRAM at creation time
	 * and TTM should only do a minimum number of relocations during
	 * command submission. In practice, you need to submit at least
	 * a dozen IBs to move all buffers to VRAM if they are in GTT.
	 *
	 * Also, things can get pretty crazy under memory pressure and actual
	 * VRAM usage can change a lot, so playing safe even at 50% does
	 * consistently increase performance.
	 */

	u64 half_vram = real_vram_size >> 1;
	u64 half_free_vram = vram_usage >= half_vram ? 0 : half_vram - vram_usage;
	u64 bytes_moved_threshold = half_free_vram >> 1;
	return max(bytes_moved_threshold, 1024*1024ull);
}

int radeon_bo_list_validate(struct radeon_device *rdev,
			    struct ww_acquire_ctx *ticket,
			    struct list_head *head, int ring)
{
	struct ttm_operation_ctx ctx = { true, false };
	struct radeon_bo_list *lobj;
	struct list_head duplicates;
	int r;
	u64 bytes_moved = 0, initial_bytes_moved;
	u64 bytes_moved_threshold = radeon_bo_get_threshold_for_moves(rdev);

	INIT_LIST_HEAD(&duplicates);
	r = ttm_eu_reserve_buffers(ticket, head, true, &duplicates);
	if (unlikely(r != 0)) {
		return r;
	}

	list_for_each_entry(lobj, head, tv.head) {
		struct radeon_bo *bo = lobj->robj;
		if (!bo->tbo.pin_count) {
			u32 domain = lobj->preferred_domains;
			u32 allowed = lobj->allowed_domains;
			u32 current_domain =
				radeon_mem_type_to_domain(bo->tbo.resource->mem_type);

			/* Check if this buffer will be moved and don't move it
			 * if we have moved too many buffers for this IB already.
			 *
			 * Note that this allows moving at least one buffer of
			 * any size, because it doesn't take the current "bo"
			 * into account. We don't want to disallow buffer moves
			 * completely.
			 */
			if ((allowed & current_domain) != 0 &&
			    (domain & current_domain) == 0 && /* will be moved */
			    bytes_moved > bytes_moved_threshold) {
				/* don't move it */
				domain = current_domain;
			}

		retry:
			radeon_ttm_placement_from_domain(bo, domain);
			if (ring == R600_RING_TYPE_UVD_INDEX)
				radeon_uvd_force_into_uvd_segment(bo, allowed);

			initial_bytes_moved = atomic64_read(&rdev->num_bytes_moved);
			r = ttm_bo_validate(&bo->tbo, &bo->placement, &ctx);
			bytes_moved += atomic64_read(&rdev->num_bytes_moved) -
				       initial_bytes_moved;

			if (unlikely(r)) {
				if (r != -ERESTARTSYS &&
				    domain != lobj->allowed_domains) {
					domain = lobj->allowed_domains;
					goto retry;
				}
				ttm_eu_backoff_reservation(ticket, head);
				return r;
			}
		}
		lobj->gpu_offset = radeon_bo_gpu_offset(bo);
		lobj->tiling_flags = bo->tiling_flags;
	}

	list_for_each_entry(lobj, &duplicates, tv.head) {
		lobj->gpu_offset = radeon_bo_gpu_offset(lobj->robj);
		lobj->tiling_flags = lobj->robj->tiling_flags;
	}

	return 0;
}

int radeon_bo_get_surface_reg(struct radeon_bo *bo)
{
	struct radeon_device *rdev = bo->rdev;
	struct radeon_surface_reg *reg;
	struct radeon_bo *old_object;
	int steal;
	int i;

	dma_resv_assert_held(bo->tbo.base.resv);

	if (!bo->tiling_flags)
		return 0;

	if (bo->surface_reg >= 0) {
		i = bo->surface_reg;
		goto out;
	}

	steal = -1;
	for (i = 0; i < RADEON_GEM_MAX_SURFACES; i++) {

		reg = &rdev->surface_regs[i];
		if (!reg->bo)
			break;

		old_object = reg->bo;
		if (old_object->tbo.pin_count == 0)
			steal = i;
	}

	/* if we are all out */
	if (i == RADEON_GEM_MAX_SURFACES) {
		if (steal == -1)
			return -ENOMEM;
		/* find someone with a surface reg and nuke their BO */
		reg = &rdev->surface_regs[steal];
		old_object = reg->bo;
		/* blow away the mapping */
		DRM_DEBUG("stealing surface reg %d from %p\n", steal, old_object);
		ttm_bo_unmap_virtual(&old_object->tbo);
		old_object->surface_reg = -1;
		i = steal;
	}

	bo->surface_reg = i;
	reg->bo = bo;

out:
	radeon_set_surface_reg(rdev, i, bo->tiling_flags, bo->pitch,
			       bo->tbo.resource->start << PAGE_SHIFT,
			       bo->tbo.base.size);
	return 0;
}

static void radeon_bo_clear_surface_reg(struct radeon_bo *bo)
{
	struct radeon_device *rdev = bo->rdev;
	struct radeon_surface_reg *reg;

	if (bo->surface_reg == -1)
		return;

	reg = &rdev->surface_regs[bo->surface_reg];
	radeon_clear_surface_reg(rdev, bo->surface_reg);

	reg->bo = NULL;
	bo->surface_reg = -1;
}

int radeon_bo_set_tiling_flags(struct radeon_bo *bo,
				uint32_t tiling_flags, uint32_t pitch)
{
	struct radeon_device *rdev = bo->rdev;
	int r;

	if (rdev->family >= CHIP_CEDAR) {
		unsigned bankw, bankh, mtaspect, tilesplit, stilesplit;

		bankw = (tiling_flags >> RADEON_TILING_EG_BANKW_SHIFT) & RADEON_TILING_EG_BANKW_MASK;
		bankh = (tiling_flags >> RADEON_TILING_EG_BANKH_SHIFT) & RADEON_TILING_EG_BANKH_MASK;
		mtaspect = (tiling_flags >> RADEON_TILING_EG_MACRO_TILE_ASPECT_SHIFT) & RADEON_TILING_EG_MACRO_TILE_ASPECT_MASK;
		tilesplit = (tiling_flags >> RADEON_TILING_EG_TILE_SPLIT_SHIFT) & RADEON_TILING_EG_TILE_SPLIT_MASK;
		stilesplit = (tiling_flags >> RADEON_TILING_EG_STENCIL_TILE_SPLIT_SHIFT) & RADEON_TILING_EG_STENCIL_TILE_SPLIT_MASK;
		switch (bankw) {
		case 0:
		case 1:
		case 2:
		case 4:
		case 8:
			break;
		default:
			return -EINVAL;
		}
		switch (bankh) {
		case 0:
		case 1:
		case 2:
		case 4:
		case 8:
			break;
		default:
			return -EINVAL;
		}
		switch (mtaspect) {
		case 0:
		case 1:
		case 2:
		case 4:
		case 8:
			break;
		default:
			return -EINVAL;
		}
		if (tilesplit > 6) {
			return -EINVAL;
		}
		if (stilesplit > 6) {
			return -EINVAL;
		}
	}
	r = radeon_bo_reserve(bo, false);
	if (unlikely(r != 0))
		return r;
	bo->tiling_flags = tiling_flags;
	bo->pitch = pitch;
	radeon_bo_unreserve(bo);
	return 0;
}

void radeon_bo_get_tiling_flags(struct radeon_bo *bo,
				uint32_t *tiling_flags,
				uint32_t *pitch)
{
	dma_resv_assert_held(bo->tbo.base.resv);

	if (tiling_flags)
		*tiling_flags = bo->tiling_flags;
	if (pitch)
		*pitch = bo->pitch;
}

int radeon_bo_check_tiling(struct radeon_bo *bo, bool has_moved,
				bool force_drop)
{
	if (!force_drop)
		dma_resv_assert_held(bo->tbo.base.resv);

	if (!(bo->tiling_flags & RADEON_TILING_SURFACE))
		return 0;

	if (force_drop) {
		radeon_bo_clear_surface_reg(bo);
		return 0;
	}

	if (bo->tbo.resource->mem_type != TTM_PL_VRAM) {
		if (!has_moved)
			return 0;

		if (bo->surface_reg >= 0)
			radeon_bo_clear_surface_reg(bo);
		return 0;
	}

	if ((bo->surface_reg >= 0) && !has_moved)
		return 0;

	return radeon_bo_get_surface_reg(bo);
}

void radeon_bo_move_notify(struct ttm_buffer_object *bo)
{
	struct radeon_bo *rbo;

	if (!radeon_ttm_bo_is_radeon_bo(bo))
		return;

	rbo = container_of(bo, struct radeon_bo, tbo);
	radeon_bo_check_tiling(rbo, 0, 1);
	radeon_vm_bo_invalidate(rbo->rdev, rbo);
}

vm_fault_t radeon_bo_fault_reserve_notify(struct ttm_buffer_object *bo)
{
	struct ttm_operation_ctx ctx = { false, false };
	struct radeon_device *rdev;
	struct radeon_bo *rbo;
	unsigned long offset, size, lpfn;
	int i, r;

	if (!radeon_ttm_bo_is_radeon_bo(bo))
		return 0;
	rbo = container_of(bo, struct radeon_bo, tbo);
	radeon_bo_check_tiling(rbo, 0, 0);
	rdev = rbo->rdev;
	if (bo->resource->mem_type != TTM_PL_VRAM)
		return 0;

	size = bo->resource->size;
	offset = bo->resource->start << PAGE_SHIFT;
	if ((offset + size) <= rdev->mc.visible_vram_size)
		return 0;

	/* Can't move a pinned BO to visible VRAM */
	if (rbo->tbo.pin_count > 0)
		return VM_FAULT_SIGBUS;

	/* hurrah the memory is not visible ! */
	radeon_ttm_placement_from_domain(rbo, RADEON_GEM_DOMAIN_VRAM);
	lpfn =	rdev->mc.visible_vram_size >> PAGE_SHIFT;
	for (i = 0; i < rbo->placement.num_placement; i++) {
		/* Force into visible VRAM */
		if ((rbo->placements[i].mem_type == TTM_PL_VRAM) &&
		    (!rbo->placements[i].lpfn || rbo->placements[i].lpfn > lpfn))
			rbo->placements[i].lpfn = lpfn;
	}
	r = ttm_bo_validate(bo, &rbo->placement, &ctx);
	if (unlikely(r == -ENOMEM)) {
		radeon_ttm_placement_from_domain(rbo, RADEON_GEM_DOMAIN_GTT);
		r = ttm_bo_validate(bo, &rbo->placement, &ctx);
	} else if (likely(!r)) {
		offset = bo->resource->start << PAGE_SHIFT;
		/* this should never happen */
		if ((offset + size) > rdev->mc.visible_vram_size)
			return VM_FAULT_SIGBUS;
	}

	if (unlikely(r == -EBUSY || r == -ERESTARTSYS))
		return VM_FAULT_NOPAGE;
	else if (unlikely(r))
		return VM_FAULT_SIGBUS;

	ttm_bo_move_to_lru_tail_unlocked(bo);
	return 0;
}

/**
 * radeon_bo_fence - add fence to buffer object
 *
 * @bo: buffer object in question
 * @fence: fence to add
 * @shared: true if fence should be added shared
 *
 */
void radeon_bo_fence(struct radeon_bo *bo, struct radeon_fence *fence,
		     bool shared)
{
	struct dma_resv *resv = bo->tbo.base.resv;
	int r;

	r = dma_resv_reserve_fences(resv, 1);
	if (r) {
		/* As last resort on OOM we block for the fence */
		dma_fence_wait(&fence->base, false);
		return;
	}

	dma_resv_add_fence(resv, &fence->base, shared ?
			   DMA_RESV_USAGE_READ : DMA_RESV_USAGE_WRITE);
}<|MERGE_RESOLUTION|>--- conflicted
+++ resolved
@@ -151,10 +151,7 @@
 	if (bo == NULL)
 		return -ENOMEM;
 	drm_gem_private_object_init(rdev_to_drm(rdev), &bo->tbo.base, size);
-<<<<<<< HEAD
-=======
 	bo->tbo.base.funcs = &radeon_gem_object_funcs;
->>>>>>> 9372b6c4
 	bo->rdev = rdev;
 	bo->surface_reg = -1;
 	INIT_LIST_HEAD(&bo->list);
