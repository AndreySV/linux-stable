--- conflicted
+++ resolved
@@ -577,21 +577,10 @@
 	reg = opr_sqd_base + REG_SQRTS;
 	err = read_poll_timeout(readl, val, val & SQ_CUS, 20,
 				MCQ_POLL_US, false, reg);
-<<<<<<< HEAD
 	rtc = FIELD_GET(SQ_ICU_ERR_CODE_MASK, readl(reg));
 	if (err || rtc)
 		dev_err(hba->dev, "%s: failed. hwq=%d, tag=%d err=%d RTC=%d\n",
 			__func__, id, task_tag, err, rtc);
-=======
-	if (err)
-		dev_err(hba->dev, "%s: failed. hwq=%d, tag=%d err=%d\n",
-			__func__, id, task_tag, err);
-	else
-		dev_info(hba->dev,
-			 "%s, hwq %d: cleanup return code (RTC) %ld\n",
-			 __func__, id,
-			 FIELD_GET(SQ_ICU_ERR_CODE_MASK, readl(reg)));
->>>>>>> b92e5937
 
 	if (ufshcd_mcq_sq_start(hba, hwq))
 		err = -ETIMEDOUT;
