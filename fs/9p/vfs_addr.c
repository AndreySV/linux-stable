// SPDX-License-Identifier: GPL-2.0-only
/*
 * This file contians vfs address (mmap) ops for 9P2000.
 *
 *  Copyright (C) 2005 by Eric Van Hensbergen <ericvh@gmail.com>
 *  Copyright (C) 2002 by Ron Minnich <rminnich@lanl.gov>
 */

#include <linux/module.h>
#include <linux/errno.h>
#include <linux/fs.h>
#include <linux/file.h>
#include <linux/stat.h>
#include <linux/string.h>
#include <linux/pagemap.h>
#include <linux/sched.h>
#include <linux/swap.h>
#include <linux/uio.h>
#include <linux/netfs.h>
#include <net/9p/9p.h>
#include <net/9p/client.h>
#include <trace/events/netfs.h>

#include "v9fs.h"
#include "v9fs_vfs.h"
#include "cache.h"
#include "fid.h"

/*
 * Writeback calls this when it finds a folio that needs uploading.  This isn't
 * called if writeback only has copy-to-cache to deal with.
 */
static void v9fs_begin_writeback(struct netfs_io_request *wreq)
{
	struct p9_fid *fid;

	fid = v9fs_fid_find_inode(wreq->inode, true, INVALID_UID, true);
	if (!fid) {
		WARN_ONCE(1, "folio expected an open fid inode->i_ino=%lx\n",
			  wreq->inode->i_ino);
		return;
	}

	wreq->wsize = fid->clnt->msize - P9_IOHDRSZ;
	if (fid->iounit)
		wreq->wsize = min(wreq->wsize, fid->iounit);
	wreq->netfs_priv = fid;
	wreq->io_streams[0].avail = true;
}

/*
 * Issue a subrequest to write to the server.
 */
static void v9fs_issue_write(struct netfs_io_subrequest *subreq)
{
	struct p9_fid *fid = subreq->rreq->netfs_priv;
	int err, len;

	len = p9_client_write(fid, subreq->start, &subreq->io_iter, &err);
	netfs_write_subrequest_terminated(subreq, len ?: err, false);
}

/**
 * v9fs_issue_read - Issue a read from 9P
 * @subreq: The read to make
 */
static void v9fs_issue_read(struct netfs_io_subrequest *subreq)
{
	struct netfs_io_request *rreq = subreq->rreq;
	struct p9_fid *fid = rreq->netfs_priv;
	unsigned long long pos = subreq->start + subreq->transferred;
	int total, err;

	total = p9_client_read(fid, pos, &subreq->io_iter, &err);

	/* if we just extended the file size, any portion not in
	 * cache won't be on server and is zeroes */
	if (subreq->rreq->origin != NETFS_DIO_READ)
		__set_bit(NETFS_SREQ_CLEAR_TAIL, &subreq->flags);
<<<<<<< HEAD
=======
	if (pos + total >= i_size_read(rreq->inode))
		__set_bit(NETFS_SREQ_HIT_EOF, &subreq->flags);
>>>>>>> 17b65575

	if (!err)
		subreq->transferred += total;

	netfs_read_subreq_terminated(subreq, err, false);
}

/**
 * v9fs_init_request - Initialise a request
 * @rreq: The read request
 * @file: The file being read from
 */
static int v9fs_init_request(struct netfs_io_request *rreq, struct file *file)
{
	struct p9_fid *fid;
	bool writing = (rreq->origin == NETFS_READ_FOR_WRITE ||
			rreq->origin == NETFS_WRITETHROUGH ||
			rreq->origin == NETFS_UNBUFFERED_WRITE ||
			rreq->origin == NETFS_DIO_WRITE);

	if (rreq->origin == NETFS_WRITEBACK)
		return 0; /* We don't get the write handle until we find we
			   * have actually dirty data and not just
			   * copy-to-cache data.
			   */

	if (file) {
		fid = file->private_data;
		if (!fid)
			goto no_fid;
		p9_fid_get(fid);
	} else {
		fid = v9fs_fid_find_inode(rreq->inode, writing, INVALID_UID, true);
		if (!fid)
			goto no_fid;
	}

	rreq->wsize = fid->clnt->msize - P9_IOHDRSZ;
	if (fid->iounit)
		rreq->wsize = min(rreq->wsize, fid->iounit);

	/* we might need to read from a fid that was opened write-only
	 * for read-modify-write of page cache, use the writeback fid
	 * for that */
	WARN_ON(rreq->origin == NETFS_READ_FOR_WRITE && !(fid->mode & P9_ORDWR));
	rreq->netfs_priv = fid;
	return 0;

no_fid:
	WARN_ONCE(1, "folio expected an open fid inode->i_ino=%lx\n",
		  rreq->inode->i_ino);
	return -EINVAL;
}

/**
 * v9fs_free_request - Cleanup request initialized by v9fs_init_rreq
 * @rreq: The I/O request to clean up
 */
static void v9fs_free_request(struct netfs_io_request *rreq)
{
	struct p9_fid *fid = rreq->netfs_priv;

	p9_fid_put(fid);
}

const struct netfs_request_ops v9fs_req_ops = {
	.init_request		= v9fs_init_request,
	.free_request		= v9fs_free_request,
	.issue_read		= v9fs_issue_read,
	.begin_writeback	= v9fs_begin_writeback,
	.issue_write		= v9fs_issue_write,
};

const struct address_space_operations v9fs_addr_operations = {
	.read_folio		= netfs_read_folio,
	.readahead		= netfs_readahead,
	.dirty_folio		= netfs_dirty_folio,
	.release_folio		= netfs_release_folio,
	.invalidate_folio	= netfs_invalidate_folio,
	.direct_IO		= noop_direct_IO,
	.writepages		= netfs_writepages,
};<|MERGE_RESOLUTION|>--- conflicted
+++ resolved
@@ -77,11 +77,8 @@
 	 * cache won't be on server and is zeroes */
 	if (subreq->rreq->origin != NETFS_DIO_READ)
 		__set_bit(NETFS_SREQ_CLEAR_TAIL, &subreq->flags);
-<<<<<<< HEAD
-=======
 	if (pos + total >= i_size_read(rreq->inode))
 		__set_bit(NETFS_SREQ_HIT_EOF, &subreq->flags);
->>>>>>> 17b65575
 
 	if (!err)
 		subreq->transferred += total;
