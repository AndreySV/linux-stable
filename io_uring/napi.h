/* SPDX-License-Identifier: GPL-2.0 */

#ifndef IOU_NAPI_H
#define IOU_NAPI_H

#include <linux/kernel.h>
#include <linux/io_uring.h>
#include <net/busy_poll.h>

#ifdef CONFIG_NET_RX_BUSY_POLL

void io_napi_init(struct io_ring_ctx *ctx);
void io_napi_free(struct io_ring_ctx *ctx);

int io_register_napi(struct io_ring_ctx *ctx, void __user *arg);
int io_unregister_napi(struct io_ring_ctx *ctx, void __user *arg);

void __io_napi_add(struct io_ring_ctx *ctx, struct socket *sock);

<<<<<<< HEAD
void __io_napi_adjust_timeout(struct io_ring_ctx *ctx,
		struct io_wait_queue *iowq, ktime_t to_wait);
=======
>>>>>>> 17b65575
void __io_napi_busy_loop(struct io_ring_ctx *ctx, struct io_wait_queue *iowq);
int io_napi_sqpoll_busy_poll(struct io_ring_ctx *ctx);

static inline bool io_napi(struct io_ring_ctx *ctx)
{
	return !list_empty(&ctx->napi_list);
}

<<<<<<< HEAD
static inline void io_napi_adjust_timeout(struct io_ring_ctx *ctx,
					  struct io_wait_queue *iowq,
					  ktime_t to_wait)
{
	if (!io_napi(ctx))
		return;
	__io_napi_adjust_timeout(ctx, iowq, to_wait);
}

=======
>>>>>>> 17b65575
static inline void io_napi_busy_loop(struct io_ring_ctx *ctx,
				     struct io_wait_queue *iowq)
{
	if (!io_napi(ctx))
		return;
	__io_napi_busy_loop(ctx, iowq);
}

/*
 * io_napi_add() - Add napi id to the busy poll list
 * @req: pointer to io_kiocb request
 *
 * Add the napi id of the socket to the napi busy poll list and hash table.
 */
static inline void io_napi_add(struct io_kiocb *req)
{
	struct io_ring_ctx *ctx = req->ctx;
	struct socket *sock;

	if (!READ_ONCE(ctx->napi_enabled))
		return;

	sock = sock_from_file(req->file);
	if (sock)
		__io_napi_add(ctx, sock);
}

#else

static inline void io_napi_init(struct io_ring_ctx *ctx)
{
}
static inline void io_napi_free(struct io_ring_ctx *ctx)
{
}
static inline int io_register_napi(struct io_ring_ctx *ctx, void __user *arg)
{
	return -EOPNOTSUPP;
}
static inline int io_unregister_napi(struct io_ring_ctx *ctx, void __user *arg)
{
	return -EOPNOTSUPP;
}
static inline bool io_napi(struct io_ring_ctx *ctx)
{
	return false;
}
static inline void io_napi_add(struct io_kiocb *req)
{
}
<<<<<<< HEAD
static inline void io_napi_adjust_timeout(struct io_ring_ctx *ctx,
					  struct io_wait_queue *iowq,
					  ktime_t to_wait)
{
}
=======
>>>>>>> 17b65575
static inline void io_napi_busy_loop(struct io_ring_ctx *ctx,
				     struct io_wait_queue *iowq)
{
}
static inline int io_napi_sqpoll_busy_poll(struct io_ring_ctx *ctx)
{
	return 0;
}
#endif /* CONFIG_NET_RX_BUSY_POLL */

#endif<|MERGE_RESOLUTION|>--- conflicted
+++ resolved
@@ -17,11 +17,6 @@
 
 void __io_napi_add(struct io_ring_ctx *ctx, struct socket *sock);
 
-<<<<<<< HEAD
-void __io_napi_adjust_timeout(struct io_ring_ctx *ctx,
-		struct io_wait_queue *iowq, ktime_t to_wait);
-=======
->>>>>>> 17b65575
 void __io_napi_busy_loop(struct io_ring_ctx *ctx, struct io_wait_queue *iowq);
 int io_napi_sqpoll_busy_poll(struct io_ring_ctx *ctx);
 
@@ -30,18 +25,6 @@
 	return !list_empty(&ctx->napi_list);
 }
 
-<<<<<<< HEAD
-static inline void io_napi_adjust_timeout(struct io_ring_ctx *ctx,
-					  struct io_wait_queue *iowq,
-					  ktime_t to_wait)
-{
-	if (!io_napi(ctx))
-		return;
-	__io_napi_adjust_timeout(ctx, iowq, to_wait);
-}
-
-=======
->>>>>>> 17b65575
 static inline void io_napi_busy_loop(struct io_ring_ctx *ctx,
 				     struct io_wait_queue *iowq)
 {
@@ -92,14 +75,6 @@
 static inline void io_napi_add(struct io_kiocb *req)
 {
 }
-<<<<<<< HEAD
-static inline void io_napi_adjust_timeout(struct io_ring_ctx *ctx,
-					  struct io_wait_queue *iowq,
-					  ktime_t to_wait)
-{
-}
-=======
->>>>>>> 17b65575
 static inline void io_napi_busy_loop(struct io_ring_ctx *ctx,
 				     struct io_wait_queue *iowq)
 {
