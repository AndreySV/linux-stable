/*
 * drivers/mmc/host/omap_hsmmc.c
 *
 * Driver for OMAP2430/3430 MMC controller.
 *
 * Copyright (C) 2007 Texas Instruments.
 *
 * Authors:
 *	Syed Mohammed Khasim	<x0khasim@ti.com>
 *	Madhusudhan		<madhu.cr@ti.com>
 *	Mohit Jalori		<mjalori@ti.com>
 *
 * This file is licensed under the terms of the GNU General Public License
 * version 2. This program is licensed "as is" without any warranty of any
 * kind, whether express or implied.
 */

#include <linux/module.h>
#include <linux/init.h>
#include <linux/interrupt.h>
#include <linux/delay.h>
#include <linux/dma-mapping.h>
#include <linux/platform_device.h>
#include <linux/workqueue.h>
#include <linux/timer.h>
#include <linux/clk.h>
#include <linux/mmc/host.h>
#include <linux/io.h>
#include <linux/semaphore.h>
#include <mach/dma.h>
#include <mach/hardware.h>
#include <mach/board.h>
#include <mach/mmc.h>
#include <mach/cpu.h>

/* OMAP HSMMC Host Controller Registers */
#define OMAP_HSMMC_SYSCONFIG	0x0010
#define OMAP_HSMMC_CON		0x002C
#define OMAP_HSMMC_BLK		0x0104
#define OMAP_HSMMC_ARG		0x0108
#define OMAP_HSMMC_CMD		0x010C
#define OMAP_HSMMC_RSP10	0x0110
#define OMAP_HSMMC_RSP32	0x0114
#define OMAP_HSMMC_RSP54	0x0118
#define OMAP_HSMMC_RSP76	0x011C
#define OMAP_HSMMC_DATA		0x0120
#define OMAP_HSMMC_HCTL		0x0128
#define OMAP_HSMMC_SYSCTL	0x012C
#define OMAP_HSMMC_STAT		0x0130
#define OMAP_HSMMC_IE		0x0134
#define OMAP_HSMMC_ISE		0x0138
#define OMAP_HSMMC_CAPA		0x0140

#define VS18			(1 << 26)
#define VS30			(1 << 25)
#define SDVS18			(0x5 << 9)
#define SDVS30			(0x6 << 9)
#define SDVS33			(0x7 << 9)
#define SDVS_MASK		0x00000E00
#define SDVSCLR			0xFFFFF1FF
#define SDVSDET			0x00000400
#define AUTOIDLE		0x1
#define SDBP			(1 << 8)
#define DTO			0xe
#define ICE			0x1
#define ICS			0x2
#define CEN			(1 << 2)
#define CLKD_MASK		0x0000FFC0
#define CLKD_SHIFT		6
#define DTO_MASK		0x000F0000
#define DTO_SHIFT		16
#define INT_EN_MASK		0x307F0033
#define INIT_STREAM		(1 << 1)
#define DP_SELECT		(1 << 21)
#define DDIR			(1 << 4)
#define DMA_EN			0x1
#define MSBS			(1 << 5)
#define BCE			(1 << 1)
#define FOUR_BIT		(1 << 1)
#define DW8			(1 << 5)
#define CC			0x1
#define TC			0x02
#define OD			0x1
#define ERR			(1 << 15)
#define CMD_TIMEOUT		(1 << 16)
#define DATA_TIMEOUT		(1 << 20)
#define CMD_CRC			(1 << 17)
#define DATA_CRC		(1 << 21)
#define CARD_ERR		(1 << 28)
#define STAT_CLEAR		0xFFFFFFFF
#define INIT_STREAM_CMD		0x00000000
#define DUAL_VOLT_OCR_BIT	7
#define SRC			(1 << 25)
#define SRD			(1 << 26)

/*
 * FIXME: Most likely all the data using these _DEVID defines should come
 * from the platform_data, or implemented in controller and slot specific
 * functions.
 */
#define OMAP_MMC1_DEVID		0
#define OMAP_MMC2_DEVID		1
#define OMAP_MMC3_DEVID		2

#define MMC_TIMEOUT_MS		20
#define OMAP_MMC_MASTER_CLOCK	96000000
#define DRIVER_NAME		"mmci-omap-hs"

/*
 * One controller can have multiple slots, like on some omap boards using
 * omap.c controller driver. Luckily this is not currently done on any known
 * omap_hsmmc.c device.
 */
#define mmc_slot(host)		(host->pdata->slots[host->slot_id])

/*
 * MMC Host controller read/write API's
 */
#define OMAP_HSMMC_READ(base, reg)	\
	__raw_readl((base) + OMAP_HSMMC_##reg)

#define OMAP_HSMMC_WRITE(base, reg, val) \
	__raw_writel((val), (base) + OMAP_HSMMC_##reg)

struct mmc_omap_host {
	struct	device		*dev;
	struct	mmc_host	*mmc;
	struct	mmc_request	*mrq;
	struct	mmc_command	*cmd;
	struct	mmc_data	*data;
	struct	clk		*fclk;
	struct	clk		*iclk;
	struct	clk		*dbclk;
	struct	semaphore	sem;
	struct	work_struct	mmc_carddetect_work;
	void	__iomem		*base;
	resource_size_t		mapbase;
	unsigned int		id;
	unsigned int		dma_len;
	unsigned int		dma_sg_idx;
	unsigned char		bus_mode;
	u32			*buffer;
	u32			bytesleft;
	int			suspended;
	int			irq;
	int			carddetect;
	int			use_dma, dma_ch;
	int			dma_line_tx, dma_line_rx;
	int			slot_id;
	int			dbclk_enabled;
	int			response_busy;
	struct	omap_mmc_platform_data	*pdata;
};

/*
 * Stop clock to the card
 */
static void omap_mmc_stop_clock(struct mmc_omap_host *host)
{
	OMAP_HSMMC_WRITE(host->base, SYSCTL,
		OMAP_HSMMC_READ(host->base, SYSCTL) & ~CEN);
	if ((OMAP_HSMMC_READ(host->base, SYSCTL) & CEN) != 0x0)
		dev_dbg(mmc_dev(host->mmc), "MMC Clock is not stoped\n");
}

/*
 * Send init stream sequence to card
 * before sending IDLE command
 */
static void send_init_stream(struct mmc_omap_host *host)
{
	int reg = 0;
	unsigned long timeout;

	disable_irq(host->irq);
	OMAP_HSMMC_WRITE(host->base, CON,
		OMAP_HSMMC_READ(host->base, CON) | INIT_STREAM);
	OMAP_HSMMC_WRITE(host->base, CMD, INIT_STREAM_CMD);

	timeout = jiffies + msecs_to_jiffies(MMC_TIMEOUT_MS);
	while ((reg != CC) && time_before(jiffies, timeout))
		reg = OMAP_HSMMC_READ(host->base, STAT) & CC;

	OMAP_HSMMC_WRITE(host->base, CON,
		OMAP_HSMMC_READ(host->base, CON) & ~INIT_STREAM);
	enable_irq(host->irq);
}

static inline
int mmc_omap_cover_is_closed(struct mmc_omap_host *host)
{
	int r = 1;

	if (host->pdata->slots[host->slot_id].get_cover_state)
		r = host->pdata->slots[host->slot_id].get_cover_state(host->dev,
			host->slot_id);
	return r;
}

static ssize_t
mmc_omap_show_cover_switch(struct device *dev, struct device_attribute *attr,
			   char *buf)
{
	struct mmc_host *mmc = container_of(dev, struct mmc_host, class_dev);
	struct mmc_omap_host *host = mmc_priv(mmc);

	return sprintf(buf, "%s\n", mmc_omap_cover_is_closed(host) ? "closed" :
		       "open");
}

static DEVICE_ATTR(cover_switch, S_IRUGO, mmc_omap_show_cover_switch, NULL);

static ssize_t
mmc_omap_show_slot_name(struct device *dev, struct device_attribute *attr,
			char *buf)
{
	struct mmc_host *mmc = container_of(dev, struct mmc_host, class_dev);
	struct mmc_omap_host *host = mmc_priv(mmc);
	struct omap_mmc_slot_data slot = host->pdata->slots[host->slot_id];

	return sprintf(buf, "%s\n", slot.name);
}

static DEVICE_ATTR(slot_name, S_IRUGO, mmc_omap_show_slot_name, NULL);

/*
 * Configure the response type and send the cmd.
 */
static void
mmc_omap_start_command(struct mmc_omap_host *host, struct mmc_command *cmd,
	struct mmc_data *data)
{
	int cmdreg = 0, resptype = 0, cmdtype = 0;

	dev_dbg(mmc_dev(host->mmc), "%s: CMD%d, argument 0x%08x\n",
		mmc_hostname(host->mmc), cmd->opcode, cmd->arg);
	host->cmd = cmd;

	/*
	 * Clear status bits and enable interrupts
	 */
	OMAP_HSMMC_WRITE(host->base, STAT, STAT_CLEAR);
	OMAP_HSMMC_WRITE(host->base, ISE, INT_EN_MASK);
	OMAP_HSMMC_WRITE(host->base, IE, INT_EN_MASK);

	host->response_busy = 0;
	if (cmd->flags & MMC_RSP_PRESENT) {
		if (cmd->flags & MMC_RSP_136)
			resptype = 1;
		else if (cmd->flags & MMC_RSP_BUSY) {
			resptype = 3;
			host->response_busy = 1;
		} else
			resptype = 2;
	}

	/*
	 * Unlike OMAP1 controller, the cmdtype does not seem to be based on
	 * ac, bc, adtc, bcr. Only commands ending an open ended transfer need
	 * a val of 0x3, rest 0x0.
	 */
	if (cmd == host->mrq->stop)
		cmdtype = 0x3;

	cmdreg = (cmd->opcode << 24) | (resptype << 16) | (cmdtype << 22);

	if (data) {
		cmdreg |= DP_SELECT | MSBS | BCE;
		if (data->flags & MMC_DATA_READ)
			cmdreg |= DDIR;
		else
			cmdreg &= ~(DDIR);
	}

	if (host->use_dma)
		cmdreg |= DMA_EN;

	OMAP_HSMMC_WRITE(host->base, ARG, cmd->arg);
	OMAP_HSMMC_WRITE(host->base, CMD, cmdreg);
}

static int
mmc_omap_get_dma_dir(struct mmc_omap_host *host, struct mmc_data *data)
{
	if (data->flags & MMC_DATA_WRITE)
		return DMA_TO_DEVICE;
	else
		return DMA_FROM_DEVICE;
}

/*
 * Notify the transfer complete to MMC core
 */
static void
mmc_omap_xfer_done(struct mmc_omap_host *host, struct mmc_data *data)
{
	if (!data) {
		struct mmc_request *mrq = host->mrq;

		host->mrq = NULL;
<<<<<<< HEAD
		mmc_omap_fclk_lazy_disable(host);
=======
>>>>>>> 93cfb3c9
		mmc_request_done(host->mmc, mrq);
		return;
	}

	host->data = NULL;

	if (host->use_dma && host->dma_ch != -1)
		dma_unmap_sg(mmc_dev(host->mmc), data->sg, host->dma_len,
			mmc_omap_get_dma_dir(host, data));

	if (!data->error)
		data->bytes_xfered += data->blocks * (data->blksz);
	else
		data->bytes_xfered = 0;

	if (!data->stop) {
		host->mrq = NULL;
		mmc_request_done(host->mmc, data->mrq);
		return;
	}
	mmc_omap_start_command(host, data->stop, NULL);
}

/*
 * Notify the core about command completion
 */
static void
mmc_omap_cmd_done(struct mmc_omap_host *host, struct mmc_command *cmd)
{
	host->cmd = NULL;

	if (cmd->flags & MMC_RSP_PRESENT) {
		if (cmd->flags & MMC_RSP_136) {
			/* response type 2 */
			cmd->resp[3] = OMAP_HSMMC_READ(host->base, RSP10);
			cmd->resp[2] = OMAP_HSMMC_READ(host->base, RSP32);
			cmd->resp[1] = OMAP_HSMMC_READ(host->base, RSP54);
			cmd->resp[0] = OMAP_HSMMC_READ(host->base, RSP76);
		} else {
			/* response types 1, 1b, 3, 4, 5, 6 */
			cmd->resp[0] = OMAP_HSMMC_READ(host->base, RSP10);
		}
	}
	if ((host->data == NULL && !host->response_busy) || cmd->error) {
		host->mrq = NULL;
		mmc_request_done(host->mmc, cmd->mrq);
	}
}

/*
 * DMA clean up for command errors
 */
static void mmc_dma_cleanup(struct mmc_omap_host *host, int errno)
{
	host->data->error = errno;

	if (host->use_dma && host->dma_ch != -1) {
		dma_unmap_sg(mmc_dev(host->mmc), host->data->sg, host->dma_len,
			mmc_omap_get_dma_dir(host, host->data));
		omap_free_dma(host->dma_ch);
		host->dma_ch = -1;
		up(&host->sem);
	}
	host->data = NULL;
}

/*
 * Readable error output
 */
#ifdef CONFIG_MMC_DEBUG
static void mmc_omap_report_irq(struct mmc_omap_host *host, u32 status)
{
	/* --- means reserved bit without definition at documentation */
	static const char *mmc_omap_status_bits[] = {
		"CC", "TC", "BGE", "---", "BWR", "BRR", "---", "---", "CIRQ",
		"OBI", "---", "---", "---", "---", "---", "ERRI", "CTO", "CCRC",
		"CEB", "CIE", "DTO", "DCRC", "DEB", "---", "ACE", "---",
		"---", "---", "---", "CERR", "CERR", "BADA", "---", "---", "---"
	};
	char res[256];
	char *buf = res;
	int len, i;

	len = sprintf(buf, "MMC IRQ 0x%x :", status);
	buf += len;

	for (i = 0; i < ARRAY_SIZE(mmc_omap_status_bits); i++)
		if (status & (1 << i)) {
			len = sprintf(buf, " %s", mmc_omap_status_bits[i]);
			buf += len;
		}

	dev_dbg(mmc_dev(host->mmc), "%s\n", res);
}
#endif  /* CONFIG_MMC_DEBUG */

/*
 * MMC controller internal state machines reset
 *
 * Used to reset command or data internal state machines, using respectively
 *  SRC or SRD bit of SYSCTL register
 * Can be called from interrupt context
 */
static inline void mmc_omap_reset_controller_fsm(struct mmc_omap_host *host,
		unsigned long bit)
{
	unsigned long i = 0;
	unsigned long limit = (loops_per_jiffy *
				msecs_to_jiffies(MMC_TIMEOUT_MS));

	OMAP_HSMMC_WRITE(host->base, SYSCTL,
			 OMAP_HSMMC_READ(host->base, SYSCTL) | bit);

	while ((OMAP_HSMMC_READ(host->base, SYSCTL) & bit) &&
		(i++ < limit))
		cpu_relax();

	if (OMAP_HSMMC_READ(host->base, SYSCTL) & bit)
		dev_err(mmc_dev(host->mmc),
			"Timeout waiting on controller reset in %s\n",
			__func__);
}

/*
 * MMC controller IRQ handler
 */
static irqreturn_t mmc_omap_irq(int irq, void *dev_id)
{
	struct mmc_omap_host *host = dev_id;
	struct mmc_data *data;
	int end_cmd = 0, end_trans = 0, status;

	if (host->mrq == NULL) {
		OMAP_HSMMC_WRITE(host->base, STAT,
			OMAP_HSMMC_READ(host->base, STAT));
		/* Flush posted write */
		OMAP_HSMMC_READ(host->base, STAT);
		return IRQ_HANDLED;
	}

	data = host->data;
	status = OMAP_HSMMC_READ(host->base, STAT);
	dev_dbg(mmc_dev(host->mmc), "IRQ Status is %x\n", status);

	if (status & ERR) {
#ifdef CONFIG_MMC_DEBUG
		mmc_omap_report_irq(host, status);
#endif
		if ((status & CMD_TIMEOUT) ||
			(status & CMD_CRC)) {
			if (host->cmd) {
				if (status & CMD_TIMEOUT) {
					mmc_omap_reset_controller_fsm(host, SRC);
					host->cmd->error = -ETIMEDOUT;
				} else {
					host->cmd->error = -EILSEQ;
				}
				end_cmd = 1;
			}
			if (host->data || host->response_busy) {
				if (host->data)
					mmc_dma_cleanup(host, -ETIMEDOUT);
				host->response_busy = 0;
				mmc_omap_reset_controller_fsm(host, SRD);
			}
		}
		if ((status & DATA_TIMEOUT) ||
			(status & DATA_CRC)) {
			if (host->data || host->response_busy) {
				int err = (status & DATA_TIMEOUT) ?
						-ETIMEDOUT : -EILSEQ;

				if (host->data)
					mmc_dma_cleanup(host, err);
				else
					host->mrq->cmd->error = err;
				host->response_busy = 0;
				mmc_omap_reset_controller_fsm(host, SRD);
				end_trans = 1;
			}
		}
		if (status & CARD_ERR) {
			dev_dbg(mmc_dev(host->mmc),
				"Ignoring card err CMD%d\n", host->cmd->opcode);
			if (host->cmd)
				end_cmd = 1;
			if (host->data)
				end_trans = 1;
		}
	}

	OMAP_HSMMC_WRITE(host->base, STAT, status);
	/* Flush posted write */
	OMAP_HSMMC_READ(host->base, STAT);

	if (end_cmd || ((status & CC) && host->cmd))
		mmc_omap_cmd_done(host, host->cmd);
	if (end_trans || (status & TC))
		mmc_omap_xfer_done(host, data);

	return IRQ_HANDLED;
}

static void set_sd_bus_power(struct mmc_omap_host *host)
{
	unsigned long i;

	OMAP_HSMMC_WRITE(host->base, HCTL,
			 OMAP_HSMMC_READ(host->base, HCTL) | SDBP);
	for (i = 0; i < loops_per_jiffy; i++) {
		if (OMAP_HSMMC_READ(host->base, HCTL) & SDBP)
			break;
		cpu_relax();
	}
}

/*
 * Switch MMC interface voltage ... only relevant for MMC1.
 *
 * MMC2 and MMC3 use fixed 1.8V levels, and maybe a transceiver.
 * The MMC2 transceiver controls are used instead of DAT4..DAT7.
 * Some chips, like eMMC ones, use internal transceivers.
 */
static int omap_mmc_switch_opcond(struct mmc_omap_host *host, int vdd)
{
	u32 reg_val = 0;
	int ret;

	/* Disable the clocks */
	clk_disable(host->fclk);
	clk_disable(host->iclk);
	clk_disable(host->dbclk);

	/* Turn the power off */
	ret = mmc_slot(host).set_power(host->dev, host->slot_id, 0, 0);
	if (ret != 0)
		goto err;

	/* Turn the power ON with given VDD 1.8 or 3.0v */
	ret = mmc_slot(host).set_power(host->dev, host->slot_id, 1, vdd);
	if (ret != 0)
		goto err;

	clk_enable(host->fclk);
	clk_enable(host->iclk);
	clk_enable(host->dbclk);

	OMAP_HSMMC_WRITE(host->base, HCTL,
		OMAP_HSMMC_READ(host->base, HCTL) & SDVSCLR);
	reg_val = OMAP_HSMMC_READ(host->base, HCTL);

	/*
	 * If a MMC dual voltage card is detected, the set_ios fn calls
	 * this fn with VDD bit set for 1.8V. Upon card removal from the
	 * slot, omap_mmc_set_ios sets the VDD back to 3V on MMC_POWER_OFF.
	 *
	 * Cope with a bit of slop in the range ... per data sheets:
	 *  - "1.8V" for vdds_mmc1/vdds_mmc1a can be up to 2.45V max,
	 *    but recommended values are 1.71V to 1.89V
	 *  - "3.0V" for vdds_mmc1/vdds_mmc1a can be up to 3.5V max,
	 *    but recommended values are 2.7V to 3.3V
	 *
	 * Board setup code shouldn't permit anything very out-of-range.
	 * TWL4030-family VMMC1 and VSIM regulators are fine (avoiding the
	 * middle range) but VSIM can't power DAT4..DAT7 at more than 3V.
	 */
	if ((1 << vdd) <= MMC_VDD_23_24)
		reg_val |= SDVS18;
	else
		reg_val |= SDVS30;

	OMAP_HSMMC_WRITE(host->base, HCTL, reg_val);
	set_sd_bus_power(host);

	return 0;
err:
	dev_dbg(mmc_dev(host->mmc), "Unable to switch operating voltage\n");
	return ret;
}

/*
 * Work Item to notify the core about card insertion/removal
 */
static void mmc_omap_detect(struct work_struct *work)
{
	struct mmc_omap_host *host = container_of(work, struct mmc_omap_host,
						mmc_carddetect_work);
	struct omap_mmc_slot_data *slot = &mmc_slot(host);

	if (mmc_slot(host).card_detect)
		host->carddetect = slot->card_detect(slot->card_detect_irq);
	else
		host->carddetect = -ENOSYS;

	sysfs_notify(&host->mmc->class_dev.kobj, NULL, "cover_switch");
	if (host->carddetect) {
		mmc_detect_change(host->mmc, (HZ * 200) / 1000);
	} else {
		mmc_omap_reset_controller_fsm(host, SRD);
		mmc_detect_change(host->mmc, (HZ * 50) / 1000);
	}
}

/*
 * ISR for handling card insertion and removal
 */
static irqreturn_t omap_mmc_cd_handler(int irq, void *dev_id)
{
	struct mmc_omap_host *host = (struct mmc_omap_host *)dev_id;

	schedule_work(&host->mmc_carddetect_work);

	return IRQ_HANDLED;
}

static int mmc_omap_get_dma_sync_dev(struct mmc_omap_host *host,
				     struct mmc_data *data)
{
	int sync_dev;

	if (data->flags & MMC_DATA_WRITE)
		sync_dev = host->dma_line_tx;
	else
		sync_dev = host->dma_line_rx;
	return sync_dev;
}

static void mmc_omap_config_dma_params(struct mmc_omap_host *host,
				       struct mmc_data *data,
				       struct scatterlist *sgl)
{
	int blksz, nblk, dma_ch;

	dma_ch = host->dma_ch;
	if (data->flags & MMC_DATA_WRITE) {
		omap_set_dma_dest_params(dma_ch, 0, OMAP_DMA_AMODE_CONSTANT,
			(host->mapbase + OMAP_HSMMC_DATA), 0, 0);
		omap_set_dma_src_params(dma_ch, 0, OMAP_DMA_AMODE_POST_INC,
			sg_dma_address(sgl), 0, 0);
	} else {
		omap_set_dma_src_params(dma_ch, 0, OMAP_DMA_AMODE_CONSTANT,
					(host->mapbase + OMAP_HSMMC_DATA), 0, 0);
		omap_set_dma_dest_params(dma_ch, 0, OMAP_DMA_AMODE_POST_INC,
			sg_dma_address(sgl), 0, 0);
	}

	blksz = host->data->blksz;
	nblk = sg_dma_len(sgl) / blksz;

	omap_set_dma_transfer_params(dma_ch, OMAP_DMA_DATA_TYPE_S32,
			blksz / 4, nblk, OMAP_DMA_SYNC_FRAME,
			mmc_omap_get_dma_sync_dev(host, data),
			!(data->flags & MMC_DATA_WRITE));

	omap_start_dma(dma_ch);
}

/*
 * DMA call back function
 */
static void mmc_omap_dma_cb(int lch, u16 ch_status, void *data)
{
	struct mmc_omap_host *host = data;

	if (ch_status & OMAP2_DMA_MISALIGNED_ERR_IRQ)
		dev_dbg(mmc_dev(host->mmc), "MISALIGNED_ADRS_ERR\n");

	if (host->dma_ch < 0)
		return;

	host->dma_sg_idx++;
	if (host->dma_sg_idx < host->dma_len) {
		/* Fire up the next transfer. */
		mmc_omap_config_dma_params(host, host->data,
					   host->data->sg + host->dma_sg_idx);
		return;
	}

	omap_free_dma(host->dma_ch);
	host->dma_ch = -1;
	/*
	 * DMA Callback: run in interrupt context.
	 * mutex_unlock will through a kernel warning if used.
	 */
	up(&host->sem);
}

/*
 * Routine to configure and start DMA for the MMC card
 */
static int
mmc_omap_start_dma_transfer(struct mmc_omap_host *host, struct mmc_request *req)
{
	int dma_ch = 0, ret = 0, err = 1, i;
	struct mmc_data *data = req->data;

	/* Sanity check: all the SG entries must be aligned by block size. */
	for (i = 0; i < host->dma_len; i++) {
		struct scatterlist *sgl;

		sgl = data->sg + i;
		if (sgl->length % data->blksz)
			return -EINVAL;
	}
	if ((data->blksz % 4) != 0)
		/* REVISIT: The MMC buffer increments only when MSB is written.
		 * Return error for blksz which is non multiple of four.
		 */
		return -EINVAL;

	/*
	 * If for some reason the DMA transfer is still active,
	 * we wait for timeout period and free the dma
	 */
	if (host->dma_ch != -1) {
		set_current_state(TASK_UNINTERRUPTIBLE);
		schedule_timeout(100);
		if (down_trylock(&host->sem)) {
			omap_free_dma(host->dma_ch);
			host->dma_ch = -1;
			up(&host->sem);
			return err;
		}
	} else {
		if (down_trylock(&host->sem))
			return err;
	}

	ret = omap_request_dma(mmc_omap_get_dma_sync_dev(host, data), "MMC/SD",
			       mmc_omap_dma_cb,host, &dma_ch);
	if (ret != 0) {
		dev_err(mmc_dev(host->mmc),
			"%s: omap_request_dma() failed with %d\n",
			mmc_hostname(host->mmc), ret);
		return ret;
	}

	host->dma_len = dma_map_sg(mmc_dev(host->mmc), data->sg,
			data->sg_len, mmc_omap_get_dma_dir(host, data));
	host->dma_ch = dma_ch;
	host->dma_sg_idx = 0;

	mmc_omap_config_dma_params(host, data, data->sg);

	return 0;
}

static void set_data_timeout(struct mmc_omap_host *host,
			     struct mmc_request *req)
{
	unsigned int timeout, cycle_ns;
	uint32_t reg, clkd, dto = 0;

	reg = OMAP_HSMMC_READ(host->base, SYSCTL);
	clkd = (reg & CLKD_MASK) >> CLKD_SHIFT;
	if (clkd == 0)
		clkd = 1;

	cycle_ns = 1000000000 / (clk_get_rate(host->fclk) / clkd);
	timeout = req->data->timeout_ns / cycle_ns;
	timeout += req->data->timeout_clks;
	if (timeout) {
		while ((timeout & 0x80000000) == 0) {
			dto += 1;
			timeout <<= 1;
		}
		dto = 31 - dto;
		timeout <<= 1;
		if (timeout && dto)
			dto += 1;
		if (dto >= 13)
			dto -= 13;
		else
			dto = 0;
		if (dto > 14)
			dto = 14;
	}

	reg &= ~DTO_MASK;
	reg |= dto << DTO_SHIFT;
	OMAP_HSMMC_WRITE(host->base, SYSCTL, reg);
}

/*
 * Configure block length for MMC/SD cards and initiate the transfer.
 */
static int
mmc_omap_prepare_data(struct mmc_omap_host *host, struct mmc_request *req)
{
	int ret;
	host->data = req->data;

	if (req->data == NULL) {
		OMAP_HSMMC_WRITE(host->base, BLK, 0);
		return 0;
	}

	OMAP_HSMMC_WRITE(host->base, BLK, (req->data->blksz)
					| (req->data->blocks << 16));
	set_data_timeout(host, req);

	if (host->use_dma) {
		ret = mmc_omap_start_dma_transfer(host, req);
		if (ret != 0) {
			dev_dbg(mmc_dev(host->mmc), "MMC start dma failure\n");
			return ret;
		}
	}
	return 0;
}

/*
 * Request function. for read/write operation
 */
static void omap_mmc_request(struct mmc_host *mmc, struct mmc_request *req)
{
	struct mmc_omap_host *host = mmc_priv(mmc);

	WARN_ON(host->mrq != NULL);
	host->mrq = req;
	mmc_omap_prepare_data(host, req);
	mmc_omap_start_command(host, req->cmd, req->data);
}


/* Routine to configure clock values. Exposed API to core */
static void omap_mmc_set_ios(struct mmc_host *mmc, struct mmc_ios *ios)
{
	struct mmc_omap_host *host = mmc_priv(mmc);
	u16 dsor = 0;
	unsigned long regval;
	unsigned long timeout;
	u32 con;

	switch (ios->power_mode) {
	case MMC_POWER_OFF:
		mmc_slot(host).set_power(host->dev, host->slot_id, 0, 0);
		break;
	case MMC_POWER_UP:
		mmc_slot(host).set_power(host->dev, host->slot_id, 1, ios->vdd);
		break;
	}

	con = OMAP_HSMMC_READ(host->base, CON);
	switch (mmc->ios.bus_width) {
	case MMC_BUS_WIDTH_8:
		OMAP_HSMMC_WRITE(host->base, CON, con | DW8);
		break;
	case MMC_BUS_WIDTH_4:
		OMAP_HSMMC_WRITE(host->base, CON, con & ~DW8);
		OMAP_HSMMC_WRITE(host->base, HCTL,
			OMAP_HSMMC_READ(host->base, HCTL) | FOUR_BIT);
		break;
	case MMC_BUS_WIDTH_1:
		OMAP_HSMMC_WRITE(host->base, CON, con & ~DW8);
		OMAP_HSMMC_WRITE(host->base, HCTL,
			OMAP_HSMMC_READ(host->base, HCTL) & ~FOUR_BIT);
		break;
	}

	if (host->id == OMAP_MMC1_DEVID) {
		/* Only MMC1 can interface at 3V without some flavor
		 * of external transceiver; but they all handle 1.8V.
		 */
		if ((OMAP_HSMMC_READ(host->base, HCTL) & SDVSDET) &&
			(ios->vdd == DUAL_VOLT_OCR_BIT)) {
				/*
				 * The mmc_select_voltage fn of the core does
				 * not seem to set the power_mode to
				 * MMC_POWER_UP upon recalculating the voltage.
				 * vdd 1.8v.
				 */
				if (omap_mmc_switch_opcond(host, ios->vdd) != 0)
					dev_dbg(mmc_dev(host->mmc),
						"Switch operation failed\n");
		}
	}

	if (ios->clock) {
		dsor = OMAP_MMC_MASTER_CLOCK / ios->clock;
		if (dsor < 1)
			dsor = 1;

		if (OMAP_MMC_MASTER_CLOCK / dsor > ios->clock)
			dsor++;

		if (dsor > 250)
			dsor = 250;
	}
	omap_mmc_stop_clock(host);
	regval = OMAP_HSMMC_READ(host->base, SYSCTL);
	regval = regval & ~(CLKD_MASK);
	regval = regval | (dsor << 6) | (DTO << 16);
	OMAP_HSMMC_WRITE(host->base, SYSCTL, regval);
	OMAP_HSMMC_WRITE(host->base, SYSCTL,
		OMAP_HSMMC_READ(host->base, SYSCTL) | ICE);

	/* Wait till the ICS bit is set */
	timeout = jiffies + msecs_to_jiffies(MMC_TIMEOUT_MS);
	while ((OMAP_HSMMC_READ(host->base, SYSCTL) & ICS) != 0x2
		&& time_before(jiffies, timeout))
		msleep(1);

	OMAP_HSMMC_WRITE(host->base, SYSCTL,
		OMAP_HSMMC_READ(host->base, SYSCTL) | CEN);

	if (ios->power_mode == MMC_POWER_ON)
		send_init_stream(host);

	if (ios->bus_mode == MMC_BUSMODE_OPENDRAIN)
		OMAP_HSMMC_WRITE(host->base, CON,
				OMAP_HSMMC_READ(host->base, CON) | OD);
}

static int omap_hsmmc_get_cd(struct mmc_host *mmc)
{
	struct mmc_omap_host *host = mmc_priv(mmc);
	struct omap_mmc_platform_data *pdata = host->pdata;

	if (!pdata->slots[0].card_detect)
		return -ENOSYS;
	return pdata->slots[0].card_detect(pdata->slots[0].card_detect_irq);
}

static int omap_hsmmc_get_ro(struct mmc_host *mmc)
{
	struct mmc_omap_host *host = mmc_priv(mmc);
	struct omap_mmc_platform_data *pdata = host->pdata;

	if (!pdata->slots[0].get_ro)
		return -ENOSYS;
	return pdata->slots[0].get_ro(host->dev, 0);
}

static void omap_hsmmc_init(struct mmc_omap_host *host)
{
	u32 hctl, capa, value;

	/* Only MMC1 supports 3.0V */
	if (host->id == OMAP_MMC1_DEVID) {
		hctl = SDVS30;
		capa = VS30 | VS18;
	} else {
		hctl = SDVS18;
		capa = VS18;
	}

	value = OMAP_HSMMC_READ(host->base, HCTL) & ~SDVS_MASK;
	OMAP_HSMMC_WRITE(host->base, HCTL, value | hctl);

	value = OMAP_HSMMC_READ(host->base, CAPA);
	OMAP_HSMMC_WRITE(host->base, CAPA, value | capa);

	/* Set the controller to AUTO IDLE mode */
	value = OMAP_HSMMC_READ(host->base, SYSCONFIG);
	OMAP_HSMMC_WRITE(host->base, SYSCONFIG, value | AUTOIDLE);

	/* Set SD bus power bit */
	set_sd_bus_power(host);
}

static struct mmc_host_ops mmc_omap_ops = {
	.request = omap_mmc_request,
	.set_ios = omap_mmc_set_ios,
	.get_cd = omap_hsmmc_get_cd,
	.get_ro = omap_hsmmc_get_ro,
	/* NYET -- enable_sdio_irq */
};

static int __init omap_mmc_probe(struct platform_device *pdev)
{
	struct omap_mmc_platform_data *pdata = pdev->dev.platform_data;
	struct mmc_host *mmc;
	struct mmc_omap_host *host = NULL;
	struct resource *res;
	int ret = 0, irq;

	if (pdata == NULL) {
		dev_err(&pdev->dev, "Platform Data is missing\n");
		return -ENXIO;
	}

	if (pdata->nr_slots == 0) {
		dev_err(&pdev->dev, "No Slots\n");
		return -ENXIO;
	}

	res = platform_get_resource(pdev, IORESOURCE_MEM, 0);
	irq = platform_get_irq(pdev, 0);
	if (res == NULL || irq < 0)
		return -ENXIO;

	res = request_mem_region(res->start, res->end - res->start + 1,
							pdev->name);
	if (res == NULL)
		return -EBUSY;

	mmc = mmc_alloc_host(sizeof(struct mmc_omap_host), &pdev->dev);
	if (!mmc) {
		ret = -ENOMEM;
		goto err;
	}

	host		= mmc_priv(mmc);
	host->mmc	= mmc;
	host->pdata	= pdata;
	host->dev	= &pdev->dev;
	host->use_dma	= 1;
	host->dev->dma_mask = &pdata->dma_mask;
	host->dma_ch	= -1;
	host->irq	= irq;
	host->id	= pdev->id;
	host->slot_id	= 0;
	host->mapbase	= res->start;
	host->base	= ioremap(host->mapbase, SZ_4K);

	platform_set_drvdata(pdev, host);
	INIT_WORK(&host->mmc_carddetect_work, mmc_omap_detect);

	mmc->ops	= &mmc_omap_ops;
	mmc->f_min	= 400000;
	mmc->f_max	= 52000000;

	sema_init(&host->sem, 1);

	host->iclk = clk_get(&pdev->dev, "ick");
	if (IS_ERR(host->iclk)) {
		ret = PTR_ERR(host->iclk);
		host->iclk = NULL;
		goto err1;
	}
	host->fclk = clk_get(&pdev->dev, "fck");
	if (IS_ERR(host->fclk)) {
		ret = PTR_ERR(host->fclk);
		host->fclk = NULL;
		clk_put(host->iclk);
		goto err1;
	}

	if (clk_enable(host->fclk) != 0) {
		clk_put(host->iclk);
		clk_put(host->fclk);
		goto err1;
	}

	if (clk_enable(host->iclk) != 0) {
		clk_disable(host->fclk);
		clk_put(host->iclk);
		clk_put(host->fclk);
		goto err1;
	}

	host->dbclk = clk_get(&pdev->dev, "mmchsdb_fck");
	/*
	 * MMC can still work without debounce clock.
	 */
	if (IS_ERR(host->dbclk))
		dev_warn(mmc_dev(host->mmc), "Failed to get debounce clock\n");
	else
		if (clk_enable(host->dbclk) != 0)
			dev_dbg(mmc_dev(host->mmc), "Enabling debounce"
							" clk failed\n");
		else
			host->dbclk_enabled = 1;

	/* Since we do only SG emulation, we can have as many segs
	 * as we want. */
	mmc->max_phys_segs = 1024;
	mmc->max_hw_segs = 1024;

	mmc->max_blk_size = 512;       /* Block Length at max can be 1024 */
	mmc->max_blk_count = 0xFFFF;    /* No. of Blocks is 16 bits */
	mmc->max_req_size = mmc->max_blk_size * mmc->max_blk_count;
	mmc->max_seg_size = mmc->max_req_size;

	mmc->ocr_avail = mmc_slot(host).ocr_mask;
	mmc->caps |= MMC_CAP_MMC_HIGHSPEED | MMC_CAP_SD_HIGHSPEED;

	if (pdata->slots[host->slot_id].wires >= 8)
		mmc->caps |= MMC_CAP_8_BIT_DATA;
	else if (pdata->slots[host->slot_id].wires >= 4)
		mmc->caps |= MMC_CAP_4_BIT_DATA;

	omap_hsmmc_init(host);

	/* Select DMA lines */
	switch (host->id) {
	case OMAP_MMC1_DEVID:
		host->dma_line_tx = OMAP24XX_DMA_MMC1_TX;
		host->dma_line_rx = OMAP24XX_DMA_MMC1_RX;
		break;
	case OMAP_MMC2_DEVID:
		host->dma_line_tx = OMAP24XX_DMA_MMC2_TX;
		host->dma_line_rx = OMAP24XX_DMA_MMC2_RX;
		break;
	case OMAP_MMC3_DEVID:
		host->dma_line_tx = OMAP34XX_DMA_MMC3_TX;
		host->dma_line_rx = OMAP34XX_DMA_MMC3_RX;
		break;
	default:
		dev_err(mmc_dev(host->mmc), "Invalid MMC id\n");
		goto err_irq;
	}

	/* Request IRQ for MMC operations */
	ret = request_irq(host->irq, mmc_omap_irq, IRQF_DISABLED,
			mmc_hostname(mmc), host);
	if (ret) {
		dev_dbg(mmc_dev(host->mmc), "Unable to grab HSMMC IRQ\n");
		goto err_irq;
	}

	if (pdata->init != NULL) {
		if (pdata->init(&pdev->dev) != 0) {
			dev_dbg(mmc_dev(host->mmc),
				"Unable to configure MMC IRQs\n");
			goto err_irq_cd_init;
		}
	}

	/* Request IRQ for card detect */
	if ((mmc_slot(host).card_detect_irq)) {
		ret = request_irq(mmc_slot(host).card_detect_irq,
				  omap_mmc_cd_handler,
				  IRQF_TRIGGER_RISING | IRQF_TRIGGER_FALLING
					  | IRQF_DISABLED,
				  mmc_hostname(mmc), host);
		if (ret) {
			dev_dbg(mmc_dev(host->mmc),
				"Unable to grab MMC CD IRQ\n");
			goto err_irq_cd;
		}
	}

	OMAP_HSMMC_WRITE(host->base, ISE, INT_EN_MASK);
	OMAP_HSMMC_WRITE(host->base, IE, INT_EN_MASK);

	mmc_add_host(mmc);

	if (host->pdata->slots[host->slot_id].name != NULL) {
		ret = device_create_file(&mmc->class_dev, &dev_attr_slot_name);
		if (ret < 0)
			goto err_slot_name;
	}
	if (mmc_slot(host).card_detect_irq &&
	    host->pdata->slots[host->slot_id].get_cover_state) {
		ret = device_create_file(&mmc->class_dev,
					&dev_attr_cover_switch);
		if (ret < 0)
			goto err_cover_switch;
	}

	return 0;

err_cover_switch:
	device_remove_file(&mmc->class_dev, &dev_attr_cover_switch);
err_slot_name:
	mmc_remove_host(mmc);
err_irq_cd:
	free_irq(mmc_slot(host).card_detect_irq, host);
err_irq_cd_init:
	free_irq(host->irq, host);
err_irq:
	clk_disable(host->fclk);
	clk_disable(host->iclk);
	clk_put(host->fclk);
	clk_put(host->iclk);
	if (host->dbclk_enabled) {
		clk_disable(host->dbclk);
		clk_put(host->dbclk);
	}

err1:
	iounmap(host->base);
err:
	dev_dbg(mmc_dev(host->mmc), "Probe Failed\n");
	release_mem_region(res->start, res->end - res->start + 1);
	if (host)
		mmc_free_host(mmc);
	return ret;
}

static int omap_mmc_remove(struct platform_device *pdev)
{
	struct mmc_omap_host *host = platform_get_drvdata(pdev);
	struct resource *res;

	if (host) {
		mmc_remove_host(host->mmc);
		if (host->pdata->cleanup)
			host->pdata->cleanup(&pdev->dev);
		free_irq(host->irq, host);
		if (mmc_slot(host).card_detect_irq)
			free_irq(mmc_slot(host).card_detect_irq, host);
		flush_scheduled_work();

		clk_disable(host->fclk);
		clk_disable(host->iclk);
		clk_put(host->fclk);
		clk_put(host->iclk);
		if (host->dbclk_enabled) {
			clk_disable(host->dbclk);
			clk_put(host->dbclk);
		}

		mmc_free_host(host->mmc);
		iounmap(host->base);
	}

	res = platform_get_resource(pdev, IORESOURCE_MEM, 0);
	if (res)
		release_mem_region(res->start, res->end - res->start + 1);
	platform_set_drvdata(pdev, NULL);

	return 0;
}

#ifdef CONFIG_PM
static int omap_mmc_suspend(struct platform_device *pdev, pm_message_t state)
{
	int ret = 0;
	struct mmc_omap_host *host = platform_get_drvdata(pdev);

	if (host && host->suspended)
		return 0;

	if (host) {
		ret = mmc_suspend_host(host->mmc, state);
		if (ret == 0) {
			host->suspended = 1;

			OMAP_HSMMC_WRITE(host->base, ISE, 0);
			OMAP_HSMMC_WRITE(host->base, IE, 0);

			if (host->pdata->suspend) {
				ret = host->pdata->suspend(&pdev->dev,
								host->slot_id);
				if (ret)
					dev_dbg(mmc_dev(host->mmc),
						"Unable to handle MMC board"
						" level suspend\n");
			}

			OMAP_HSMMC_WRITE(host->base, HCTL,
					 OMAP_HSMMC_READ(host->base, HCTL) & ~SDBP);
			clk_disable(host->fclk);
			clk_disable(host->iclk);
			clk_disable(host->dbclk);
		}

	}
	return ret;
}

/* Routine to resume the MMC device */
static int omap_mmc_resume(struct platform_device *pdev)
{
	int ret = 0;
	struct mmc_omap_host *host = platform_get_drvdata(pdev);

	if (host && !host->suspended)
		return 0;

	if (host) {

		ret = clk_enable(host->fclk);
		if (ret)
			goto clk_en_err;

		ret = clk_enable(host->iclk);
		if (ret) {
			clk_disable(host->fclk);
			clk_put(host->fclk);
			goto clk_en_err;
		}

		if (clk_enable(host->dbclk) != 0)
			dev_dbg(mmc_dev(host->mmc),
					"Enabling debounce clk failed\n");

		omap_hsmmc_init(host);

		if (host->pdata->resume) {
			ret = host->pdata->resume(&pdev->dev, host->slot_id);
			if (ret)
				dev_dbg(mmc_dev(host->mmc),
					"Unmask interrupt failed\n");
		}

		/* Notify the core to resume the host */
		ret = mmc_resume_host(host->mmc);
		if (ret == 0)
			host->suspended = 0;
	}

	return ret;

clk_en_err:
	dev_dbg(mmc_dev(host->mmc),
		"Failed to enable MMC clocks during resume\n");
	return ret;
}

#else
#define omap_mmc_suspend	NULL
#define omap_mmc_resume		NULL
#endif

static struct platform_driver omap_mmc_driver = {
	.probe		= omap_mmc_probe,
	.remove		= omap_mmc_remove,
	.suspend	= omap_mmc_suspend,
	.resume		= omap_mmc_resume,
	.driver		= {
		.name = DRIVER_NAME,
		.owner = THIS_MODULE,
	},
};

static int __init omap_mmc_init(void)
{
	/* Register the MMC driver */
	return platform_driver_register(&omap_mmc_driver);
}

static void __exit omap_mmc_cleanup(void)
{
	/* Unregister MMC driver */
	platform_driver_unregister(&omap_mmc_driver);
}

module_init(omap_mmc_init);
module_exit(omap_mmc_cleanup);

MODULE_DESCRIPTION("OMAP High Speed Multimedia Card driver");
MODULE_LICENSE("GPL");
MODULE_ALIAS("platform:" DRIVER_NAME);
MODULE_AUTHOR("Texas Instruments Inc");<|MERGE_RESOLUTION|>--- conflicted
+++ resolved
@@ -298,10 +298,6 @@
 		struct mmc_request *mrq = host->mrq;
 
 		host->mrq = NULL;
-<<<<<<< HEAD
-		mmc_omap_fclk_lazy_disable(host);
-=======
->>>>>>> 93cfb3c9
 		mmc_request_done(host->mmc, mrq);
 		return;
 	}
