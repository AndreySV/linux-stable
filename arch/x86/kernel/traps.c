/*
 *  Copyright (C) 1991, 1992  Linus Torvalds
 *  Copyright (C) 2000, 2001, 2002 Andi Kleen, SuSE Labs
 *
 *  Pentium III FXSR, SSE support
 *	Gareth Hughes <gareth@valinux.com>, May 2000
 */

/*
 * Handle hardware traps and faults.
 */

#define pr_fmt(fmt) KBUILD_MODNAME ": " fmt

#include <linux/context_tracking.h>
#include <linux/interrupt.h>
#include <linux/kallsyms.h>
#include <linux/spinlock.h>
#include <linux/kprobes.h>
#include <linux/uaccess.h>
#include <linux/kdebug.h>
#include <linux/kgdb.h>
#include <linux/kernel.h>
#include <linux/export.h>
#include <linux/ptrace.h>
#include <linux/uprobes.h>
#include <linux/string.h>
#include <linux/delay.h>
#include <linux/errno.h>
#include <linux/kexec.h>
#include <linux/sched.h>
#include <linux/sched/task_stack.h>
#include <linux/timer.h>
#include <linux/init.h>
#include <linux/bug.h>
#include <linux/nmi.h>
#include <linux/mm.h>
#include <linux/smp.h>
#include <linux/io.h>
#include <linux/hardirq.h>
#include <linux/atomic.h>
#include <linux/ioasid.h>

#include <asm/stacktrace.h>
#include <asm/processor.h>
#include <asm/debugreg.h>
#include <asm/realmode.h>
#include <asm/text-patching.h>
#include <asm/ftrace.h>
#include <asm/traps.h>
#include <asm/desc.h>
#include <asm/fpu/api.h>
#include <asm/cpu.h>
#include <asm/cpu_entry_area.h>
#include <asm/mce.h>
#include <asm/fixmap.h>
#include <asm/mach_traps.h>
#include <asm/alternative.h>
#include <asm/fpu/xstate.h>
#include <asm/vm86.h>
#include <asm/umip.h>
#include <asm/insn.h>
#include <asm/insn-eval.h>
#include <asm/vdso.h>
#include <asm/tdx.h>

#ifdef CONFIG_X86_64
#include <asm/x86_init.h>
#include <asm/proto.h>
#else
#include <asm/processor-flags.h>
#include <asm/setup.h>
#include <asm/proto.h>
#endif

DECLARE_BITMAP(system_vectors, NR_VECTORS);

static inline void cond_local_irq_enable(struct pt_regs *regs)
{
	if (regs->flags & X86_EFLAGS_IF)
		local_irq_enable();
}

static inline void cond_local_irq_disable(struct pt_regs *regs)
{
	if (regs->flags & X86_EFLAGS_IF)
		local_irq_disable();
}

__always_inline int is_valid_bugaddr(unsigned long addr)
{
	if (addr < TASK_SIZE_MAX)
		return 0;

	/*
	 * We got #UD, if the text isn't readable we'd have gotten
	 * a different exception.
	 */
	return *(unsigned short *)addr == INSN_UD2;
}

static nokprobe_inline int
do_trap_no_signal(struct task_struct *tsk, int trapnr, const char *str,
		  struct pt_regs *regs,	long error_code)
{
	if (v8086_mode(regs)) {
		/*
		 * Traps 0, 1, 3, 4, and 5 should be forwarded to vm86.
		 * On nmi (interrupt 2), do_trap should not be called.
		 */
		if (trapnr < X86_TRAP_UD) {
			if (!handle_vm86_trap((struct kernel_vm86_regs *) regs,
						error_code, trapnr))
				return 0;
		}
	} else if (!user_mode(regs)) {
		if (fixup_exception(regs, trapnr, error_code, 0))
			return 0;

		tsk->thread.error_code = error_code;
		tsk->thread.trap_nr = trapnr;
		die(str, regs, error_code);
	} else {
		if (fixup_vdso_exception(regs, trapnr, error_code, 0))
			return 0;
	}

	/*
	 * We want error_code and trap_nr set for userspace faults and
	 * kernelspace faults which result in die(), but not
	 * kernelspace faults which are fixed up.  die() gives the
	 * process no chance to handle the signal and notice the
	 * kernel fault information, so that won't result in polluting
	 * the information about previously queued, but not yet
	 * delivered, faults.  See also exc_general_protection below.
	 */
	tsk->thread.error_code = error_code;
	tsk->thread.trap_nr = trapnr;

	return -1;
}

static void show_signal(struct task_struct *tsk, int signr,
			const char *type, const char *desc,
			struct pt_regs *regs, long error_code)
{
	if (show_unhandled_signals && unhandled_signal(tsk, signr) &&
	    printk_ratelimit()) {
		pr_info("%s[%d] %s%s ip:%lx sp:%lx error:%lx",
			tsk->comm, task_pid_nr(tsk), type, desc,
			regs->ip, regs->sp, error_code);
		print_vma_addr(KERN_CONT " in ", regs->ip);
		pr_cont("\n");
	}
}

static void
do_trap(int trapnr, int signr, char *str, struct pt_regs *regs,
	long error_code, int sicode, void __user *addr)
{
	struct task_struct *tsk = current;

	if (!do_trap_no_signal(tsk, trapnr, str, regs, error_code))
		return;

	show_signal(tsk, signr, "trap ", str, regs, error_code);

	if (!sicode)
		force_sig(signr);
	else
		force_sig_fault(signr, sicode, addr);
}
NOKPROBE_SYMBOL(do_trap);

static void do_error_trap(struct pt_regs *regs, long error_code, char *str,
	unsigned long trapnr, int signr, int sicode, void __user *addr)
{
	RCU_LOCKDEP_WARN(!rcu_is_watching(), "entry code didn't wake RCU");

	if (notify_die(DIE_TRAP, str, regs, error_code, trapnr, signr) !=
			NOTIFY_STOP) {
		cond_local_irq_enable(regs);
		do_trap(trapnr, signr, str, regs, error_code, sicode, addr);
		cond_local_irq_disable(regs);
	}
}

/*
 * Posix requires to provide the address of the faulting instruction for
 * SIGILL (#UD) and SIGFPE (#DE) in the si_addr member of siginfo_t.
 *
 * This address is usually regs->ip, but when an uprobe moved the code out
 * of line then regs->ip points to the XOL code which would confuse
 * anything which analyzes the fault address vs. the unmodified binary. If
 * a trap happened in XOL code then uprobe maps regs->ip back to the
 * original instruction address.
 */
static __always_inline void __user *error_get_trap_addr(struct pt_regs *regs)
{
	return (void __user *)uprobe_get_trap_addr(regs);
}

DEFINE_IDTENTRY(exc_divide_error)
{
	do_error_trap(regs, 0, "divide error", X86_TRAP_DE, SIGFPE,
		      FPE_INTDIV, error_get_trap_addr(regs));
}

DEFINE_IDTENTRY(exc_overflow)
{
	do_error_trap(regs, 0, "overflow", X86_TRAP_OF, SIGSEGV, 0, NULL);
}

#ifdef CONFIG_X86_KERNEL_IBT

static __ro_after_init bool ibt_fatal = true;

extern void ibt_selftest_ip(void); /* code label defined in asm below */

enum cp_error_code {
	CP_EC        = (1 << 15) - 1,

	CP_RET       = 1,
	CP_IRET      = 2,
	CP_ENDBR     = 3,
	CP_RSTRORSSP = 4,
	CP_SETSSBSY  = 5,

	CP_ENCL	     = 1 << 15,
};

DEFINE_IDTENTRY_ERRORCODE(exc_control_protection)
{
	if (!cpu_feature_enabled(X86_FEATURE_IBT)) {
		pr_err("Unexpected #CP\n");
		BUG();
	}

	if (WARN_ON_ONCE(user_mode(regs) || (error_code & CP_EC) != CP_ENDBR))
		return;

	if (unlikely(regs->ip == (unsigned long)&ibt_selftest_ip)) {
		regs->ax = 0;
		return;
	}

	pr_err("Missing ENDBR: %pS\n", (void *)instruction_pointer(regs));
	if (!ibt_fatal) {
		printk(KERN_DEFAULT CUT_HERE);
		__warn(__FILE__, __LINE__, (void *)regs->ip, TAINT_WARN, regs, NULL);
		return;
	}
	BUG();
}

/* Must be noinline to ensure uniqueness of ibt_selftest_ip. */
noinline bool ibt_selftest(void)
{
	unsigned long ret;

	asm ("	lea ibt_selftest_ip(%%rip), %%rax\n\t"
	     ANNOTATE_RETPOLINE_SAFE
	     "	jmp *%%rax\n\t"
	     "ibt_selftest_ip:\n\t"
	     UNWIND_HINT_FUNC
	     ANNOTATE_NOENDBR
	     "	nop\n\t"

	     : "=a" (ret) : : "memory");

	return !ret;
}

static int __init ibt_setup(char *str)
{
	if (!strcmp(str, "off"))
		setup_clear_cpu_cap(X86_FEATURE_IBT);

	if (!strcmp(str, "warn"))
		ibt_fatal = false;

	return 1;
}

__setup("ibt=", ibt_setup);

#endif /* CONFIG_X86_KERNEL_IBT */

#ifdef CONFIG_X86_F00F_BUG
void handle_invalid_op(struct pt_regs *regs)
#else
static inline void handle_invalid_op(struct pt_regs *regs)
#endif
{
	do_error_trap(regs, 0, "invalid opcode", X86_TRAP_UD, SIGILL,
		      ILL_ILLOPN, error_get_trap_addr(regs));
}

static noinstr bool handle_bug(struct pt_regs *regs)
{
	bool handled = false;

	if (!is_valid_bugaddr(regs->ip))
		return handled;

	/*
	 * All lies, just get the WARN/BUG out.
	 */
	instrumentation_begin();
	/*
	 * Since we're emulating a CALL with exceptions, restore the interrupt
	 * state to what it was at the exception site.
	 */
	if (regs->flags & X86_EFLAGS_IF)
		raw_local_irq_enable();
	if (report_bug(regs->ip, regs) == BUG_TRAP_TYPE_WARN) {
		regs->ip += LEN_UD2;
		handled = true;
	}
	if (regs->flags & X86_EFLAGS_IF)
		raw_local_irq_disable();
	instrumentation_end();

	return handled;
}

DEFINE_IDTENTRY_RAW(exc_invalid_op)
{
	irqentry_state_t state;

	/*
	 * We use UD2 as a short encoding for 'CALL __WARN', as such
	 * handle it before exception entry to avoid recursive WARN
	 * in case exception entry is the one triggering WARNs.
	 */
	if (!user_mode(regs) && handle_bug(regs))
		return;

	state = irqentry_enter(regs);
	instrumentation_begin();
	handle_invalid_op(regs);
	instrumentation_end();
	irqentry_exit(regs, state);
}

DEFINE_IDTENTRY(exc_coproc_segment_overrun)
{
	do_error_trap(regs, 0, "coprocessor segment overrun",
		      X86_TRAP_OLD_MF, SIGFPE, 0, NULL);
}

DEFINE_IDTENTRY_ERRORCODE(exc_invalid_tss)
{
	do_error_trap(regs, error_code, "invalid TSS", X86_TRAP_TS, SIGSEGV,
		      0, NULL);
}

DEFINE_IDTENTRY_ERRORCODE(exc_segment_not_present)
{
	do_error_trap(regs, error_code, "segment not present", X86_TRAP_NP,
		      SIGBUS, 0, NULL);
}

DEFINE_IDTENTRY_ERRORCODE(exc_stack_segment)
{
	do_error_trap(regs, error_code, "stack segment", X86_TRAP_SS, SIGBUS,
		      0, NULL);
}

DEFINE_IDTENTRY_ERRORCODE(exc_alignment_check)
{
	char *str = "alignment check";

	if (notify_die(DIE_TRAP, str, regs, error_code, X86_TRAP_AC, SIGBUS) == NOTIFY_STOP)
		return;

	if (!user_mode(regs))
		die("Split lock detected\n", regs, error_code);

	local_irq_enable();

	if (handle_user_split_lock(regs, error_code))
		goto out;

	do_trap(X86_TRAP_AC, SIGBUS, "alignment check", regs,
		error_code, BUS_ADRALN, NULL);

out:
	local_irq_disable();
}

#ifdef CONFIG_VMAP_STACK
__visible void __noreturn handle_stack_overflow(struct pt_regs *regs,
						unsigned long fault_address,
						struct stack_info *info)
{
	const char *name = stack_type_name(info->type);

	printk(KERN_EMERG "BUG: %s stack guard page was hit at %p (stack is %p..%p)\n",
	       name, (void *)fault_address, info->begin, info->end);

	die("stack guard page", regs, 0);

	/* Be absolutely certain we don't return. */
	panic("%s stack guard hit", name);
}
#endif

/*
 * Runs on an IST stack for x86_64 and on a special task stack for x86_32.
 *
 * On x86_64, this is more or less a normal kernel entry.  Notwithstanding the
 * SDM's warnings about double faults being unrecoverable, returning works as
 * expected.  Presumably what the SDM actually means is that the CPU may get
 * the register state wrong on entry, so returning could be a bad idea.
 *
 * Various CPU engineers have promised that double faults due to an IRET fault
 * while the stack is read-only are, in fact, recoverable.
 *
 * On x86_32, this is entered through a task gate, and regs are synthesized
 * from the TSS.  Returning is, in principle, okay, but changes to regs will
 * be lost.  If, for some reason, we need to return to a context with modified
 * regs, the shim code could be adjusted to synchronize the registers.
 *
 * The 32bit #DF shim provides CR2 already as an argument. On 64bit it needs
 * to be read before doing anything else.
 */
DEFINE_IDTENTRY_DF(exc_double_fault)
{
	static const char str[] = "double fault";
	struct task_struct *tsk = current;

#ifdef CONFIG_VMAP_STACK
	unsigned long address = read_cr2();
	struct stack_info info;
#endif

#ifdef CONFIG_X86_ESPFIX64
	extern unsigned char native_irq_return_iret[];

	/*
	 * If IRET takes a non-IST fault on the espfix64 stack, then we
	 * end up promoting it to a doublefault.  In that case, take
	 * advantage of the fact that we're not using the normal (TSS.sp0)
	 * stack right now.  We can write a fake #GP(0) frame at TSS.sp0
	 * and then modify our own IRET frame so that, when we return,
	 * we land directly at the #GP(0) vector with the stack already
	 * set up according to its expectations.
	 *
	 * The net result is that our #GP handler will think that we
	 * entered from usermode with the bad user context.
	 *
	 * No need for nmi_enter() here because we don't use RCU.
	 */
	if (((long)regs->sp >> P4D_SHIFT) == ESPFIX_PGD_ENTRY &&
		regs->cs == __KERNEL_CS &&
		regs->ip == (unsigned long)native_irq_return_iret)
	{
		struct pt_regs *gpregs = (struct pt_regs *)this_cpu_read(cpu_tss_rw.x86_tss.sp0) - 1;
		unsigned long *p = (unsigned long *)regs->sp;

		/*
		 * regs->sp points to the failing IRET frame on the
		 * ESPFIX64 stack.  Copy it to the entry stack.  This fills
		 * in gpregs->ss through gpregs->ip.
		 *
		 */
		gpregs->ip	= p[0];
		gpregs->cs	= p[1];
		gpregs->flags	= p[2];
		gpregs->sp	= p[3];
		gpregs->ss	= p[4];
		gpregs->orig_ax = 0;  /* Missing (lost) #GP error code */

		/*
		 * Adjust our frame so that we return straight to the #GP
		 * vector with the expected RSP value.  This is safe because
		 * we won't enable interrupts or schedule before we invoke
		 * general_protection, so nothing will clobber the stack
		 * frame we just set up.
		 *
		 * We will enter general_protection with kernel GSBASE,
		 * which is what the stub expects, given that the faulting
		 * RIP will be the IRET instruction.
		 */
		regs->ip = (unsigned long)asm_exc_general_protection;
		regs->sp = (unsigned long)&gpregs->orig_ax;

		return;
	}
#endif

	irqentry_nmi_enter(regs);
	instrumentation_begin();
	notify_die(DIE_TRAP, str, regs, error_code, X86_TRAP_DF, SIGSEGV);

	tsk->thread.error_code = error_code;
	tsk->thread.trap_nr = X86_TRAP_DF;

#ifdef CONFIG_VMAP_STACK
	/*
	 * If we overflow the stack into a guard page, the CPU will fail
	 * to deliver #PF and will send #DF instead.  Similarly, if we
	 * take any non-IST exception while too close to the bottom of
	 * the stack, the processor will get a page fault while
	 * delivering the exception and will generate a double fault.
	 *
	 * According to the SDM (footnote in 6.15 under "Interrupt 14 -
	 * Page-Fault Exception (#PF):
	 *
	 *   Processors update CR2 whenever a page fault is detected. If a
	 *   second page fault occurs while an earlier page fault is being
	 *   delivered, the faulting linear address of the second fault will
	 *   overwrite the contents of CR2 (replacing the previous
	 *   address). These updates to CR2 occur even if the page fault
	 *   results in a double fault or occurs during the delivery of a
	 *   double fault.
	 *
	 * The logic below has a small possibility of incorrectly diagnosing
	 * some errors as stack overflows.  For example, if the IDT or GDT
	 * gets corrupted such that #GP delivery fails due to a bad descriptor
	 * causing #GP and we hit this condition while CR2 coincidentally
	 * points to the stack guard page, we'll think we overflowed the
	 * stack.  Given that we're going to panic one way or another
	 * if this happens, this isn't necessarily worth fixing.
	 *
	 * If necessary, we could improve the test by only diagnosing
	 * a stack overflow if the saved RSP points within 47 bytes of
	 * the bottom of the stack: if RSP == tsk_stack + 48 and we
	 * take an exception, the stack is already aligned and there
	 * will be enough room SS, RSP, RFLAGS, CS, RIP, and a
	 * possible error code, so a stack overflow would *not* double
	 * fault.  With any less space left, exception delivery could
	 * fail, and, as a practical matter, we've overflowed the
	 * stack even if the actual trigger for the double fault was
	 * something else.
	 */
	if (get_stack_guard_info((void *)address, &info))
		handle_stack_overflow(regs, address, &info);
#endif

	pr_emerg("PANIC: double fault, error_code: 0x%lx\n", error_code);
	die("double fault", regs, error_code);
	panic("Machine halted.");
	instrumentation_end();
}

DEFINE_IDTENTRY(exc_bounds)
{
	if (notify_die(DIE_TRAP, "bounds", regs, 0,
			X86_TRAP_BR, SIGSEGV) == NOTIFY_STOP)
		return;
	cond_local_irq_enable(regs);

	if (!user_mode(regs))
		die("bounds", regs, 0);

	do_trap(X86_TRAP_BR, SIGSEGV, "bounds", regs, 0, 0, NULL);

	cond_local_irq_disable(regs);
}

enum kernel_gp_hint {
	GP_NO_HINT,
	GP_NON_CANONICAL,
	GP_CANONICAL
};

/*
 * When an uncaught #GP occurs, try to determine the memory address accessed by
 * the instruction and return that address to the caller. Also, try to figure
 * out whether any part of the access to that address was non-canonical.
 */
static enum kernel_gp_hint get_kernel_gp_address(struct pt_regs *regs,
						 unsigned long *addr)
{
	u8 insn_buf[MAX_INSN_SIZE];
	struct insn insn;
	int ret;

	if (copy_from_kernel_nofault(insn_buf, (void *)regs->ip,
			MAX_INSN_SIZE))
		return GP_NO_HINT;

	ret = insn_decode_kernel(&insn, insn_buf);
	if (ret < 0)
		return GP_NO_HINT;

	*addr = (unsigned long)insn_get_addr_ref(&insn, regs);
	if (*addr == -1UL)
		return GP_NO_HINT;

#ifdef CONFIG_X86_64
	/*
	 * Check that:
	 *  - the operand is not in the kernel half
	 *  - the last byte of the operand is not in the user canonical half
	 */
	if (*addr < ~__VIRTUAL_MASK &&
	    *addr + insn.opnd_bytes - 1 > __VIRTUAL_MASK)
		return GP_NON_CANONICAL;
#endif

	return GP_CANONICAL;
}

#define GPFSTR "general protection fault"

static bool fixup_iopl_exception(struct pt_regs *regs)
{
	struct thread_struct *t = &current->thread;
	unsigned char byte;
	unsigned long ip;

	if (!IS_ENABLED(CONFIG_X86_IOPL_IOPERM) || t->iopl_emul != 3)
		return false;

	if (insn_get_effective_ip(regs, &ip))
		return false;

	if (get_user(byte, (const char __user *)ip))
		return false;

	if (byte != 0xfa && byte != 0xfb)
		return false;

	if (!t->iopl_warn && printk_ratelimit()) {
		pr_err("%s[%d] attempts to use CLI/STI, pretending it's a NOP, ip:%lx",
		       current->comm, task_pid_nr(current), ip);
		print_vma_addr(KERN_CONT " in ", ip);
		pr_cont("\n");
		t->iopl_warn = 1;
	}

	regs->ip += 1;
	return true;
}

/*
 * The unprivileged ENQCMD instruction generates #GPs if the
 * IA32_PASID MSR has not been populated.  If possible, populate
 * the MSR from a PASID previously allocated to the mm.
 */
static bool try_fixup_enqcmd_gp(void)
{
#ifdef CONFIG_IOMMU_SVA
	u32 pasid;

	/*
	 * MSR_IA32_PASID is managed using XSAVE.  Directly
	 * writing to the MSR is only possible when fpregs
	 * are valid and the fpstate is not.  This is
	 * guaranteed when handling a userspace exception
	 * in *before* interrupts are re-enabled.
	 */
	lockdep_assert_irqs_disabled();

	/*
	 * Hardware without ENQCMD will not generate
	 * #GPs that can be fixed up here.
	 */
	if (!cpu_feature_enabled(X86_FEATURE_ENQCMD))
		return false;

	pasid = current->mm->pasid;

	/*
	 * If the mm has not been allocated a
	 * PASID, the #GP can not be fixed up.
	 */
	if (!pasid_valid(pasid))
		return false;

	/*
	 * Did this thread already have its PASID activated?
	 * If so, the #GP must be from something else.
	 */
	if (current->pasid_activated)
		return false;

	wrmsrl(MSR_IA32_PASID, pasid | MSR_IA32_PASID_VALID);
	current->pasid_activated = 1;

	return true;
#else
	return false;
#endif
}

<<<<<<< HEAD
=======
static bool gp_try_fixup_and_notify(struct pt_regs *regs, int trapnr,
				    unsigned long error_code, const char *str)
{
	if (fixup_exception(regs, trapnr, error_code, 0))
		return true;

	current->thread.error_code = error_code;
	current->thread.trap_nr = trapnr;

	/*
	 * To be potentially processing a kprobe fault and to trust the result
	 * from kprobe_running(), we have to be non-preemptible.
	 */
	if (!preemptible() && kprobe_running() &&
	    kprobe_fault_handler(regs, trapnr))
		return true;

	return notify_die(DIE_GPF, str, regs, error_code, trapnr, SIGSEGV) == NOTIFY_STOP;
}

static void gp_user_force_sig_segv(struct pt_regs *regs, int trapnr,
				   unsigned long error_code, const char *str)
{
	current->thread.error_code = error_code;
	current->thread.trap_nr = trapnr;
	show_signal(current, SIGSEGV, "", str, regs, error_code);
	force_sig(SIGSEGV);
}

>>>>>>> 88084a3d
DEFINE_IDTENTRY_ERRORCODE(exc_general_protection)
{
	char desc[sizeof(GPFSTR) + 50 + 2*sizeof(unsigned long) + 1] = GPFSTR;
	enum kernel_gp_hint hint = GP_NO_HINT;
	unsigned long gp_addr;

	if (user_mode(regs) && try_fixup_enqcmd_gp())
		return;

	if (user_mode(regs) && try_fixup_enqcmd_gp())
		return;

	cond_local_irq_enable(regs);

	if (static_cpu_has(X86_FEATURE_UMIP)) {
		if (user_mode(regs) && fixup_umip_exception(regs))
			goto exit;
	}

	if (v8086_mode(regs)) {
		local_irq_enable();
		handle_vm86_fault((struct kernel_vm86_regs *) regs, error_code);
		local_irq_disable();
		return;
	}

	if (user_mode(regs)) {
		if (fixup_iopl_exception(regs))
			goto exit;

		if (fixup_vdso_exception(regs, X86_TRAP_GP, error_code, 0))
			goto exit;

		gp_user_force_sig_segv(regs, X86_TRAP_GP, error_code, desc);
		goto exit;
	}

	if (gp_try_fixup_and_notify(regs, X86_TRAP_GP, error_code, desc))
		goto exit;

	if (error_code)
		snprintf(desc, sizeof(desc), "segment-related " GPFSTR);
	else
		hint = get_kernel_gp_address(regs, &gp_addr);

	if (hint != GP_NO_HINT)
		snprintf(desc, sizeof(desc), GPFSTR ", %s 0x%lx",
			 (hint == GP_NON_CANONICAL) ? "probably for non-canonical address"
						    : "maybe for address",
			 gp_addr);

	/*
	 * KASAN is interested only in the non-canonical case, clear it
	 * otherwise.
	 */
	if (hint != GP_NON_CANONICAL)
		gp_addr = 0;

	die_addr(desc, regs, error_code, gp_addr);

exit:
	cond_local_irq_disable(regs);
}

static bool do_int3(struct pt_regs *regs)
{
	int res;

#ifdef CONFIG_KGDB_LOW_LEVEL_TRAP
	if (kgdb_ll_trap(DIE_INT3, "int3", regs, 0, X86_TRAP_BP,
			 SIGTRAP) == NOTIFY_STOP)
		return true;
#endif /* CONFIG_KGDB_LOW_LEVEL_TRAP */

#ifdef CONFIG_KPROBES
	if (kprobe_int3_handler(regs))
		return true;
#endif
	res = notify_die(DIE_INT3, "int3", regs, 0, X86_TRAP_BP, SIGTRAP);

	return res == NOTIFY_STOP;
}
NOKPROBE_SYMBOL(do_int3);

static void do_int3_user(struct pt_regs *regs)
{
	if (do_int3(regs))
		return;

	cond_local_irq_enable(regs);
	do_trap(X86_TRAP_BP, SIGTRAP, "int3", regs, 0, 0, NULL);
	cond_local_irq_disable(regs);
}

DEFINE_IDTENTRY_RAW(exc_int3)
{
	/*
	 * poke_int3_handler() is completely self contained code; it does (and
	 * must) *NOT* call out to anything, lest it hits upon yet another
	 * INT3.
	 */
	if (poke_int3_handler(regs))
		return;

	/*
	 * irqentry_enter_from_user_mode() uses static_branch_{,un}likely()
	 * and therefore can trigger INT3, hence poke_int3_handler() must
	 * be done before. If the entry came from kernel mode, then use
	 * nmi_enter() because the INT3 could have been hit in any context
	 * including NMI.
	 */
	if (user_mode(regs)) {
		irqentry_enter_from_user_mode(regs);
		instrumentation_begin();
		do_int3_user(regs);
		instrumentation_end();
		irqentry_exit_to_user_mode(regs);
	} else {
		irqentry_state_t irq_state = irqentry_nmi_enter(regs);

		instrumentation_begin();
		if (!do_int3(regs))
			die("int3", regs, 0);
		instrumentation_end();
		irqentry_nmi_exit(regs, irq_state);
	}
}

#ifdef CONFIG_X86_64
/*
 * Help handler running on a per-cpu (IST or entry trampoline) stack
 * to switch to the normal thread stack if the interrupted code was in
 * user mode. The actual stack switch is done in entry_64.S
 */
asmlinkage __visible noinstr struct pt_regs *sync_regs(struct pt_regs *eregs)
{
	struct pt_regs *regs = (struct pt_regs *)this_cpu_read(cpu_current_top_of_stack) - 1;
	if (regs != eregs)
		*regs = *eregs;
	return regs;
}

#ifdef CONFIG_AMD_MEM_ENCRYPT
asmlinkage __visible noinstr struct pt_regs *vc_switch_off_ist(struct pt_regs *regs)
{
	unsigned long sp, *stack;
	struct stack_info info;
	struct pt_regs *regs_ret;

	/*
	 * In the SYSCALL entry path the RSP value comes from user-space - don't
	 * trust it and switch to the current kernel stack
	 */
	if (ip_within_syscall_gap(regs)) {
		sp = this_cpu_read(cpu_current_top_of_stack);
		goto sync;
	}

	/*
	 * From here on the RSP value is trusted. Now check whether entry
	 * happened from a safe stack. Not safe are the entry or unknown stacks,
	 * use the fall-back stack instead in this case.
	 */
	sp    = regs->sp;
	stack = (unsigned long *)sp;

	if (!get_stack_info_noinstr(stack, current, &info) || info.type == STACK_TYPE_ENTRY ||
	    info.type > STACK_TYPE_EXCEPTION_LAST)
		sp = __this_cpu_ist_top_va(VC2);

sync:
	/*
	 * Found a safe stack - switch to it as if the entry didn't happen via
	 * IST stack. The code below only copies pt_regs, the real switch happens
	 * in assembly code.
	 */
	sp = ALIGN_DOWN(sp, 8) - sizeof(*regs_ret);

	regs_ret = (struct pt_regs *)sp;
	*regs_ret = *regs;

	return regs_ret;
}
#endif

asmlinkage __visible noinstr struct pt_regs *fixup_bad_iret(struct pt_regs *bad_regs)
{
	struct pt_regs tmp, *new_stack;

	/*
	 * This is called from entry_64.S early in handling a fault
	 * caused by a bad iret to user mode.  To handle the fault
	 * correctly, we want to move our stack frame to where it would
	 * be had we entered directly on the entry stack (rather than
	 * just below the IRET frame) and we want to pretend that the
	 * exception came from the IRET target.
	 */
	new_stack = (struct pt_regs *)__this_cpu_read(cpu_tss_rw.x86_tss.sp0) - 1;

	/* Copy the IRET target to the temporary storage. */
	__memcpy(&tmp.ip, (void *)bad_regs->sp, 5*8);

	/* Copy the remainder of the stack from the current stack. */
	__memcpy(&tmp, bad_regs, offsetof(struct pt_regs, ip));

	/* Update the entry stack */
	__memcpy(new_stack, &tmp, sizeof(tmp));

	BUG_ON(!user_mode(new_stack));
	return new_stack;
}
#endif

static bool is_sysenter_singlestep(struct pt_regs *regs)
{
	/*
	 * We don't try for precision here.  If we're anywhere in the region of
	 * code that can be single-stepped in the SYSENTER entry path, then
	 * assume that this is a useless single-step trap due to SYSENTER
	 * being invoked with TF set.  (We don't know in advance exactly
	 * which instructions will be hit because BTF could plausibly
	 * be set.)
	 */
#ifdef CONFIG_X86_32
	return (regs->ip - (unsigned long)__begin_SYSENTER_singlestep_region) <
		(unsigned long)__end_SYSENTER_singlestep_region -
		(unsigned long)__begin_SYSENTER_singlestep_region;
#elif defined(CONFIG_IA32_EMULATION)
	return (regs->ip - (unsigned long)entry_SYSENTER_compat) <
		(unsigned long)__end_entry_SYSENTER_compat -
		(unsigned long)entry_SYSENTER_compat;
#else
	return false;
#endif
}

static __always_inline unsigned long debug_read_clear_dr6(void)
{
	unsigned long dr6;

	/*
	 * The Intel SDM says:
	 *
	 *   Certain debug exceptions may clear bits 0-3. The remaining
	 *   contents of the DR6 register are never cleared by the
	 *   processor. To avoid confusion in identifying debug
	 *   exceptions, debug handlers should clear the register before
	 *   returning to the interrupted task.
	 *
	 * Keep it simple: clear DR6 immediately.
	 */
	get_debugreg(dr6, 6);
	set_debugreg(DR6_RESERVED, 6);
	dr6 ^= DR6_RESERVED; /* Flip to positive polarity */

	return dr6;
}

/*
 * Our handling of the processor debug registers is non-trivial.
 * We do not clear them on entry and exit from the kernel. Therefore
 * it is possible to get a watchpoint trap here from inside the kernel.
 * However, the code in ./ptrace.c has ensured that the user can
 * only set watchpoints on userspace addresses. Therefore the in-kernel
 * watchpoint trap can only occur in code which is reading/writing
 * from user space. Such code must not hold kernel locks (since it
 * can equally take a page fault), therefore it is safe to call
 * force_sig_info even though that claims and releases locks.
 *
 * Code in ./signal.c ensures that the debug control register
 * is restored before we deliver any signal, and therefore that
 * user code runs with the correct debug control register even though
 * we clear it here.
 *
 * Being careful here means that we don't have to be as careful in a
 * lot of more complicated places (task switching can be a bit lazy
 * about restoring all the debug state, and ptrace doesn't have to
 * find every occurrence of the TF bit that could be saved away even
 * by user code)
 *
 * May run on IST stack.
 */

static bool notify_debug(struct pt_regs *regs, unsigned long *dr6)
{
	/*
	 * Notifiers will clear bits in @dr6 to indicate the event has been
	 * consumed - hw_breakpoint_handler(), single_stop_cont().
	 *
	 * Notifiers will set bits in @virtual_dr6 to indicate the desire
	 * for signals - ptrace_triggered(), kgdb_hw_overflow_handler().
	 */
	if (notify_die(DIE_DEBUG, "debug", regs, (long)dr6, 0, SIGTRAP) == NOTIFY_STOP)
		return true;

	return false;
}

static __always_inline void exc_debug_kernel(struct pt_regs *regs,
					     unsigned long dr6)
{
	/*
	 * Disable breakpoints during exception handling; recursive exceptions
	 * are exceedingly 'fun'.
	 *
	 * Since this function is NOKPROBE, and that also applies to
	 * HW_BREAKPOINT_X, we can't hit a breakpoint before this (XXX except a
	 * HW_BREAKPOINT_W on our stack)
	 *
	 * Entry text is excluded for HW_BP_X and cpu_entry_area, which
	 * includes the entry stack is excluded for everything.
	 */
	unsigned long dr7 = local_db_save();
	irqentry_state_t irq_state = irqentry_nmi_enter(regs);
	instrumentation_begin();

	/*
	 * If something gets miswired and we end up here for a user mode
	 * #DB, we will malfunction.
	 */
	WARN_ON_ONCE(user_mode(regs));

	if (test_thread_flag(TIF_BLOCKSTEP)) {
		/*
		 * The SDM says "The processor clears the BTF flag when it
		 * generates a debug exception." but PTRACE_BLOCKSTEP requested
		 * it for userspace, but we just took a kernel #DB, so re-set
		 * BTF.
		 */
		unsigned long debugctl;

		rdmsrl(MSR_IA32_DEBUGCTLMSR, debugctl);
		debugctl |= DEBUGCTLMSR_BTF;
		wrmsrl(MSR_IA32_DEBUGCTLMSR, debugctl);
	}

	/*
	 * Catch SYSENTER with TF set and clear DR_STEP. If this hit a
	 * watchpoint at the same time then that will still be handled.
	 */
	if ((dr6 & DR_STEP) && is_sysenter_singlestep(regs))
		dr6 &= ~DR_STEP;

	/*
	 * The kernel doesn't use INT1
	 */
	if (!dr6)
		goto out;

	if (notify_debug(regs, &dr6))
		goto out;

	/*
	 * The kernel doesn't use TF single-step outside of:
	 *
	 *  - Kprobes, consumed through kprobe_debug_handler()
	 *  - KGDB, consumed through notify_debug()
	 *
	 * So if we get here with DR_STEP set, something is wonky.
	 *
	 * A known way to trigger this is through QEMU's GDB stub,
	 * which leaks #DB into the guest and causes IST recursion.
	 */
	if (WARN_ON_ONCE(dr6 & DR_STEP))
		regs->flags &= ~X86_EFLAGS_TF;
out:
	instrumentation_end();
	irqentry_nmi_exit(regs, irq_state);

	local_db_restore(dr7);
}

static __always_inline void exc_debug_user(struct pt_regs *regs,
					   unsigned long dr6)
{
	bool icebp;

	/*
	 * If something gets miswired and we end up here for a kernel mode
	 * #DB, we will malfunction.
	 */
	WARN_ON_ONCE(!user_mode(regs));

	/*
	 * NB: We can't easily clear DR7 here because
	 * irqentry_exit_to_usermode() can invoke ptrace, schedule, access
	 * user memory, etc.  This means that a recursive #DB is possible.  If
	 * this happens, that #DB will hit exc_debug_kernel() and clear DR7.
	 * Since we're not on the IST stack right now, everything will be
	 * fine.
	 */

	irqentry_enter_from_user_mode(regs);
	instrumentation_begin();

	/*
	 * Start the virtual/ptrace DR6 value with just the DR_STEP mask
	 * of the real DR6. ptrace_triggered() will set the DR_TRAPn bits.
	 *
	 * Userspace expects DR_STEP to be visible in ptrace_get_debugreg(6)
	 * even if it is not the result of PTRACE_SINGLESTEP.
	 */
	current->thread.virtual_dr6 = (dr6 & DR_STEP);

	/*
	 * The SDM says "The processor clears the BTF flag when it
	 * generates a debug exception."  Clear TIF_BLOCKSTEP to keep
	 * TIF_BLOCKSTEP in sync with the hardware BTF flag.
	 */
	clear_thread_flag(TIF_BLOCKSTEP);

	/*
	 * If dr6 has no reason to give us about the origin of this trap,
	 * then it's very likely the result of an icebp/int01 trap.
	 * User wants a sigtrap for that.
	 */
	icebp = !dr6;

	if (notify_debug(regs, &dr6))
		goto out;

	/* It's safe to allow irq's after DR6 has been saved */
	local_irq_enable();

	if (v8086_mode(regs)) {
		handle_vm86_trap((struct kernel_vm86_regs *)regs, 0, X86_TRAP_DB);
		goto out_irq;
	}

	/* #DB for bus lock can only be triggered from userspace. */
	if (dr6 & DR_BUS_LOCK)
		handle_bus_lock(regs);

	/* Add the virtual_dr6 bits for signals. */
	dr6 |= current->thread.virtual_dr6;
	if (dr6 & (DR_STEP | DR_TRAP_BITS) || icebp)
		send_sigtrap(regs, 0, get_si_code(dr6));

out_irq:
	local_irq_disable();
out:
	instrumentation_end();
	irqentry_exit_to_user_mode(regs);
}

#ifdef CONFIG_X86_64
/* IST stack entry */
DEFINE_IDTENTRY_DEBUG(exc_debug)
{
	exc_debug_kernel(regs, debug_read_clear_dr6());
}

/* User entry, runs on regular task stack */
DEFINE_IDTENTRY_DEBUG_USER(exc_debug)
{
	exc_debug_user(regs, debug_read_clear_dr6());
}
#else
/* 32 bit does not have separate entry points. */
DEFINE_IDTENTRY_RAW(exc_debug)
{
	unsigned long dr6 = debug_read_clear_dr6();

	if (user_mode(regs))
		exc_debug_user(regs, dr6);
	else
		exc_debug_kernel(regs, dr6);
}
#endif

/*
 * Note that we play around with the 'TS' bit in an attempt to get
 * the correct behaviour even in the presence of the asynchronous
 * IRQ13 behaviour
 */
static void math_error(struct pt_regs *regs, int trapnr)
{
	struct task_struct *task = current;
	struct fpu *fpu = &task->thread.fpu;
	int si_code;
	char *str = (trapnr == X86_TRAP_MF) ? "fpu exception" :
						"simd exception";

	cond_local_irq_enable(regs);

	if (!user_mode(regs)) {
		if (fixup_exception(regs, trapnr, 0, 0))
			goto exit;

		task->thread.error_code = 0;
		task->thread.trap_nr = trapnr;

		if (notify_die(DIE_TRAP, str, regs, 0, trapnr,
			       SIGFPE) != NOTIFY_STOP)
			die(str, regs, 0);
		goto exit;
	}

	/*
	 * Synchronize the FPU register state to the memory register state
	 * if necessary. This allows the exception handler to inspect it.
	 */
	fpu_sync_fpstate(fpu);

	task->thread.trap_nr	= trapnr;
	task->thread.error_code = 0;

	si_code = fpu__exception_code(fpu, trapnr);
	/* Retry when we get spurious exceptions: */
	if (!si_code)
		goto exit;

	if (fixup_vdso_exception(regs, trapnr, 0, 0))
		goto exit;

	force_sig_fault(SIGFPE, si_code,
			(void __user *)uprobe_get_trap_addr(regs));
exit:
	cond_local_irq_disable(regs);
}

DEFINE_IDTENTRY(exc_coprocessor_error)
{
	math_error(regs, X86_TRAP_MF);
}

DEFINE_IDTENTRY(exc_simd_coprocessor_error)
{
	if (IS_ENABLED(CONFIG_X86_INVD_BUG)) {
		/* AMD 486 bug: INVD in CPL 0 raises #XF instead of #GP */
		if (!static_cpu_has(X86_FEATURE_XMM)) {
			__exc_general_protection(regs, 0);
			return;
		}
	}
	math_error(regs, X86_TRAP_XF);
}

DEFINE_IDTENTRY(exc_spurious_interrupt_bug)
{
	/*
	 * This addresses a Pentium Pro Erratum:
	 *
	 * PROBLEM: If the APIC subsystem is configured in mixed mode with
	 * Virtual Wire mode implemented through the local APIC, an
	 * interrupt vector of 0Fh (Intel reserved encoding) may be
	 * generated by the local APIC (Int 15).  This vector may be
	 * generated upon receipt of a spurious interrupt (an interrupt
	 * which is removed before the system receives the INTA sequence)
	 * instead of the programmed 8259 spurious interrupt vector.
	 *
	 * IMPLICATION: The spurious interrupt vector programmed in the
	 * 8259 is normally handled by an operating system's spurious
	 * interrupt handler. However, a vector of 0Fh is unknown to some
	 * operating systems, which would crash if this erratum occurred.
	 *
	 * In theory this could be limited to 32bit, but the handler is not
	 * hurting and who knows which other CPUs suffer from this.
	 */
}

static bool handle_xfd_event(struct pt_regs *regs)
{
	u64 xfd_err;
	int err;

	if (!IS_ENABLED(CONFIG_X86_64) || !cpu_feature_enabled(X86_FEATURE_XFD))
		return false;

	rdmsrl(MSR_IA32_XFD_ERR, xfd_err);
	if (!xfd_err)
		return false;

	wrmsrl(MSR_IA32_XFD_ERR, 0);

	/* Die if that happens in kernel space */
	if (WARN_ON(!user_mode(regs)))
		return false;

	local_irq_enable();

	err = xfd_enable_feature(xfd_err);

	switch (err) {
	case -EPERM:
		force_sig_fault(SIGILL, ILL_ILLOPC, error_get_trap_addr(regs));
		break;
	case -EFAULT:
		force_sig(SIGSEGV);
		break;
	}

	local_irq_disable();
	return true;
}

DEFINE_IDTENTRY(exc_device_not_available)
{
	unsigned long cr0 = read_cr0();

	if (handle_xfd_event(regs))
		return;

#ifdef CONFIG_MATH_EMULATION
	if (!boot_cpu_has(X86_FEATURE_FPU) && (cr0 & X86_CR0_EM)) {
		struct math_emu_info info = { };

		cond_local_irq_enable(regs);

		info.regs = regs;
		math_emulate(&info);

		cond_local_irq_disable(regs);
		return;
	}
#endif

	/* This should not happen. */
	if (WARN(cr0 & X86_CR0_TS, "CR0.TS was set")) {
		/* Try to fix it up and carry on. */
		write_cr0(cr0 & ~X86_CR0_TS);
	} else {
		/*
		 * Something terrible happened, and we're better off trying
		 * to kill the task than getting stuck in a never-ending
		 * loop of #NM faults.
		 */
		die("unexpected #NM exception", regs, 0);
	}
}

#ifdef CONFIG_INTEL_TDX_GUEST

#define VE_FAULT_STR "VE fault"

static void ve_raise_fault(struct pt_regs *regs, long error_code)
{
	if (user_mode(regs)) {
		gp_user_force_sig_segv(regs, X86_TRAP_VE, error_code, VE_FAULT_STR);
		return;
	}

	if (gp_try_fixup_and_notify(regs, X86_TRAP_VE, error_code, VE_FAULT_STR))
		return;

	die_addr(VE_FAULT_STR, regs, error_code, 0);
}

/*
 * Virtualization Exceptions (#VE) are delivered to TDX guests due to
 * specific guest actions which may happen in either user space or the
 * kernel:
 *
 *  * Specific instructions (WBINVD, for example)
 *  * Specific MSR accesses
 *  * Specific CPUID leaf accesses
 *  * Access to specific guest physical addresses
 *
 * In the settings that Linux will run in, virtualization exceptions are
 * never generated on accesses to normal, TD-private memory that has been
 * accepted (by BIOS or with tdx_enc_status_changed()).
 *
 * Syscall entry code has a critical window where the kernel stack is not
 * yet set up. Any exception in this window leads to hard to debug issues
 * and can be exploited for privilege escalation. Exceptions in the NMI
 * entry code also cause issues. Returning from the exception handler with
 * IRET will re-enable NMIs and nested NMI will corrupt the NMI stack.
 *
 * For these reasons, the kernel avoids #VEs during the syscall gap and
 * the NMI entry code. Entry code paths do not access TD-shared memory,
 * MMIO regions, use #VE triggering MSRs, instructions, or CPUID leaves
 * that might generate #VE. VMM can remove memory from TD at any point,
 * but access to unaccepted (or missing) private memory leads to VM
 * termination, not to #VE.
 *
 * Similarly to page faults and breakpoints, #VEs are allowed in NMI
 * handlers once the kernel is ready to deal with nested NMIs.
 *
 * During #VE delivery, all interrupts, including NMIs, are blocked until
 * TDGETVEINFO is called. It prevents #VE nesting until the kernel reads
 * the VE info.
 *
 * If a guest kernel action which would normally cause a #VE occurs in
 * the interrupt-disabled region before TDGETVEINFO, a #DF (fault
 * exception) is delivered to the guest which will result in an oops.
 *
 * The entry code has been audited carefully for following these expectations.
 * Changes in the entry code have to be audited for correctness vs. this
 * aspect. Similarly to #PF, #VE in these places will expose kernel to
 * privilege escalation or may lead to random crashes.
 */
DEFINE_IDTENTRY(exc_virtualization_exception)
{
	struct ve_info ve;

	/*
	 * NMIs/Machine-checks/Interrupts will be in a disabled state
	 * till TDGETVEINFO TDCALL is executed. This ensures that VE
	 * info cannot be overwritten by a nested #VE.
	 */
	tdx_get_ve_info(&ve);

	cond_local_irq_enable(regs);

	/*
	 * If tdx_handle_virt_exception() could not process
	 * it successfully, treat it as #GP(0) and handle it.
	 */
	if (!tdx_handle_virt_exception(regs, &ve))
		ve_raise_fault(regs, 0);

	cond_local_irq_disable(regs);
}

#endif

#ifdef CONFIG_X86_32
DEFINE_IDTENTRY_SW(iret_error)
{
	local_irq_enable();
	if (notify_die(DIE_TRAP, "iret exception", regs, 0,
			X86_TRAP_IRET, SIGILL) != NOTIFY_STOP) {
		do_trap(X86_TRAP_IRET, SIGILL, "iret exception", regs, 0,
			ILL_BADSTK, (void __user *)NULL);
	}
	local_irq_disable();
}
#endif

void __init trap_init(void)
{
	/* Init cpu_entry_area before IST entries are set up */
	setup_cpu_entry_areas();

	/* Init GHCB memory pages when running as an SEV-ES guest */
	sev_es_init_vc_handling();

	/* Initialize TSS before setting up traps so ISTs work */
	cpu_init_exception_handling();
	/* Setup traps as cpu_init() might #GP */
	idt_setup_traps();
	cpu_init();
}<|MERGE_RESOLUTION|>--- conflicted
+++ resolved
@@ -687,8 +687,6 @@
 #endif
 }
 
-<<<<<<< HEAD
-=======
 static bool gp_try_fixup_and_notify(struct pt_regs *regs, int trapnr,
 				    unsigned long error_code, const char *str)
 {
@@ -718,15 +716,11 @@
 	force_sig(SIGSEGV);
 }
 
->>>>>>> 88084a3d
 DEFINE_IDTENTRY_ERRORCODE(exc_general_protection)
 {
 	char desc[sizeof(GPFSTR) + 50 + 2*sizeof(unsigned long) + 1] = GPFSTR;
 	enum kernel_gp_hint hint = GP_NO_HINT;
 	unsigned long gp_addr;
-
-	if (user_mode(regs) && try_fixup_enqcmd_gp())
-		return;
 
 	if (user_mode(regs) && try_fixup_enqcmd_gp())
 		return;
