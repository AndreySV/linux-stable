--- conflicted
+++ resolved
@@ -1938,7 +1938,7 @@
 		goto err;
 	}
 
-	ret = snd_soc_add_dai_link(tplg->comp->card, link);
+	ret = snd_soc_add_pcm_runtime(tplg->comp->card, link);
 	if (ret < 0) {
 		dev_err(tplg->comp->dev, "ASoC: adding FE link failed\n");
 		goto err;
@@ -1949,10 +1949,6 @@
 	link->dobj.type = SND_SOC_DOBJ_DAI_LINK;
 	list_add(&link->dobj.list, &tplg->comp->dobj_list);
 
-<<<<<<< HEAD
-	snd_soc_add_pcm_runtime(tplg->comp->card, link);
-=======
->>>>>>> 4e64ba3f
 	return 0;
 err:
 	kfree(link->name);
