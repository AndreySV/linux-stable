// SPDX-License-Identifier: GPL-2.0-or-later
/*
 *  Dummy soundcard
 *  Copyright (c) by Jaroslav Kysela <perex@perex.cz>
 */

#include <linux/init.h>
#include <linux/err.h>
#include <linux/platform_device.h>
#include <linux/jiffies.h>
#include <linux/slab.h>
#include <linux/time.h>
#include <linux/wait.h>
#include <linux/hrtimer.h>
#include <linux/math64.h>
#include <linux/module.h>
#include <sound/core.h>
#include <sound/control.h>
#include <sound/tlv.h>
#include <sound/pcm.h>
#include <sound/rawmidi.h>
#include <sound/info.h>
#include <sound/initval.h>

MODULE_AUTHOR("Jaroslav Kysela <perex@perex.cz>");
MODULE_DESCRIPTION("Dummy soundcard (/dev/null)");
MODULE_LICENSE("GPL");
MODULE_SUPPORTED_DEVICE("{{ALSA,Dummy soundcard}}");

#define MAX_PCM_DEVICES		4
#define MAX_PCM_SUBSTREAMS	128
#define MAX_MIDI_DEVICES	2

/* defaults */
#define MAX_BUFFER_SIZE		(64*1024)
#define MIN_PERIOD_SIZE		64
#define MAX_PERIOD_SIZE		MAX_BUFFER_SIZE
#define USE_FORMATS 		(SNDRV_PCM_FMTBIT_U8 | SNDRV_PCM_FMTBIT_S16_LE)
#define USE_RATE		SNDRV_PCM_RATE_CONTINUOUS | SNDRV_PCM_RATE_8000_48000
#define USE_RATE_MIN		5500
#define USE_RATE_MAX		48000
#define USE_CHANNELS_MIN 	1
#define USE_CHANNELS_MAX 	2
#define USE_PERIODS_MIN 	1
#define USE_PERIODS_MAX 	1024

static int index[SNDRV_CARDS] = SNDRV_DEFAULT_IDX;	/* Index 0-MAX */
static char *id[SNDRV_CARDS] = SNDRV_DEFAULT_STR;	/* ID for this card */
static bool enable[SNDRV_CARDS] = {1, [1 ... (SNDRV_CARDS - 1)] = 0};
static char *model[SNDRV_CARDS] = {[0 ... (SNDRV_CARDS - 1)] = NULL};
static int pcm_devs[SNDRV_CARDS] = {[0 ... (SNDRV_CARDS - 1)] = 1};
static int pcm_substreams[SNDRV_CARDS] = {[0 ... (SNDRV_CARDS - 1)] = 8};
//static int midi_devs[SNDRV_CARDS] = {[0 ... (SNDRV_CARDS - 1)] = 2};
#ifdef CONFIG_HIGH_RES_TIMERS
static bool hrtimer = 1;
#endif
static bool fake_buffer = 1;

module_param_array(index, int, NULL, 0444);
MODULE_PARM_DESC(index, "Index value for dummy soundcard.");
module_param_array(id, charp, NULL, 0444);
MODULE_PARM_DESC(id, "ID string for dummy soundcard.");
module_param_array(enable, bool, NULL, 0444);
MODULE_PARM_DESC(enable, "Enable this dummy soundcard.");
module_param_array(model, charp, NULL, 0444);
MODULE_PARM_DESC(model, "Soundcard model.");
module_param_array(pcm_devs, int, NULL, 0444);
MODULE_PARM_DESC(pcm_devs, "PCM devices # (0-4) for dummy driver.");
module_param_array(pcm_substreams, int, NULL, 0444);
MODULE_PARM_DESC(pcm_substreams, "PCM substreams # (1-128) for dummy driver.");
//module_param_array(midi_devs, int, NULL, 0444);
//MODULE_PARM_DESC(midi_devs, "MIDI devices # (0-2) for dummy driver.");
module_param(fake_buffer, bool, 0444);
MODULE_PARM_DESC(fake_buffer, "Fake buffer allocations.");
#ifdef CONFIG_HIGH_RES_TIMERS
module_param(hrtimer, bool, 0644);
MODULE_PARM_DESC(hrtimer, "Use hrtimer as the timer source.");
#endif

static struct platform_device *devices[SNDRV_CARDS];

#define MIXER_ADDR_MASTER	0
#define MIXER_ADDR_LINE		1
#define MIXER_ADDR_MIC		2
#define MIXER_ADDR_SYNTH	3
#define MIXER_ADDR_CD		4
#define MIXER_ADDR_LAST		4

struct dummy_timer_ops {
	int (*create)(struct snd_pcm_substream *);
	void (*free)(struct snd_pcm_substream *);
	int (*prepare)(struct snd_pcm_substream *);
	int (*start)(struct snd_pcm_substream *);
	int (*stop)(struct snd_pcm_substream *);
	snd_pcm_uframes_t (*pointer)(struct snd_pcm_substream *);
};

#define get_dummy_ops(substream) \
	(*(const struct dummy_timer_ops **)(substream)->runtime->private_data)

struct dummy_model {
	const char *name;
	int (*playback_constraints)(struct snd_pcm_runtime *runtime);
	int (*capture_constraints)(struct snd_pcm_runtime *runtime);
	u64 formats;
	size_t buffer_bytes_max;
	size_t period_bytes_min;
	size_t period_bytes_max;
	unsigned int periods_min;
	unsigned int periods_max;
	unsigned int rates;
	unsigned int rate_min;
	unsigned int rate_max;
	unsigned int channels_min;
	unsigned int channels_max;
};

struct snd_dummy {
	struct snd_card *card;
	const struct dummy_model *model;
	struct snd_pcm *pcm;
	struct snd_pcm_hardware pcm_hw;
	spinlock_t mixer_lock;
	int mixer_volume[MIXER_ADDR_LAST+1][2];
	int capture_source[MIXER_ADDR_LAST+1][2];
	int iobox;
	struct snd_kcontrol *cd_volume_ctl;
	struct snd_kcontrol *cd_switch_ctl;
};

/*
 * card models
 */

static int emu10k1_playback_constraints(struct snd_pcm_runtime *runtime)
{
	int err;
	err = snd_pcm_hw_constraint_integer(runtime, SNDRV_PCM_HW_PARAM_PERIODS);
	if (err < 0)
		return err;
	err = snd_pcm_hw_constraint_minmax(runtime, SNDRV_PCM_HW_PARAM_BUFFER_BYTES, 256, UINT_MAX);
	if (err < 0)
		return err;
	return 0;
}

static const struct dummy_model model_emu10k1 = {
	.name = "emu10k1",
	.playback_constraints = emu10k1_playback_constraints,
	.buffer_bytes_max = 128 * 1024,
};

static const struct dummy_model model_rme9652 = {
	.name = "rme9652",
	.buffer_bytes_max = 26 * 64 * 1024,
	.formats = SNDRV_PCM_FMTBIT_S32_LE,
	.channels_min = 26,
	.channels_max = 26,
	.periods_min = 2,
	.periods_max = 2,
};

static const struct dummy_model model_ice1712 = {
	.name = "ice1712",
	.buffer_bytes_max = 256 * 1024,
	.formats = SNDRV_PCM_FMTBIT_S32_LE,
	.channels_min = 10,
	.channels_max = 10,
	.periods_min = 1,
	.periods_max = 1024,
};

static const struct dummy_model model_uda1341 = {
	.name = "uda1341",
	.buffer_bytes_max = 16380,
	.formats = SNDRV_PCM_FMTBIT_S16_LE,
	.channels_min = 2,
	.channels_max = 2,
	.periods_min = 2,
	.periods_max = 255,
};

static const struct dummy_model model_ac97 = {
	.name = "ac97",
	.formats = SNDRV_PCM_FMTBIT_S16_LE,
	.channels_min = 2,
	.channels_max = 2,
	.rates = SNDRV_PCM_RATE_48000,
	.rate_min = 48000,
	.rate_max = 48000,
};

static const struct dummy_model model_ca0106 = {
	.name = "ca0106",
	.formats = SNDRV_PCM_FMTBIT_S16_LE,
	.buffer_bytes_max = ((65536-64)*8),
	.period_bytes_max = (65536-64),
	.periods_min = 2,
	.periods_max = 8,
	.channels_min = 2,
	.channels_max = 2,
	.rates = SNDRV_PCM_RATE_48000|SNDRV_PCM_RATE_96000|SNDRV_PCM_RATE_192000,
	.rate_min = 48000,
	.rate_max = 192000,
};

static const struct dummy_model *dummy_models[] = {
	&model_emu10k1,
	&model_rme9652,
	&model_ice1712,
	&model_uda1341,
	&model_ac97,
	&model_ca0106,
	NULL
};

/*
 * system timer interface
 */

struct dummy_systimer_pcm {
	/* ops must be the first item */
	const struct dummy_timer_ops *timer_ops;
	spinlock_t lock;
	struct timer_list timer;
	unsigned long base_time;
	unsigned int frac_pos;	/* fractional sample position (based HZ) */
	unsigned int frac_period_rest;
	unsigned int frac_buffer_size;	/* buffer_size * HZ */
	unsigned int frac_period_size;	/* period_size * HZ */
	unsigned int rate;
	int elapsed;
	struct snd_pcm_substream *substream;
};

static void dummy_systimer_rearm(struct dummy_systimer_pcm *dpcm)
{
	mod_timer(&dpcm->timer, jiffies +
		(dpcm->frac_period_rest + dpcm->rate - 1) / dpcm->rate);
}

static void dummy_systimer_update(struct dummy_systimer_pcm *dpcm)
{
	unsigned long delta;

	delta = jiffies - dpcm->base_time;
	if (!delta)
		return;
	dpcm->base_time += delta;
	delta *= dpcm->rate;
	dpcm->frac_pos += delta;
	while (dpcm->frac_pos >= dpcm->frac_buffer_size)
		dpcm->frac_pos -= dpcm->frac_buffer_size;
	while (dpcm->frac_period_rest <= delta) {
		dpcm->elapsed++;
		dpcm->frac_period_rest += dpcm->frac_period_size;
	}
	dpcm->frac_period_rest -= delta;
}

static int dummy_systimer_start(struct snd_pcm_substream *substream)
{
	struct dummy_systimer_pcm *dpcm = substream->runtime->private_data;
	spin_lock(&dpcm->lock);
	dpcm->base_time = jiffies;
	dummy_systimer_rearm(dpcm);
	spin_unlock(&dpcm->lock);
	return 0;
}

static int dummy_systimer_stop(struct snd_pcm_substream *substream)
{
	struct dummy_systimer_pcm *dpcm = substream->runtime->private_data;
	spin_lock(&dpcm->lock);
	del_timer(&dpcm->timer);
	spin_unlock(&dpcm->lock);
	return 0;
}

static int dummy_systimer_prepare(struct snd_pcm_substream *substream)
{
	struct snd_pcm_runtime *runtime = substream->runtime;
	struct dummy_systimer_pcm *dpcm = runtime->private_data;

	dpcm->frac_pos = 0;
	dpcm->rate = runtime->rate;
	dpcm->frac_buffer_size = runtime->buffer_size * HZ;
	dpcm->frac_period_size = runtime->period_size * HZ;
	dpcm->frac_period_rest = dpcm->frac_period_size;
	dpcm->elapsed = 0;

	return 0;
}

static void dummy_systimer_callback(struct timer_list *t)
{
	struct dummy_systimer_pcm *dpcm = from_timer(dpcm, t, timer);
	unsigned long flags;
	int elapsed = 0;
	
	spin_lock_irqsave(&dpcm->lock, flags);
	dummy_systimer_update(dpcm);
	dummy_systimer_rearm(dpcm);
	elapsed = dpcm->elapsed;
	dpcm->elapsed = 0;
	spin_unlock_irqrestore(&dpcm->lock, flags);
	if (elapsed)
		snd_pcm_period_elapsed(dpcm->substream);
}

static snd_pcm_uframes_t
dummy_systimer_pointer(struct snd_pcm_substream *substream)
{
	struct dummy_systimer_pcm *dpcm = substream->runtime->private_data;
	snd_pcm_uframes_t pos;

	spin_lock(&dpcm->lock);
	dummy_systimer_update(dpcm);
	pos = dpcm->frac_pos / HZ;
	spin_unlock(&dpcm->lock);
	return pos;
}

static int dummy_systimer_create(struct snd_pcm_substream *substream)
{
	struct dummy_systimer_pcm *dpcm;

	dpcm = kzalloc(sizeof(*dpcm), GFP_KERNEL);
	if (!dpcm)
		return -ENOMEM;
	substream->runtime->private_data = dpcm;
	timer_setup(&dpcm->timer, dummy_systimer_callback, 0);
	spin_lock_init(&dpcm->lock);
	dpcm->substream = substream;
	return 0;
}

static void dummy_systimer_free(struct snd_pcm_substream *substream)
{
	kfree(substream->runtime->private_data);
}

static const struct dummy_timer_ops dummy_systimer_ops = {
	.create =	dummy_systimer_create,
	.free =		dummy_systimer_free,
	.prepare =	dummy_systimer_prepare,
	.start =	dummy_systimer_start,
	.stop =		dummy_systimer_stop,
	.pointer =	dummy_systimer_pointer,
};

#ifdef CONFIG_HIGH_RES_TIMERS
/*
 * hrtimer interface
 */

struct dummy_hrtimer_pcm {
	/* ops must be the first item */
	const struct dummy_timer_ops *timer_ops;
	ktime_t base_time;
	ktime_t period_time;
	atomic_t running;
	struct hrtimer timer;
	struct snd_pcm_substream *substream;
};

static enum hrtimer_restart dummy_hrtimer_callback(struct hrtimer *timer)
{
	struct dummy_hrtimer_pcm *dpcm;

	dpcm = container_of(timer, struct dummy_hrtimer_pcm, timer);
	if (!atomic_read(&dpcm->running))
		return HRTIMER_NORESTART;
	/*
	 * In cases of XRUN and draining, this calls .trigger to stop PCM
	 * substream.
	 */
	snd_pcm_period_elapsed(dpcm->substream);
	if (!atomic_read(&dpcm->running))
		return HRTIMER_NORESTART;

	hrtimer_forward_now(timer, dpcm->period_time);
	return HRTIMER_RESTART;
}

static int dummy_hrtimer_start(struct snd_pcm_substream *substream)
{
	struct dummy_hrtimer_pcm *dpcm = substream->runtime->private_data;

	dpcm->base_time = hrtimer_cb_get_time(&dpcm->timer);
	hrtimer_start(&dpcm->timer, dpcm->period_time, HRTIMER_MODE_REL_SOFT);
	atomic_set(&dpcm->running, 1);
	return 0;
}

static int dummy_hrtimer_stop(struct snd_pcm_substream *substream)
{
	struct dummy_hrtimer_pcm *dpcm = substream->runtime->private_data;

	atomic_set(&dpcm->running, 0);
	if (!hrtimer_callback_running(&dpcm->timer))
		hrtimer_cancel(&dpcm->timer);
	return 0;
}

static inline void dummy_hrtimer_sync(struct dummy_hrtimer_pcm *dpcm)
{
	hrtimer_cancel(&dpcm->timer);
}

static snd_pcm_uframes_t
dummy_hrtimer_pointer(struct snd_pcm_substream *substream)
{
	struct snd_pcm_runtime *runtime = substream->runtime;
	struct dummy_hrtimer_pcm *dpcm = runtime->private_data;
	u64 delta;
	u32 pos;

	delta = ktime_us_delta(hrtimer_cb_get_time(&dpcm->timer),
			       dpcm->base_time);
	delta = div_u64(delta * runtime->rate + 999999, 1000000);
	div_u64_rem(delta, runtime->buffer_size, &pos);
	return pos;
}

static int dummy_hrtimer_prepare(struct snd_pcm_substream *substream)
{
	struct snd_pcm_runtime *runtime = substream->runtime;
	struct dummy_hrtimer_pcm *dpcm = runtime->private_data;
	unsigned int period, rate;
	long sec;
	unsigned long nsecs;

	dummy_hrtimer_sync(dpcm);
	period = runtime->period_size;
	rate = runtime->rate;
	sec = period / rate;
	period %= rate;
	nsecs = div_u64((u64)period * 1000000000UL + rate - 1, rate);
	dpcm->period_time = ktime_set(sec, nsecs);

	return 0;
}

static int dummy_hrtimer_create(struct snd_pcm_substream *substream)
{
	struct dummy_hrtimer_pcm *dpcm;

	dpcm = kzalloc(sizeof(*dpcm), GFP_KERNEL);
	if (!dpcm)
		return -ENOMEM;
	substream->runtime->private_data = dpcm;
	hrtimer_init(&dpcm->timer, CLOCK_MONOTONIC, HRTIMER_MODE_REL_SOFT);
	dpcm->timer.function = dummy_hrtimer_callback;
	dpcm->substream = substream;
	atomic_set(&dpcm->running, 0);
	return 0;
}

static void dummy_hrtimer_free(struct snd_pcm_substream *substream)
{
	struct dummy_hrtimer_pcm *dpcm = substream->runtime->private_data;
	dummy_hrtimer_sync(dpcm);
	kfree(dpcm);
}

static const struct dummy_timer_ops dummy_hrtimer_ops = {
	.create =	dummy_hrtimer_create,
	.free =		dummy_hrtimer_free,
	.prepare =	dummy_hrtimer_prepare,
	.start =	dummy_hrtimer_start,
	.stop =		dummy_hrtimer_stop,
	.pointer =	dummy_hrtimer_pointer,
};

#endif /* CONFIG_HIGH_RES_TIMERS */

/*
 * PCM interface
 */

static int dummy_pcm_trigger(struct snd_pcm_substream *substream, int cmd)
{
	switch (cmd) {
	case SNDRV_PCM_TRIGGER_START:
	case SNDRV_PCM_TRIGGER_RESUME:
		return get_dummy_ops(substream)->start(substream);
	case SNDRV_PCM_TRIGGER_STOP:
	case SNDRV_PCM_TRIGGER_SUSPEND:
		return get_dummy_ops(substream)->stop(substream);
	}
	return -EINVAL;
}

static int dummy_pcm_prepare(struct snd_pcm_substream *substream)
{
	return get_dummy_ops(substream)->prepare(substream);
}

static snd_pcm_uframes_t dummy_pcm_pointer(struct snd_pcm_substream *substream)
{
	return get_dummy_ops(substream)->pointer(substream);
}

static const struct snd_pcm_hardware dummy_pcm_hardware = {
	.info =			(SNDRV_PCM_INFO_MMAP |
				 SNDRV_PCM_INFO_INTERLEAVED |
				 SNDRV_PCM_INFO_RESUME |
				 SNDRV_PCM_INFO_MMAP_VALID),
	.formats =		USE_FORMATS,
	.rates =		USE_RATE,
	.rate_min =		USE_RATE_MIN,
	.rate_max =		USE_RATE_MAX,
	.channels_min =		USE_CHANNELS_MIN,
	.channels_max =		USE_CHANNELS_MAX,
	.buffer_bytes_max =	MAX_BUFFER_SIZE,
	.period_bytes_min =	MIN_PERIOD_SIZE,
	.period_bytes_max =	MAX_PERIOD_SIZE,
	.periods_min =		USE_PERIODS_MIN,
	.periods_max =		USE_PERIODS_MAX,
	.fifo_size =		0,
};

static int dummy_pcm_hw_params(struct snd_pcm_substream *substream,
			       struct snd_pcm_hw_params *hw_params)
{
	if (fake_buffer) {
		/* runtime->dma_bytes has to be set manually to allow mmap */
		substream->runtime->dma_bytes = params_buffer_bytes(hw_params);
		return 0;
	}
	return 0;
}

static int dummy_pcm_open(struct snd_pcm_substream *substream)
{
	struct snd_dummy *dummy = snd_pcm_substream_chip(substream);
	const struct dummy_model *model = dummy->model;
	struct snd_pcm_runtime *runtime = substream->runtime;
	const struct dummy_timer_ops *ops;
	int err;

	ops = &dummy_systimer_ops;
#ifdef CONFIG_HIGH_RES_TIMERS
	if (hrtimer)
		ops = &dummy_hrtimer_ops;
#endif

	err = ops->create(substream);
	if (err < 0)
		return err;
	get_dummy_ops(substream) = ops;

	runtime->hw = dummy->pcm_hw;
	if (substream->pcm->device & 1) {
		runtime->hw.info &= ~SNDRV_PCM_INFO_INTERLEAVED;
		runtime->hw.info |= SNDRV_PCM_INFO_NONINTERLEAVED;
	}
	if (substream->pcm->device & 2)
		runtime->hw.info &= ~(SNDRV_PCM_INFO_MMAP |
				      SNDRV_PCM_INFO_MMAP_VALID);

	if (model == NULL)
		return 0;

	if (substream->stream == SNDRV_PCM_STREAM_PLAYBACK) {
		if (model->playback_constraints)
			err = model->playback_constraints(substream->runtime);
	} else {
		if (model->capture_constraints)
			err = model->capture_constraints(substream->runtime);
	}
	if (err < 0) {
		get_dummy_ops(substream)->free(substream);
		return err;
	}
	return 0;
}

static int dummy_pcm_close(struct snd_pcm_substream *substream)
{
	get_dummy_ops(substream)->free(substream);
	return 0;
}

/*
 * dummy buffer handling
 */

static void *dummy_page[2];

static void free_fake_buffer(void)
{
	if (fake_buffer) {
		int i;
		for (i = 0; i < 2; i++)
			if (dummy_page[i]) {
				free_page((unsigned long)dummy_page[i]);
				dummy_page[i] = NULL;
			}
	}
}

static int alloc_fake_buffer(void)
{
	int i;

	if (!fake_buffer)
		return 0;
	for (i = 0; i < 2; i++) {
		dummy_page[i] = (void *)get_zeroed_page(GFP_KERNEL);
		if (!dummy_page[i]) {
			free_fake_buffer();
			return -ENOMEM;
		}
	}
	return 0;
}

static int dummy_pcm_copy(struct snd_pcm_substream *substream,
			  int channel, unsigned long pos,
			  void __user *dst, unsigned long bytes)
{
	return 0; /* do nothing */
}

static int dummy_pcm_copy_kernel(struct snd_pcm_substream *substream,
				 int channel, unsigned long pos,
				 void *dst, unsigned long bytes)
{
	return 0; /* do nothing */
}

static int dummy_pcm_silence(struct snd_pcm_substream *substream,
			     int channel, unsigned long pos,
			     unsigned long bytes)
{
	return 0; /* do nothing */
}

static struct page *dummy_pcm_page(struct snd_pcm_substream *substream,
				   unsigned long offset)
{
	return virt_to_page(dummy_page[substream->stream]); /* the same page */
}

static const struct snd_pcm_ops dummy_pcm_ops = {
	.open =		dummy_pcm_open,
	.close =	dummy_pcm_close,
	.hw_params =	dummy_pcm_hw_params,
	.prepare =	dummy_pcm_prepare,
	.trigger =	dummy_pcm_trigger,
	.pointer =	dummy_pcm_pointer,
};

static const struct snd_pcm_ops dummy_pcm_ops_no_buf = {
	.open =		dummy_pcm_open,
	.close =	dummy_pcm_close,
	.hw_params =	dummy_pcm_hw_params,
	.prepare =	dummy_pcm_prepare,
	.trigger =	dummy_pcm_trigger,
	.pointer =	dummy_pcm_pointer,
	.copy_user =	dummy_pcm_copy,
	.copy_kernel =	dummy_pcm_copy_kernel,
	.fill_silence =	dummy_pcm_silence,
	.page =		dummy_pcm_page,
};

static int snd_card_dummy_pcm(struct snd_dummy *dummy, int device,
			      int substreams)
{
	struct snd_pcm *pcm;
	const struct snd_pcm_ops *ops;
	int err;

	err = snd_pcm_new(dummy->card, "Dummy PCM", device,
			       substreams, substreams, &pcm);
	if (err < 0)
		return err;
	dummy->pcm = pcm;
	if (fake_buffer)
		ops = &dummy_pcm_ops_no_buf;
	else
		ops = &dummy_pcm_ops;
	snd_pcm_set_ops(pcm, SNDRV_PCM_STREAM_PLAYBACK, ops);
	snd_pcm_set_ops(pcm, SNDRV_PCM_STREAM_CAPTURE, ops);
	pcm->private_data = dummy;
	pcm->info_flags = 0;
	strcpy(pcm->name, "Dummy PCM");
	if (!fake_buffer) {
		snd_pcm_set_managed_buffer_all(pcm,
			SNDRV_DMA_TYPE_CONTINUOUS,
			NULL,
			0, 64*1024);
	}
	return 0;
}

/*
 * mixer interface
 */

#define DUMMY_VOLUME(xname, xindex, addr) \
{ .iface = SNDRV_CTL_ELEM_IFACE_MIXER, \
  .access = SNDRV_CTL_ELEM_ACCESS_READWRITE | SNDRV_CTL_ELEM_ACCESS_TLV_READ, \
  .name = xname, .index = xindex, \
  .info = snd_dummy_volume_info, \
  .get = snd_dummy_volume_get, .put = snd_dummy_volume_put, \
  .private_value = addr, \
  .tlv = { .p = db_scale_dummy } }

static int snd_dummy_volume_info(struct snd_kcontrol *kcontrol,
				 struct snd_ctl_elem_info *uinfo)
{
	uinfo->type = SNDRV_CTL_ELEM_TYPE_INTEGER;
	uinfo->count = 2;
	uinfo->value.integer.min = -50;
	uinfo->value.integer.max = 100;
	return 0;
}
 
static int snd_dummy_volume_get(struct snd_kcontrol *kcontrol,
				struct snd_ctl_elem_value *ucontrol)
{
	struct snd_dummy *dummy = snd_kcontrol_chip(kcontrol);
	int addr = kcontrol->private_value;

	spin_lock_irq(&dummy->mixer_lock);
	ucontrol->value.integer.value[0] = dummy->mixer_volume[addr][0];
	ucontrol->value.integer.value[1] = dummy->mixer_volume[addr][1];
	spin_unlock_irq(&dummy->mixer_lock);
	return 0;
}

static int snd_dummy_volume_put(struct snd_kcontrol *kcontrol,
				struct snd_ctl_elem_value *ucontrol)
{
	struct snd_dummy *dummy = snd_kcontrol_chip(kcontrol);
	int change, addr = kcontrol->private_value;
	int left, right;

	left = ucontrol->value.integer.value[0];
	if (left < -50)
		left = -50;
	if (left > 100)
		left = 100;
	right = ucontrol->value.integer.value[1];
	if (right < -50)
		right = -50;
	if (right > 100)
		right = 100;
	spin_lock_irq(&dummy->mixer_lock);
	change = dummy->mixer_volume[addr][0] != left ||
	         dummy->mixer_volume[addr][1] != right;
	dummy->mixer_volume[addr][0] = left;
	dummy->mixer_volume[addr][1] = right;
	spin_unlock_irq(&dummy->mixer_lock);
	return change;
}

static const DECLARE_TLV_DB_SCALE(db_scale_dummy, -4500, 30, 0);

#define DUMMY_CAPSRC(xname, xindex, addr) \
{ .iface = SNDRV_CTL_ELEM_IFACE_MIXER, .name = xname, .index = xindex, \
  .info = snd_dummy_capsrc_info, \
  .get = snd_dummy_capsrc_get, .put = snd_dummy_capsrc_put, \
  .private_value = addr }

#define snd_dummy_capsrc_info	snd_ctl_boolean_stereo_info
 
static int snd_dummy_capsrc_get(struct snd_kcontrol *kcontrol,
				struct snd_ctl_elem_value *ucontrol)
{
	struct snd_dummy *dummy = snd_kcontrol_chip(kcontrol);
	int addr = kcontrol->private_value;

	spin_lock_irq(&dummy->mixer_lock);
	ucontrol->value.integer.value[0] = dummy->capture_source[addr][0];
	ucontrol->value.integer.value[1] = dummy->capture_source[addr][1];
	spin_unlock_irq(&dummy->mixer_lock);
	return 0;
}

static int snd_dummy_capsrc_put(struct snd_kcontrol *kcontrol, struct snd_ctl_elem_value *ucontrol)
{
	struct snd_dummy *dummy = snd_kcontrol_chip(kcontrol);
	int change, addr = kcontrol->private_value;
	int left, right;

	left = ucontrol->value.integer.value[0] & 1;
	right = ucontrol->value.integer.value[1] & 1;
	spin_lock_irq(&dummy->mixer_lock);
	change = dummy->capture_source[addr][0] != left &&
	         dummy->capture_source[addr][1] != right;
	dummy->capture_source[addr][0] = left;
	dummy->capture_source[addr][1] = right;
	spin_unlock_irq(&dummy->mixer_lock);
	return change;
}

static int snd_dummy_iobox_info(struct snd_kcontrol *kcontrol,
				struct snd_ctl_elem_info *info)
{
	static const char *const names[] = { "None", "CD Player" };

	return snd_ctl_enum_info(info, 1, 2, names);
}

static int snd_dummy_iobox_get(struct snd_kcontrol *kcontrol,
			       struct snd_ctl_elem_value *value)
{
	struct snd_dummy *dummy = snd_kcontrol_chip(kcontrol);

	value->value.enumerated.item[0] = dummy->iobox;
	return 0;
}

static int snd_dummy_iobox_put(struct snd_kcontrol *kcontrol,
			       struct snd_ctl_elem_value *value)
{
	struct snd_dummy *dummy = snd_kcontrol_chip(kcontrol);
	int changed;

	if (value->value.enumerated.item[0] > 1)
		return -EINVAL;

	changed = value->value.enumerated.item[0] != dummy->iobox;
	if (changed) {
		dummy->iobox = value->value.enumerated.item[0];

		if (dummy->iobox) {
			dummy->cd_volume_ctl->vd[0].access &=
				~SNDRV_CTL_ELEM_ACCESS_INACTIVE;
			dummy->cd_switch_ctl->vd[0].access &=
				~SNDRV_CTL_ELEM_ACCESS_INACTIVE;
		} else {
			dummy->cd_volume_ctl->vd[0].access |=
				SNDRV_CTL_ELEM_ACCESS_INACTIVE;
			dummy->cd_switch_ctl->vd[0].access |=
				SNDRV_CTL_ELEM_ACCESS_INACTIVE;
		}

		snd_ctl_notify(dummy->card, SNDRV_CTL_EVENT_MASK_INFO,
			       &dummy->cd_volume_ctl->id);
		snd_ctl_notify(dummy->card, SNDRV_CTL_EVENT_MASK_INFO,
			       &dummy->cd_switch_ctl->id);
	}

	return changed;
}

static const struct snd_kcontrol_new snd_dummy_controls[] = {
DUMMY_VOLUME("Master Volume", 0, MIXER_ADDR_MASTER),
DUMMY_CAPSRC("Master Capture Switch", 0, MIXER_ADDR_MASTER),
DUMMY_VOLUME("Synth Volume", 0, MIXER_ADDR_SYNTH),
DUMMY_CAPSRC("Synth Capture Switch", 0, MIXER_ADDR_SYNTH),
DUMMY_VOLUME("Line Volume", 0, MIXER_ADDR_LINE),
DUMMY_CAPSRC("Line Capture Switch", 0, MIXER_ADDR_LINE),
DUMMY_VOLUME("Mic Volume", 0, MIXER_ADDR_MIC),
DUMMY_CAPSRC("Mic Capture Switch", 0, MIXER_ADDR_MIC),
DUMMY_VOLUME("CD Volume", 0, MIXER_ADDR_CD),
DUMMY_CAPSRC("CD Capture Switch", 0, MIXER_ADDR_CD),
{
	.iface = SNDRV_CTL_ELEM_IFACE_MIXER,
	.name  = "External I/O Box",
	.info  = snd_dummy_iobox_info,
	.get   = snd_dummy_iobox_get,
	.put   = snd_dummy_iobox_put,
},
};

static int snd_card_dummy_new_mixer(struct snd_dummy *dummy)
{
	struct snd_card *card = dummy->card;
	struct snd_kcontrol *kcontrol;
	unsigned int idx;
	int err;

	spin_lock_init(&dummy->mixer_lock);
	strcpy(card->mixername, "Dummy Mixer");
	dummy->iobox = 1;

	for (idx = 0; idx < ARRAY_SIZE(snd_dummy_controls); idx++) {
		kcontrol = snd_ctl_new1(&snd_dummy_controls[idx], dummy);
		err = snd_ctl_add(card, kcontrol);
		if (err < 0)
			return err;
		if (!strcmp(kcontrol->id.name, "CD Volume"))
			dummy->cd_volume_ctl = kcontrol;
		else if (!strcmp(kcontrol->id.name, "CD Capture Switch"))
			dummy->cd_switch_ctl = kcontrol;

	}
	return 0;
}

#if defined(CONFIG_SND_DEBUG) && defined(CONFIG_SND_PROC_FS)
/*
 * proc interface
 */
static void print_formats(struct snd_dummy *dummy,
			  struct snd_info_buffer *buffer)
{
	snd_pcm_format_t i;

<<<<<<< HEAD
	for (i = 0; i <= SNDRV_PCM_FORMAT_LAST; i++) {
		if (dummy->pcm_hw.formats & (1ULL << i))
=======
	pcm_for_each_format(i) {
		if (dummy->pcm_hw.formats & pcm_format_to_bits(i))
>>>>>>> 04d5ce62
			snd_iprintf(buffer, " %s", snd_pcm_format_name(i));
	}
}

static void print_rates(struct snd_dummy *dummy,
			struct snd_info_buffer *buffer)
{
	static const int rates[] = {
		5512, 8000, 11025, 16000, 22050, 32000, 44100, 48000,
		64000, 88200, 96000, 176400, 192000,
	};
	int i;

	if (dummy->pcm_hw.rates & SNDRV_PCM_RATE_CONTINUOUS)
		snd_iprintf(buffer, " continuous");
	if (dummy->pcm_hw.rates & SNDRV_PCM_RATE_KNOT)
		snd_iprintf(buffer, " knot");
	for (i = 0; i < ARRAY_SIZE(rates); i++)
		if (dummy->pcm_hw.rates & (1 << i))
			snd_iprintf(buffer, " %d", rates[i]);
}

#define get_dummy_int_ptr(dummy, ofs) \
	(unsigned int *)((char *)&((dummy)->pcm_hw) + (ofs))
#define get_dummy_ll_ptr(dummy, ofs) \
	(unsigned long long *)((char *)&((dummy)->pcm_hw) + (ofs))

struct dummy_hw_field {
	const char *name;
	const char *format;
	unsigned int offset;
	unsigned int size;
};
#define FIELD_ENTRY(item, fmt) {		   \
	.name = #item,				   \
	.format = fmt,				   \
	.offset = offsetof(struct snd_pcm_hardware, item), \
	.size = sizeof(dummy_pcm_hardware.item) }

static const struct dummy_hw_field fields[] = {
	FIELD_ENTRY(formats, "%#llx"),
	FIELD_ENTRY(rates, "%#x"),
	FIELD_ENTRY(rate_min, "%d"),
	FIELD_ENTRY(rate_max, "%d"),
	FIELD_ENTRY(channels_min, "%d"),
	FIELD_ENTRY(channels_max, "%d"),
	FIELD_ENTRY(buffer_bytes_max, "%ld"),
	FIELD_ENTRY(period_bytes_min, "%ld"),
	FIELD_ENTRY(period_bytes_max, "%ld"),
	FIELD_ENTRY(periods_min, "%d"),
	FIELD_ENTRY(periods_max, "%d"),
};

static void dummy_proc_read(struct snd_info_entry *entry,
			    struct snd_info_buffer *buffer)
{
	struct snd_dummy *dummy = entry->private_data;
	int i;

	for (i = 0; i < ARRAY_SIZE(fields); i++) {
		snd_iprintf(buffer, "%s ", fields[i].name);
		if (fields[i].size == sizeof(int))
			snd_iprintf(buffer, fields[i].format,
				*get_dummy_int_ptr(dummy, fields[i].offset));
		else
			snd_iprintf(buffer, fields[i].format,
				*get_dummy_ll_ptr(dummy, fields[i].offset));
		if (!strcmp(fields[i].name, "formats"))
			print_formats(dummy, buffer);
		else if (!strcmp(fields[i].name, "rates"))
			print_rates(dummy, buffer);
		snd_iprintf(buffer, "\n");
	}
}

static void dummy_proc_write(struct snd_info_entry *entry,
			     struct snd_info_buffer *buffer)
{
	struct snd_dummy *dummy = entry->private_data;
	char line[64];

	while (!snd_info_get_line(buffer, line, sizeof(line))) {
		char item[20];
		const char *ptr;
		unsigned long long val;
		int i;

		ptr = snd_info_get_str(item, line, sizeof(item));
		for (i = 0; i < ARRAY_SIZE(fields); i++) {
			if (!strcmp(item, fields[i].name))
				break;
		}
		if (i >= ARRAY_SIZE(fields))
			continue;
		snd_info_get_str(item, ptr, sizeof(item));
		if (kstrtoull(item, 0, &val))
			continue;
		if (fields[i].size == sizeof(int))
			*get_dummy_int_ptr(dummy, fields[i].offset) = val;
		else
			*get_dummy_ll_ptr(dummy, fields[i].offset) = val;
	}
}

static void dummy_proc_init(struct snd_dummy *chip)
{
	snd_card_rw_proc_new(chip->card, "dummy_pcm", chip,
			     dummy_proc_read, dummy_proc_write);
}
#else
#define dummy_proc_init(x)
#endif /* CONFIG_SND_DEBUG && CONFIG_SND_PROC_FS */

static int snd_dummy_probe(struct platform_device *devptr)
{
	struct snd_card *card;
	struct snd_dummy *dummy;
	const struct dummy_model *m = NULL, **mdl;
	int idx, err;
	int dev = devptr->id;

	err = snd_card_new(&devptr->dev, index[dev], id[dev], THIS_MODULE,
			   sizeof(struct snd_dummy), &card);
	if (err < 0)
		return err;
	dummy = card->private_data;
	dummy->card = card;
	for (mdl = dummy_models; *mdl && model[dev]; mdl++) {
		if (strcmp(model[dev], (*mdl)->name) == 0) {
			printk(KERN_INFO
				"snd-dummy: Using model '%s' for card %i\n",
				(*mdl)->name, card->number);
			m = dummy->model = *mdl;
			break;
		}
	}
	for (idx = 0; idx < MAX_PCM_DEVICES && idx < pcm_devs[dev]; idx++) {
		if (pcm_substreams[dev] < 1)
			pcm_substreams[dev] = 1;
		if (pcm_substreams[dev] > MAX_PCM_SUBSTREAMS)
			pcm_substreams[dev] = MAX_PCM_SUBSTREAMS;
		err = snd_card_dummy_pcm(dummy, idx, pcm_substreams[dev]);
		if (err < 0)
			goto __nodev;
	}

	dummy->pcm_hw = dummy_pcm_hardware;
	if (m) {
		if (m->formats)
			dummy->pcm_hw.formats = m->formats;
		if (m->buffer_bytes_max)
			dummy->pcm_hw.buffer_bytes_max = m->buffer_bytes_max;
		if (m->period_bytes_min)
			dummy->pcm_hw.period_bytes_min = m->period_bytes_min;
		if (m->period_bytes_max)
			dummy->pcm_hw.period_bytes_max = m->period_bytes_max;
		if (m->periods_min)
			dummy->pcm_hw.periods_min = m->periods_min;
		if (m->periods_max)
			dummy->pcm_hw.periods_max = m->periods_max;
		if (m->rates)
			dummy->pcm_hw.rates = m->rates;
		if (m->rate_min)
			dummy->pcm_hw.rate_min = m->rate_min;
		if (m->rate_max)
			dummy->pcm_hw.rate_max = m->rate_max;
		if (m->channels_min)
			dummy->pcm_hw.channels_min = m->channels_min;
		if (m->channels_max)
			dummy->pcm_hw.channels_max = m->channels_max;
	}

	err = snd_card_dummy_new_mixer(dummy);
	if (err < 0)
		goto __nodev;
	strcpy(card->driver, "Dummy");
	strcpy(card->shortname, "Dummy");
	sprintf(card->longname, "Dummy %i", dev + 1);

	dummy_proc_init(dummy);

	err = snd_card_register(card);
	if (err == 0) {
		platform_set_drvdata(devptr, card);
		return 0;
	}
      __nodev:
	snd_card_free(card);
	return err;
}

static int snd_dummy_remove(struct platform_device *devptr)
{
	snd_card_free(platform_get_drvdata(devptr));
	return 0;
}

#ifdef CONFIG_PM_SLEEP
static int snd_dummy_suspend(struct device *pdev)
{
	struct snd_card *card = dev_get_drvdata(pdev);

	snd_power_change_state(card, SNDRV_CTL_POWER_D3hot);
	return 0;
}
	
static int snd_dummy_resume(struct device *pdev)
{
	struct snd_card *card = dev_get_drvdata(pdev);

	snd_power_change_state(card, SNDRV_CTL_POWER_D0);
	return 0;
}

static SIMPLE_DEV_PM_OPS(snd_dummy_pm, snd_dummy_suspend, snd_dummy_resume);
#define SND_DUMMY_PM_OPS	&snd_dummy_pm
#else
#define SND_DUMMY_PM_OPS	NULL
#endif

#define SND_DUMMY_DRIVER	"snd_dummy"

static struct platform_driver snd_dummy_driver = {
	.probe		= snd_dummy_probe,
	.remove		= snd_dummy_remove,
	.driver		= {
		.name	= SND_DUMMY_DRIVER,
		.pm	= SND_DUMMY_PM_OPS,
	},
};

static void snd_dummy_unregister_all(void)
{
	int i;

	for (i = 0; i < ARRAY_SIZE(devices); ++i)
		platform_device_unregister(devices[i]);
	platform_driver_unregister(&snd_dummy_driver);
	free_fake_buffer();
}

static int __init alsa_card_dummy_init(void)
{
	int i, cards, err;

	err = platform_driver_register(&snd_dummy_driver);
	if (err < 0)
		return err;

	err = alloc_fake_buffer();
	if (err < 0) {
		platform_driver_unregister(&snd_dummy_driver);
		return err;
	}

	cards = 0;
	for (i = 0; i < SNDRV_CARDS; i++) {
		struct platform_device *device;
		if (! enable[i])
			continue;
		device = platform_device_register_simple(SND_DUMMY_DRIVER,
							 i, NULL, 0);
		if (IS_ERR(device))
			continue;
		if (!platform_get_drvdata(device)) {
			platform_device_unregister(device);
			continue;
		}
		devices[i] = device;
		cards++;
	}
	if (!cards) {
#ifdef MODULE
		printk(KERN_ERR "Dummy soundcard not found or device busy\n");
#endif
		snd_dummy_unregister_all();
		return -ENODEV;
	}
	return 0;
}

static void __exit alsa_card_dummy_exit(void)
{
	snd_dummy_unregister_all();
}

module_init(alsa_card_dummy_init)
module_exit(alsa_card_dummy_exit)<|MERGE_RESOLUTION|>--- conflicted
+++ resolved
@@ -903,13 +903,8 @@
 {
 	snd_pcm_format_t i;
 
-<<<<<<< HEAD
-	for (i = 0; i <= SNDRV_PCM_FORMAT_LAST; i++) {
-		if (dummy->pcm_hw.formats & (1ULL << i))
-=======
 	pcm_for_each_format(i) {
 		if (dummy->pcm_hw.formats & pcm_format_to_bits(i))
->>>>>>> 04d5ce62
 			snd_iprintf(buffer, " %s", snd_pcm_format_name(i));
 	}
 }
