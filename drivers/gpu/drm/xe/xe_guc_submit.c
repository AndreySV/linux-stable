--- conflicted
+++ resolved
@@ -224,81 +224,10 @@
 		 EXEC_QUEUE_STATE_BANNED));
 }
 
-<<<<<<< HEAD
-#ifdef CONFIG_PROVE_LOCKING
-static int alloc_submit_wq(struct xe_guc *guc)
-{
-	int i;
-
-	for (i = 0; i < NUM_SUBMIT_WQ; ++i) {
-		guc->submission_state.submit_wq_pool[i] =
-			alloc_ordered_workqueue("submit_wq", 0);
-		if (!guc->submission_state.submit_wq_pool[i])
-			goto err_free;
-	}
-
-	return 0;
-
-err_free:
-	while (i)
-		destroy_workqueue(guc->submission_state.submit_wq_pool[--i]);
-
-	return -ENOMEM;
-}
-
-static void free_submit_wq(struct xe_guc *guc)
-{
-	int i;
-
-	for (i = 0; i < NUM_SUBMIT_WQ; ++i)
-		destroy_workqueue(guc->submission_state.submit_wq_pool[i]);
-}
-
-static struct workqueue_struct *get_submit_wq(struct xe_guc *guc)
-{
-	int idx = guc->submission_state.submit_wq_idx++ % NUM_SUBMIT_WQ;
-
-	return guc->submission_state.submit_wq_pool[idx];
-}
-#else
-static int alloc_submit_wq(struct xe_guc *guc)
-{
-	return 0;
-}
-
-static void free_submit_wq(struct xe_guc *guc)
-{
-
-}
-
-static struct workqueue_struct *get_submit_wq(struct xe_guc *guc)
-{
-	return NULL;
-}
-#endif
-
-static void xe_guc_submit_fini(struct xe_guc *guc)
-{
-	struct xe_device *xe = guc_to_xe(guc);
-	struct xe_gt *gt = guc_to_gt(guc);
-	int ret;
-
-	ret = wait_event_timeout(guc->submission_state.fini_wq,
-				 xa_empty(&guc->submission_state.exec_queue_lookup),
-				 HZ * 5);
-
-	drain_workqueue(xe->destroy_wq);
-
-	xe_gt_assert(gt, ret);
-}
-
-=======
->>>>>>> 3fbff988
 static void guc_submit_fini(struct drm_device *drm, void *arg)
 {
 	struct xe_guc *guc = arg;
 
-	xe_guc_submit_fini(guc);
 	xa_destroy(&guc->submission_state.exec_queue_lookup);
 }
 
