#
# HID driver configuration
#
menu "HID support"
     depends on INPUT

config HID
	tristate "HID bus support"
	depends on INPUT
	default y
	---help---
	  A human interface device (HID) is a type of computer device that
	  interacts directly with and takes input from humans. The term "HID"
	  most commonly used to refer to the USB-HID specification, but other
	  devices (such as, but not strictly limited to, Bluetooth) are
	  designed using HID specification (this involves certain keyboards,
	  mice, tablets, etc). This option adds the HID bus to the kernel,
	  together with generic HID layer code. The HID devices are added and
	  removed from the HID bus by the transport-layer drivers, such as
	  usbhid (USB_HID) and hidp (BT_HIDP).

	  For docs and specs, see http://www.usb.org/developers/hidpage/

	  If unsure, say Y.

if HID

config HID_BATTERY_STRENGTH
	bool "Battery level reporting for HID devices"
	depends on HID && POWER_SUPPLY && HID = POWER_SUPPLY
	default n
	---help---
	This option adds support of reporting battery strength (for HID devices
	that support this feature) through power_supply class so that userspace
	tools, such as upower, can display it.

config HIDRAW
	bool "/dev/hidraw raw HID device support"
	depends on HID
	---help---
	Say Y here if you want to support HID devices (from the USB
	specification standpoint) that aren't strictly user interface
	devices, like monitor controls and Uninterruptable Power Supplies.

	This module supports these devices separately using a separate
	event interface on /dev/hidraw.

	There is also a /dev/hiddev configuration option in the USB HID
	configuration menu. In comparison to hiddev, this device does not process
	the hid events at all (no parsing, no lookups). This lets applications
	to work on raw hid events when they want to, and avoid using transport-specific
	userspace libhid/libusb libraries.

	If unsure, say Y.

config UHID
	tristate "User-space I/O driver support for HID subsystem"
	depends on HID
	default n
	---help---
	Say Y here if you want to provide HID I/O Drivers from user-space.
	This allows to write I/O drivers in user-space and feed the data from
	the device into the kernel. The kernel parses the HID reports, loads the
	corresponding HID Device Driver or provides input devices on top of your
	user-space device.

	This driver cannot be used to parse HID-reports in user-space and write
	special HID-drivers. You should use hidraw for that.
	Instead, this driver allows to write the transport-layer driver in
	user-space like USB-HID and Bluetooth-HID do in kernel-space.

	If unsure, say N.

	To compile this driver as a module, choose M here: the
	module will be called uhid.

config HID_GENERIC
	tristate "Generic HID driver"
	depends on HID
	default HID
	---help---
	Support for generic devices on the HID bus. This includes most
	keyboards and mice, joysticks, tablets and digitizers.

	To compile this driver as a module, choose M here: the module
	will be called hid-generic.

	If unsure, say Y.

menu "Special HID drivers"
	depends on HID

config HID_A4TECH
	tristate "A4 tech mice" if EXPERT
	depends on HID
	default !EXPERT
	---help---
	Support for A4 tech X5 and WOP-35 / Trust 450L mice.

config HID_ACRUX
	tristate "ACRUX game controller support"
	depends on HID
	---help---
	Say Y here if you want to enable support for ACRUX game controllers.

config HID_ACRUX_FF
	bool "ACRUX force feedback support"
	depends on HID_ACRUX
	select INPUT_FF_MEMLESS
	---help---
	Say Y here if you want to enable force feedback support for ACRUX
	game controllers.

config HID_APPLE
	tristate "Apple {i,Power,Mac}Books" if EXPERT
	depends on HID
	default !EXPERT
	---help---
	Support for some Apple devices which less or more break
	HID specification.

	Say Y here if you want support for keyboards of	Apple iBooks, PowerBooks,
	MacBooks, MacBook Pros and Apple Aluminum.

config HID_APPLEIR
	tristate "Apple infrared receiver"
	depends on (USB_HID)
	---help---
	Support for Apple infrared remote control. All the Apple computers from
	  2005 onwards include such a port, except the unibody Macbook (2009),
	  and Mac Pros. This receiver is also used in the Apple TV set-top box
	  prior to the 2010 model.

	Say Y here if you want support for Apple infrared remote control.

config HID_AUREAL
	tristate "Aureal"
	depends on HID
	---help---
	Support for Aureal Cy se W-01RN Remote Controller and other Aureal derived remotes.

config HID_BELKIN
	tristate "Belkin Flip KVM and Wireless keyboard" if EXPERT
	depends on HID
	default !EXPERT
	---help---
	Support for Belkin Flip KVM and Wireless keyboard.

config HID_CHERRY
	tristate "Cherry Cymotion keyboard" if EXPERT
	depends on HID
	default !EXPERT
	---help---
	Support for Cherry Cymotion keyboard.

config HID_CHICONY
	tristate "Chicony Tactical pad" if EXPERT
	depends on HID
	default !EXPERT
	---help---
	Support for Chicony Tactical pad.

config HID_PRODIKEYS
	tristate "Prodikeys PC-MIDI Keyboard support"
	depends on HID && SND
	select SND_RAWMIDI
	---help---
	Support for Prodikeys PC-MIDI Keyboard device support.
	Say Y here to enable support for this device.
	- Prodikeys PC-MIDI keyboard.
	  The Prodikeys PC-MIDI acts as a USB Audio device, with one MIDI
	  input and one MIDI output. These MIDI jacks appear as
	  a sound "card" in the ALSA sound system.
	  Note: if you say N here, this device will still function as a basic
	  multimedia keyboard, but will lack support for the musical keyboard
	  and some additional multimedia keys.

config HID_CYPRESS
	tristate "Cypress mouse and barcode readers" if EXPERT
	depends on HID
	default !EXPERT
	---help---
	Support for cypress mouse and barcode readers.

config HID_DRAGONRISE
	tristate "DragonRise Inc. game controller"
	depends on HID
	---help---
	Say Y here if you have DragonRise Inc. game controllers.
	These might be branded as:
	- Tesun USB-703
	- Media-tech MT1504 "Rogue"
	- DVTech JS19 "Gear"
	- Defender Game Master

config DRAGONRISE_FF
	bool "DragonRise Inc. force feedback"
	depends on HID_DRAGONRISE
	select INPUT_FF_MEMLESS
	---help---
	Say Y here if you want to enable force feedback support for DragonRise Inc.
	game controllers.

config HID_EMS_FF
	tristate "EMS Production Inc. force feedback support"
	depends on HID
	select INPUT_FF_MEMLESS
	---help---
	Say Y here if you want to enable force feedback support for devices by
	EMS Production Ltd.
	Currently the following devices are known to be supported:
	 - Trio Linker Plus II

config HID_ELECOM
	tristate "ELECOM BM084 bluetooth mouse"
	depends on HID
	---help---
	Support for the ELECOM BM084 (bluetooth mouse).

config HID_ELO
	tristate "ELO USB 4000/4500 touchscreen"
	depends on USB_HID
	---help---
	Support for the ELO USB 4000/4500 touchscreens. Note that this is for
	different devices than those handled by CONFIG_TOUCHSCREEN_USB_ELO.

config HID_EZKEY
	tristate "Ezkey BTC 8193 keyboard" if EXPERT
	depends on HID
	default !EXPERT
	---help---
	Support for Ezkey BTC 8193 keyboard.

config HID_HOLTEK
	tristate "Holtek HID devices"
	depends on USB_HID
	---help---
	Support for Holtek based devices:
	  - Holtek On Line Grip based game controller
	  - Trust GXT 18 Gaming Keyboard
	  - Sharkoon Drakonia / Perixx MX-2000 gaming mice
	  - Tracer Sniper TRM-503 / NOVA Gaming Slider X200 /
	    Zalman ZM-GM1
	  - SHARKOON DarkGlider Gaming mouse
<<<<<<< HEAD
=======
	  - LEETGION Hellion Gaming Mouse
>>>>>>> d8ec26d7

config HOLTEK_FF
	bool "Holtek On Line Grip force feedback support"
	depends on HID_HOLTEK
	select INPUT_FF_MEMLESS
	---help---
	  Say Y here if you have a Holtek On Line Grip based game controller
	  and want to have force feedback support for it.

config HID_HUION
	tristate "Huion tablets"
	depends on USB_HID
	---help---
	Support for Huion 580 tablet.

config HID_KEYTOUCH
	tristate "Keytouch HID devices"
	depends on HID
	---help---
	Support for Keytouch HID devices not fully compliant with
	the specification. Currently supported:
		- Keytouch IEC 60945

config HID_KYE
	tristate "KYE/Genius devices"
	depends on HID
	---help---
	Support for KYE/Genius devices not fully compliant with HID standard:
	- Ergo Mouse
	- EasyPen i405X tablet
	- MousePen i608X tablet
	- EasyPen M610X tablet

config HID_UCLOGIC
	tristate "UC-Logic"
	depends on HID
	---help---
	Support for UC-Logic tablets.

config HID_WALTOP
	tristate "Waltop"
	depends on HID
	---help---
	Support for Waltop tablets.

config HID_GYRATION
	tristate "Gyration remote control"
	depends on HID
	---help---
	Support for Gyration remote control.

config HID_ICADE
	tristate "ION iCade arcade controller"
	depends on HID
	---help---
	Support for the ION iCade arcade controller to work as a joystick.

	To compile this driver as a module, choose M here: the
	module will be called hid-icade.

config HID_TWINHAN
	tristate "Twinhan IR remote control"
	depends on HID
	---help---
	Support for Twinhan IR remote control.

config HID_KENSINGTON
	tristate "Kensington Slimblade Trackball" if EXPERT
	depends on HID
	default !EXPERT
	---help---
	Support for Kensington Slimblade Trackball.

config HID_LCPOWER
	tristate "LC-Power"
	depends on HID
	---help---
	Support for LC-Power RC1000MCE RF remote control.

config HID_LENOVO_TPKBD
	tristate "Lenovo ThinkPad USB Keyboard with TrackPoint"
	depends on HID
	select NEW_LEDS
	select LEDS_CLASS
	---help---
	Support for the Lenovo ThinkPad USB Keyboard with TrackPoint.

	Say Y here if you have a Lenovo ThinkPad USB Keyboard with TrackPoint
	and would like to use device-specific features like changing the
	sensitivity of the trackpoint, using the microphone mute button or
	controlling the mute and microphone mute LEDs.

config HID_LOGITECH
	tristate "Logitech devices" if EXPERT
	depends on HID
	default !EXPERT
	---help---
	Support for Logitech devices that are not fully compliant with HID standard.

config HID_LOGITECH_DJ
	tristate "Logitech Unifying receivers full support"
	depends on HID_LOGITECH
	---help---
	Say Y if you want support for Logitech Unifying receivers and devices.
	Unifying receivers are capable of pairing up to 6 Logitech compliant
	devices to the same receiver. Without this driver it will be handled by
	generic USB_HID driver and all incoming events will be multiplexed
	into a single mouse and a single keyboard device.

config LOGITECH_FF
	bool "Logitech force feedback support"
	depends on HID_LOGITECH
	select INPUT_FF_MEMLESS
	help
	  Say Y here if you have one of these devices:
	  - Logitech WingMan Cordless RumblePad
	  - Logitech WingMan Cordless RumblePad 2
	  - Logitech WingMan Force 3D
	  - Logitech Formula Force EX
	  - Logitech WingMan Formula Force GP

	  and if you want to enable force feedback for them.
	  Note: if you say N here, this device will still be supported, but without
	  force feedback.

config LOGIRUMBLEPAD2_FF
	bool "Logitech force feedback support (variant 2)"
	depends on HID_LOGITECH
	select INPUT_FF_MEMLESS
	help
	  Say Y here if you want to enable force feedback support for:
	  - Logitech RumblePad
	  - Logitech Rumblepad 2
	  - Logitech Formula Vibration Feedback Wheel

config LOGIG940_FF
	bool "Logitech Flight System G940 force feedback support"
	depends on HID_LOGITECH
	select INPUT_FF_MEMLESS
	help
	  Say Y here if you want to enable force feedback support for Logitech
	  Flight System G940 devices.

config LOGIWHEELS_FF
	bool "Logitech wheels configuration and force feedback support"
	depends on HID_LOGITECH
	select INPUT_FF_MEMLESS
	default LOGITECH_FF
	help
	  Say Y here if you want to enable force feedback and range setting
	  support for following Logitech wheels:
	  - Logitech Driving Force
	  - Logitech Driving Force Pro
	  - Logitech Driving Force GT
	  - Logitech G25
	  - Logitech G27
	  - Logitech MOMO/MOMO 2
	  - Logitech Formula Force EX

config HID_MAGICMOUSE
	tristate "Apple Magic Mouse/Trackpad multi-touch support"
	depends on HID
	---help---
	Support for the Apple Magic Mouse/Trackpad multi-touch.

	Say Y here if you want support for the multi-touch features of the
	Apple Wireless "Magic" Mouse and the Apple Wireless "Magic" Trackpad.

config HID_MICROSOFT
	tristate "Microsoft non-fully HID-compliant devices" if EXPERT
	depends on HID
	default !EXPERT
	---help---
	Support for Microsoft devices that are not fully compliant with HID standard.

config HID_MONTEREY
	tristate "Monterey Genius KB29E keyboard" if EXPERT
	depends on HID
	default !EXPERT
	---help---
	Support for Monterey Genius KB29E.

config HID_MULTITOUCH
	tristate "HID Multitouch panels"
	depends on HID
	---help---
	  Generic support for HID multitouch panels.

	  Say Y here if you have one of the following devices:
	  - 3M PCT touch screens
	  - ActionStar dual touch panels
	  - Atmel panels
	  - Cando dual touch panels
	  - Chunghwa panels
	  - CVTouch panels
	  - Cypress TrueTouch panels
	  - Elan Microelectronics touch panels
	  - Elo TouchSystems IntelliTouch Plus panels
	  - GeneralTouch 'Sensing Win7-TwoFinger' panels
	  - GoodTouch panels
	  - Hanvon dual touch panels
	  - Ilitek dual touch panels
	  - IrTouch Infrared USB panels
	  - LG Display panels (Dell ST2220Tc)
	  - Lumio CrystalTouch panels
	  - MosArt dual-touch panels
	  - Panasonic multitouch panels
	  - PenMount dual touch panels
	  - Perixx Peripad 701 touchpad
	  - PixArt optical touch screen
	  - Pixcir dual touch panels
	  - Quanta panels
	  - eGalax dual-touch panels, including the Joojoo and Wetab tablets
	  - SiS multitouch panels
	  - Stantum multitouch panels
	  - Touch International Panels
	  - Unitec Panels
	  - Wistron optical touch panels
	  - XAT optical touch panels
	  - Xiroku optical touch panels
	  - Zytronic touch panels

	  If unsure, say N.

	  To compile this driver as a module, choose M here: the
	  module will be called hid-multitouch.

config HID_NTRIG
	tristate "N-Trig touch screen"
	depends on USB_HID
	---help---
	Support for N-Trig touch screen.

config HID_ORTEK
	tristate "Ortek PKB-1700/WKB-2000/Skycable wireless keyboard and mouse trackpad"
	depends on HID
	---help---
	There are certain devices which have LogicalMaximum wrong in the keyboard
	usage page of their report descriptor. The most prevailing ones so far
	are manufactured by Ortek, thus the name of the driver. Currently
	supported devices by this driver are

	   - Ortek PKB-1700
	   - Ortek WKB-2000
	   - Skycable wireless presenter

config HID_PANTHERLORD
	tristate "Pantherlord/GreenAsia game controller"
	depends on HID
	---help---
	  Say Y here if you have a PantherLord/GreenAsia based game controller
	  or adapter.

config PANTHERLORD_FF
	bool "Pantherlord force feedback support"
	depends on HID_PANTHERLORD
	select INPUT_FF_MEMLESS
	---help---
	  Say Y here if you have a PantherLord/GreenAsia based game controller
	  or adapter and want to enable force feedback support for it.

config HID_PETALYNX
	tristate "Petalynx Maxter remote control"
	depends on HID
	---help---
	Support for Petalynx Maxter remote control.

config HID_PICOLCD
	tristate "PicoLCD (graphic version)"
	depends on HID
	---help---
	  This provides support for Minibox PicoLCD devices, currently
	  only the graphical ones are supported.

	  This includes support for the following device features:
	  - Keypad
	  - Switching between Firmware and Flash mode
	  - EEProm / Flash access     (via debugfs)
	  Features selectively enabled:
	  - Framebuffer for monochrome 256x64 display
	  - Backlight control
	  - Contrast control
	  - General purpose outputs
	  Features that are not (yet) supported:
	  - IR

config HID_PICOLCD_FB
	bool "Framebuffer support" if EXPERT
	default !EXPERT
	depends on HID_PICOLCD
	depends on HID_PICOLCD=FB || FB=y
	select FB_DEFERRED_IO
	select FB_SYS_FILLRECT
	select FB_SYS_COPYAREA
	select FB_SYS_IMAGEBLIT
	select FB_SYS_FOPS
	---help---
	  Provide access to PicoLCD's 256x64 monochrome display via a
	  framebuffer device.

config HID_PICOLCD_BACKLIGHT
	bool "Backlight control" if EXPERT
	default !EXPERT
	depends on HID_PICOLCD
	depends on HID_PICOLCD=BACKLIGHT_CLASS_DEVICE || BACKLIGHT_CLASS_DEVICE=y
	---help---
	  Provide access to PicoLCD's backlight control via backlight
	  class.

config HID_PICOLCD_LCD
	bool "Contrast control" if EXPERT
	default !EXPERT
	depends on HID_PICOLCD
	depends on HID_PICOLCD=LCD_CLASS_DEVICE || LCD_CLASS_DEVICE=y
	---help---
	  Provide access to PicoLCD's LCD contrast via lcd class.

config HID_PICOLCD_LEDS
	bool "GPO via leds class" if EXPERT
	default !EXPERT
	depends on HID_PICOLCD
	depends on HID_PICOLCD=LEDS_CLASS || LEDS_CLASS=y
	---help---
	  Provide access to PicoLCD's GPO pins via leds class.

config HID_PICOLCD_CIR
	bool "CIR via RC class" if EXPERT
	default !EXPERT
	depends on HID_PICOLCD
	depends on HID_PICOLCD=RC_CORE || RC_CORE=y
	---help---
	  Provide access to PicoLCD's CIR interface via remote control (LIRC).

config HID_PRIMAX
	tristate "Primax non-fully HID-compliant devices"
	depends on HID
	---help---
	Support for Primax devices that are not fully compliant with the
	HID standard.

config HID_ROCCAT
	tristate "Roccat device support"
	depends on USB_HID
	---help---
	Support for Roccat devices.
	Say Y here if you have a Roccat mouse or keyboard and want
	support for its special functionalities.

config HID_SAITEK
	tristate "Saitek non-fully HID-compliant devices"
	depends on HID
	---help---
	Support for Saitek devices that are not fully compliant with the
	HID standard.

	Currently only supports the PS1000 controller.

config HID_SAMSUNG
	tristate "Samsung InfraRed remote control or keyboards"
	depends on HID
	---help---
	Support for Samsung InfraRed remote control or keyboards.

config HID_SONY
	tristate "Sony PS2/3 accessories"
	depends on USB_HID
	depends on NEW_LEDS
	depends on LEDS_CLASS
	---help---
	Support for

	  * Sony PS3 6-axis controllers
	  * Buzz controllers
	  * Sony PS3 Blue-ray Disk Remote Control (Bluetooth)
	  * Logitech Harmony adapter for Sony Playstation 3 (Bluetooth)

config SONY_FF
	bool "Sony PS2/3 accessories force feedback support"
	depends on HID_SONY
	select INPUT_FF_MEMLESS
	---help---
	Say Y here if you have a Sony PS2/3 accessory and want to enable force
	feedback support for it.

config HID_SPEEDLINK
	tristate "Speedlink VAD Cezanne mouse support"
	depends on HID
	---help---
	Support for Speedlink Vicious and Divine Cezanne mouse.

config HID_STEELSERIES
	tristate "Steelseries SRW-S1 steering wheel support"
	depends on HID
	---help---
	Support for Steelseries SRW-S1 steering wheel

config HID_SUNPLUS
	tristate "Sunplus wireless desktop"
	depends on HID
	---help---
	Support for Sunplus wireless desktop.

config HID_GREENASIA
	tristate "GreenAsia (Product ID 0x12) game controller support"
	depends on HID
	---help---
	  Say Y here if you have a GreenAsia (Product ID 0x12) based game
	  controller or adapter.

config GREENASIA_FF
	bool "GreenAsia (Product ID 0x12) force feedback support"
	depends on HID_GREENASIA
	select INPUT_FF_MEMLESS
	---help---
	Say Y here if you have a GreenAsia (Product ID 0x12) based game controller
	(like MANTA Warrior MM816 and SpeedLink Strike2 SL-6635) or adapter
	and want to enable force feedback support for it.

config HID_HYPERV_MOUSE
	tristate "Microsoft Hyper-V mouse driver"
	depends on HYPERV
	---help---
	Select this option to enable the Hyper-V mouse driver.

config HID_SMARTJOYPLUS
	tristate "SmartJoy PLUS PS2/USB adapter support"
	depends on HID
	---help---
	Support for SmartJoy PLUS PS2/USB adapter, Super Dual Box,
	Super Joy Box 3 Pro, Super Dual Box Pro, and Super Joy Box 5 Pro.

	Note that DDR (Dance Dance Revolution) mode is not supported, nor
	is pressure sensitive buttons on the pro models.

config SMARTJOYPLUS_FF
	bool "SmartJoy PLUS PS2/USB adapter force feedback support"
	depends on HID_SMARTJOYPLUS
	select INPUT_FF_MEMLESS
	---help---
	Say Y here if you have a SmartJoy PLUS PS2/USB adapter and want to
	enable force feedback support for it.

config HID_TIVO
	tristate "TiVo Slide Bluetooth remote control support"
	depends on HID
	---help---
	Say Y if you have a TiVo Slide Bluetooth remote control.

config HID_TOPSEED
	tristate "TopSeed Cyberlink, BTC Emprex, Conceptronic remote control support"
	depends on HID
	---help---
	Say Y if you have a TopSeed Cyberlink or BTC Emprex or Conceptronic
	CLLRCMCE remote control.

config HID_THINGM
	tristate "ThingM blink(1) USB RGB LED"
	depends on HID
	depends on LEDS_CLASS
	---help---
	Support for the ThingM blink(1) USB RGB LED. This driver registers a
	Linux LED class instance, plus additional sysfs attributes to control
	RGB colors, fade time and playing. The device is exposed through hidraw
	to access other functions.

config HID_THRUSTMASTER
	tristate "ThrustMaster devices support"
	depends on HID
	---help---
	  Say Y here if you have a THRUSTMASTER FireStore Dual Power 2 or
	  a THRUSTMASTER Ferrari GT Rumble Wheel.

config THRUSTMASTER_FF
	bool "ThrustMaster devices force feedback support"
	depends on HID_THRUSTMASTER
	select INPUT_FF_MEMLESS
	---help---
	  Say Y here if you have a THRUSTMASTER FireStore Dual Power 2 or 3,
	  a THRUSTMASTER Dual Trigger 3-in-1 or a THRUSTMASTER Ferrari GT
	  Rumble Force or Force Feedback Wheel.

config HID_WACOM
	tristate "Wacom Bluetooth devices support"
	depends on HID
	depends on LEDS_CLASS
	select POWER_SUPPLY
	---help---
	Support for Wacom Graphire Bluetooth and Intuos4 WL tablets.

config HID_WIIMOTE
	tristate "Nintendo Wii / Wii U peripherals"
	depends on HID
	depends on LEDS_CLASS
	select POWER_SUPPLY
	select INPUT_FF_MEMLESS
	---help---
	Support for Nintendo Wii and Wii U Bluetooth peripherals. Supported
	devices are the Wii Remote and its extension devices, but also devices
	based on the Wii Remote like the Wii U Pro Controller or the
	Wii Balance Board.

	Support for all official Nintendo extensions is available, however, 3rd
	party extensions might not be supported. Please report these devices to:
	  http://github.com/dvdhrm/xwiimote/issues

	Other Nintendo Wii U peripherals that are IEEE 802.11 based (including
	the Wii U Gamepad) might be supported in the future. But currently
	support is limited to Bluetooth based devices.

	If unsure, say N.

	To compile this driver as a module, choose M here: the
	module will be called hid-wiimote.

config HID_XINMO
	tristate "Xin-Mo non-fully compliant devices"
	depends on HID
	---help---
	Support for Xin-Mo devices that are not fully compliant with the HID
	standard. Currently only supports the Xin-Mo Dual Arcade. Say Y here
	if you have a Xin-Mo Dual Arcade controller.

config HID_ZEROPLUS
	tristate "Zeroplus based game controller support"
	depends on HID
	---help---
	  Say Y here if you have a Zeroplus based game controller.

config ZEROPLUS_FF
	bool "Zeroplus based game controller force feedback support"
	depends on HID_ZEROPLUS
	select INPUT_FF_MEMLESS
	---help---
	  Say Y here if you have a Zeroplus based game controller and want
	  to have force feedback support for it.

config HID_ZYDACRON
	tristate "Zydacron remote control support"
	depends on HID
	---help---
	Support for Zydacron remote control.

config HID_SENSOR_HUB
	tristate "HID Sensors framework support"
	depends on HID
	select MFD_CORE
	default n
	---help---
	  Support for HID Sensor framework. This creates a MFD instance
	  for a sensor hub and identifies all the sensors connected to it.
	  Each sensor is registered as a MFD cell, so that sensor specific
	  processing can be done in a separate driver. Each sensor
	  drivers can use the service provided by this driver to register
	  for events and handle data streams. Each sensor driver can format
	  data and present to user mode using input or IIO interface.

endmenu

endif # HID

source "drivers/hid/usbhid/Kconfig"

source "drivers/hid/i2c-hid/Kconfig"

endmenu<|MERGE_RESOLUTION|>--- conflicted
+++ resolved
@@ -242,10 +242,7 @@
 	  - Tracer Sniper TRM-503 / NOVA Gaming Slider X200 /
 	    Zalman ZM-GM1
 	  - SHARKOON DarkGlider Gaming mouse
-<<<<<<< HEAD
-=======
 	  - LEETGION Hellion Gaming Mouse
->>>>>>> d8ec26d7
 
 config HOLTEK_FF
 	bool "Holtek On Line Grip force feedback support"
