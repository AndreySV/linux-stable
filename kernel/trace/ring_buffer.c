// SPDX-License-Identifier: GPL-2.0
/*
 * Generic ring buffer
 *
 * Copyright (C) 2008 Steven Rostedt <srostedt@redhat.com>
 */
#include <linux/trace_recursion.h>
#include <linux/trace_events.h>
#include <linux/ring_buffer.h>
#include <linux/trace_clock.h>
#include <linux/sched/clock.h>
#include <linux/cacheflush.h>
#include <linux/trace_seq.h>
#include <linux/spinlock.h>
#include <linux/irq_work.h>
#include <linux/security.h>
#include <linux/uaccess.h>
#include <linux/hardirq.h>
#include <linux/kthread.h>	/* for self test */
#include <linux/module.h>
#include <linux/percpu.h>
#include <linux/mutex.h>
#include <linux/delay.h>
#include <linux/slab.h>
#include <linux/init.h>
#include <linux/hash.h>
#include <linux/list.h>
#include <linux/cpu.h>
#include <linux/oom.h>
#include <linux/mm.h>

#include <asm/local64.h>
#include <asm/local.h>

#include "trace.h"

/*
 * The "absolute" timestamp in the buffer is only 59 bits.
 * If a clock has the 5 MSBs set, it needs to be saved and
 * reinserted.
 */
#define TS_MSB		(0xf8ULL << 56)
#define ABS_TS_MASK	(~TS_MSB)

static void update_pages_handler(struct work_struct *work);

#define RING_BUFFER_META_MAGIC	0xBADFEED

struct ring_buffer_meta {
	int		magic;
	int		struct_size;
	unsigned long	text_addr;
	unsigned long	data_addr;
	unsigned long	first_buffer;
	unsigned long	head_buffer;
	unsigned long	commit_buffer;
	__u32		subbuf_size;
	__u32		nr_subbufs;
	int		buffers[];
};

/*
 * The ring buffer header is special. We must manually up keep it.
 */
int ring_buffer_print_entry_header(struct trace_seq *s)
{
	trace_seq_puts(s, "# compressed entry header\n");
	trace_seq_puts(s, "\ttype_len    :    5 bits\n");
	trace_seq_puts(s, "\ttime_delta  :   27 bits\n");
	trace_seq_puts(s, "\tarray       :   32 bits\n");
	trace_seq_putc(s, '\n');
	trace_seq_printf(s, "\tpadding     : type == %d\n",
			 RINGBUF_TYPE_PADDING);
	trace_seq_printf(s, "\ttime_extend : type == %d\n",
			 RINGBUF_TYPE_TIME_EXTEND);
	trace_seq_printf(s, "\ttime_stamp : type == %d\n",
			 RINGBUF_TYPE_TIME_STAMP);
	trace_seq_printf(s, "\tdata max type_len  == %d\n",
			 RINGBUF_TYPE_DATA_TYPE_LEN_MAX);

	return !trace_seq_has_overflowed(s);
}

/*
 * The ring buffer is made up of a list of pages. A separate list of pages is
 * allocated for each CPU. A writer may only write to a buffer that is
 * associated with the CPU it is currently executing on.  A reader may read
 * from any per cpu buffer.
 *
 * The reader is special. For each per cpu buffer, the reader has its own
 * reader page. When a reader has read the entire reader page, this reader
 * page is swapped with another page in the ring buffer.
 *
 * Now, as long as the writer is off the reader page, the reader can do what
 * ever it wants with that page. The writer will never write to that page
 * again (as long as it is out of the ring buffer).
 *
 * Here's some silly ASCII art.
 *
 *   +------+
 *   |reader|          RING BUFFER
 *   |page  |
 *   +------+        +---+   +---+   +---+
 *                   |   |-->|   |-->|   |
 *                   +---+   +---+   +---+
 *                     ^               |
 *                     |               |
 *                     +---------------+
 *
 *
 *   +------+
 *   |reader|          RING BUFFER
 *   |page  |------------------v
 *   +------+        +---+   +---+   +---+
 *                   |   |-->|   |-->|   |
 *                   +---+   +---+   +---+
 *                     ^               |
 *                     |               |
 *                     +---------------+
 *
 *
 *   +------+
 *   |reader|          RING BUFFER
 *   |page  |------------------v
 *   +------+        +---+   +---+   +---+
 *      ^            |   |-->|   |-->|   |
 *      |            +---+   +---+   +---+
 *      |                              |
 *      |                              |
 *      +------------------------------+
 *
 *
 *   +------+
 *   |buffer|          RING BUFFER
 *   |page  |------------------v
 *   +------+        +---+   +---+   +---+
 *      ^            |   |   |   |-->|   |
 *      |   New      +---+   +---+   +---+
 *      |  Reader------^               |
 *      |   page                       |
 *      +------------------------------+
 *
 *
 * After we make this swap, the reader can hand this page off to the splice
 * code and be done with it. It can even allocate a new page if it needs to
 * and swap that into the ring buffer.
 *
 * We will be using cmpxchg soon to make all this lockless.
 *
 */

/* Used for individual buffers (after the counter) */
#define RB_BUFFER_OFF		(1 << 20)

#define BUF_PAGE_HDR_SIZE offsetof(struct buffer_data_page, data)

#define RB_EVNT_HDR_SIZE (offsetof(struct ring_buffer_event, array))
#define RB_ALIGNMENT		4U
#define RB_MAX_SMALL_DATA	(RB_ALIGNMENT * RINGBUF_TYPE_DATA_TYPE_LEN_MAX)
#define RB_EVNT_MIN_SIZE	8U	/* two 32bit words */

#ifndef CONFIG_HAVE_64BIT_ALIGNED_ACCESS
# define RB_FORCE_8BYTE_ALIGNMENT	0
# define RB_ARCH_ALIGNMENT		RB_ALIGNMENT
#else
# define RB_FORCE_8BYTE_ALIGNMENT	1
# define RB_ARCH_ALIGNMENT		8U
#endif

#define RB_ALIGN_DATA		__aligned(RB_ARCH_ALIGNMENT)

/* define RINGBUF_TYPE_DATA for 'case RINGBUF_TYPE_DATA:' */
#define RINGBUF_TYPE_DATA 0 ... RINGBUF_TYPE_DATA_TYPE_LEN_MAX

enum {
	RB_LEN_TIME_EXTEND = 8,
	RB_LEN_TIME_STAMP =  8,
};

#define skip_time_extend(event) \
	((struct ring_buffer_event *)((char *)event + RB_LEN_TIME_EXTEND))

#define extended_time(event) \
	(event->type_len >= RINGBUF_TYPE_TIME_EXTEND)

static inline bool rb_null_event(struct ring_buffer_event *event)
{
	return event->type_len == RINGBUF_TYPE_PADDING && !event->time_delta;
}

static void rb_event_set_padding(struct ring_buffer_event *event)
{
	/* padding has a NULL time_delta */
	event->type_len = RINGBUF_TYPE_PADDING;
	event->time_delta = 0;
}

static unsigned
rb_event_data_length(struct ring_buffer_event *event)
{
	unsigned length;

	if (event->type_len)
		length = event->type_len * RB_ALIGNMENT;
	else
		length = event->array[0];
	return length + RB_EVNT_HDR_SIZE;
}

/*
 * Return the length of the given event. Will return
 * the length of the time extend if the event is a
 * time extend.
 */
static inline unsigned
rb_event_length(struct ring_buffer_event *event)
{
	switch (event->type_len) {
	case RINGBUF_TYPE_PADDING:
		if (rb_null_event(event))
			/* undefined */
			return -1;
		return  event->array[0] + RB_EVNT_HDR_SIZE;

	case RINGBUF_TYPE_TIME_EXTEND:
		return RB_LEN_TIME_EXTEND;

	case RINGBUF_TYPE_TIME_STAMP:
		return RB_LEN_TIME_STAMP;

	case RINGBUF_TYPE_DATA:
		return rb_event_data_length(event);
	default:
		WARN_ON_ONCE(1);
	}
	/* not hit */
	return 0;
}

/*
 * Return total length of time extend and data,
 *   or just the event length for all other events.
 */
static inline unsigned
rb_event_ts_length(struct ring_buffer_event *event)
{
	unsigned len = 0;

	if (extended_time(event)) {
		/* time extends include the data event after it */
		len = RB_LEN_TIME_EXTEND;
		event = skip_time_extend(event);
	}
	return len + rb_event_length(event);
}

/**
 * ring_buffer_event_length - return the length of the event
 * @event: the event to get the length of
 *
 * Returns the size of the data load of a data event.
 * If the event is something other than a data event, it
 * returns the size of the event itself. With the exception
 * of a TIME EXTEND, where it still returns the size of the
 * data load of the data event after it.
 */
unsigned ring_buffer_event_length(struct ring_buffer_event *event)
{
	unsigned length;

	if (extended_time(event))
		event = skip_time_extend(event);

	length = rb_event_length(event);
	if (event->type_len > RINGBUF_TYPE_DATA_TYPE_LEN_MAX)
		return length;
	length -= RB_EVNT_HDR_SIZE;
	if (length > RB_MAX_SMALL_DATA + sizeof(event->array[0]))
                length -= sizeof(event->array[0]);
	return length;
}
EXPORT_SYMBOL_GPL(ring_buffer_event_length);

/* inline for ring buffer fast paths */
static __always_inline void *
rb_event_data(struct ring_buffer_event *event)
{
	if (extended_time(event))
		event = skip_time_extend(event);
	WARN_ON_ONCE(event->type_len > RINGBUF_TYPE_DATA_TYPE_LEN_MAX);
	/* If length is in len field, then array[0] has the data */
	if (event->type_len)
		return (void *)&event->array[0];
	/* Otherwise length is in array[0] and array[1] has the data */
	return (void *)&event->array[1];
}

/**
 * ring_buffer_event_data - return the data of the event
 * @event: the event to get the data from
 */
void *ring_buffer_event_data(struct ring_buffer_event *event)
{
	return rb_event_data(event);
}
EXPORT_SYMBOL_GPL(ring_buffer_event_data);

#define for_each_buffer_cpu(buffer, cpu)		\
	for_each_cpu(cpu, buffer->cpumask)

#define for_each_online_buffer_cpu(buffer, cpu)		\
	for_each_cpu_and(cpu, buffer->cpumask, cpu_online_mask)

#define TS_SHIFT	27
#define TS_MASK		((1ULL << TS_SHIFT) - 1)
#define TS_DELTA_TEST	(~TS_MASK)

static u64 rb_event_time_stamp(struct ring_buffer_event *event)
{
	u64 ts;

	ts = event->array[0];
	ts <<= TS_SHIFT;
	ts += event->time_delta;

	return ts;
}

/* Flag when events were overwritten */
#define RB_MISSED_EVENTS	(1 << 31)
/* Missed count stored at end */
#define RB_MISSED_STORED	(1 << 30)

#define RB_MISSED_MASK		(3 << 30)

struct buffer_data_page {
	u64		 time_stamp;	/* page time stamp */
	local_t		 commit;	/* write committed index */
	unsigned char	 data[] RB_ALIGN_DATA;	/* data of buffer page */
};

struct buffer_data_read_page {
	unsigned		order;	/* order of the page */
	struct buffer_data_page	*data;	/* actual data, stored in this page */
};

/*
 * Note, the buffer_page list must be first. The buffer pages
 * are allocated in cache lines, which means that each buffer
 * page will be at the beginning of a cache line, and thus
 * the least significant bits will be zero. We use this to
 * add flags in the list struct pointers, to make the ring buffer
 * lockless.
 */
struct buffer_page {
	struct list_head list;		/* list of buffer pages */
	local_t		 write;		/* index for next write */
	unsigned	 read;		/* index for next read */
	local_t		 entries;	/* entries on this page */
	unsigned long	 real_end;	/* real end of data */
	unsigned	 order;		/* order of the page */
	u32		 id:30;		/* ID for external mapping */
	u32		 range:1;	/* Mapped via a range */
	struct buffer_data_page *page;	/* Actual data page */
};

/*
 * The buffer page counters, write and entries, must be reset
 * atomically when crossing page boundaries. To synchronize this
 * update, two counters are inserted into the number. One is
 * the actual counter for the write position or count on the page.
 *
 * The other is a counter of updaters. Before an update happens
 * the update partition of the counter is incremented. This will
 * allow the updater to update the counter atomically.
 *
 * The counter is 20 bits, and the state data is 12.
 */
#define RB_WRITE_MASK		0xfffff
#define RB_WRITE_INTCNT		(1 << 20)

static void rb_init_page(struct buffer_data_page *bpage)
{
	local_set(&bpage->commit, 0);
}

static __always_inline unsigned int rb_page_commit(struct buffer_page *bpage)
{
	return local_read(&bpage->page->commit);
}

static void free_buffer_page(struct buffer_page *bpage)
{
	/* Range pages are not to be freed */
	if (!bpage->range)
		free_pages((unsigned long)bpage->page, bpage->order);
	kfree(bpage);
}

/*
 * We need to fit the time_stamp delta into 27 bits.
 */
static inline bool test_time_stamp(u64 delta)
{
	return !!(delta & TS_DELTA_TEST);
}

struct rb_irq_work {
	struct irq_work			work;
	wait_queue_head_t		waiters;
	wait_queue_head_t		full_waiters;
	atomic_t			seq;
	bool				waiters_pending;
	bool				full_waiters_pending;
	bool				wakeup_full;
};

/*
 * Structure to hold event state and handle nested events.
 */
struct rb_event_info {
	u64			ts;
	u64			delta;
	u64			before;
	u64			after;
	unsigned long		length;
	struct buffer_page	*tail_page;
	int			add_timestamp;
};

/*
 * Used for the add_timestamp
 *  NONE
 *  EXTEND - wants a time extend
 *  ABSOLUTE - the buffer requests all events to have absolute time stamps
 *  FORCE - force a full time stamp.
 */
enum {
	RB_ADD_STAMP_NONE		= 0,
	RB_ADD_STAMP_EXTEND		= BIT(1),
	RB_ADD_STAMP_ABSOLUTE		= BIT(2),
	RB_ADD_STAMP_FORCE		= BIT(3)
};
/*
 * Used for which event context the event is in.
 *  TRANSITION = 0
 *  NMI     = 1
 *  IRQ     = 2
 *  SOFTIRQ = 3
 *  NORMAL  = 4
 *
 * See trace_recursive_lock() comment below for more details.
 */
enum {
	RB_CTX_TRANSITION,
	RB_CTX_NMI,
	RB_CTX_IRQ,
	RB_CTX_SOFTIRQ,
	RB_CTX_NORMAL,
	RB_CTX_MAX
};

struct rb_time_struct {
	local64_t	time;
};
typedef struct rb_time_struct rb_time_t;

#define MAX_NEST	5

/*
 * head_page == tail_page && head == tail then buffer is empty.
 */
struct ring_buffer_per_cpu {
	int				cpu;
	atomic_t			record_disabled;
	atomic_t			resize_disabled;
	struct trace_buffer	*buffer;
	raw_spinlock_t			reader_lock;	/* serialize readers */
	arch_spinlock_t			lock;
	struct lock_class_key		lock_key;
	struct buffer_data_page		*free_page;
	unsigned long			nr_pages;
	unsigned int			current_context;
	struct list_head		*pages;
	/* pages generation counter, incremented when the list changes */
	unsigned long			cnt;
	struct buffer_page		*head_page;	/* read from head */
	struct buffer_page		*tail_page;	/* write to tail */
	struct buffer_page		*commit_page;	/* committed pages */
	struct buffer_page		*reader_page;
	unsigned long			lost_events;
	unsigned long			last_overrun;
	unsigned long			nest;
	local_t				entries_bytes;
	local_t				entries;
	local_t				overrun;
	local_t				commit_overrun;
	local_t				dropped_events;
	local_t				committing;
	local_t				commits;
	local_t				pages_touched;
	local_t				pages_lost;
	local_t				pages_read;
	long				last_pages_touch;
	size_t				shortest_full;
	unsigned long			read;
	unsigned long			read_bytes;
	rb_time_t			write_stamp;
	rb_time_t			before_stamp;
	u64				event_stamp[MAX_NEST];
	u64				read_stamp;
	/* pages removed since last reset */
	unsigned long			pages_removed;

	unsigned int			mapped;
	unsigned int			user_mapped;	/* user space mapping */
	struct mutex			mapping_lock;
	unsigned long			*subbuf_ids;	/* ID to subbuf VA */
	struct trace_buffer_meta	*meta_page;
	struct ring_buffer_meta		*ring_meta;

	/* ring buffer pages to update, > 0 to add, < 0 to remove */
	long				nr_pages_to_update;
	struct list_head		new_pages; /* new pages to add */
	struct work_struct		update_pages_work;
	struct completion		update_done;

	struct rb_irq_work		irq_work;
};

struct trace_buffer {
	unsigned			flags;
	int				cpus;
	atomic_t			record_disabled;
	atomic_t			resizing;
	cpumask_var_t			cpumask;

	struct lock_class_key		*reader_lock_key;

	struct mutex			mutex;

	struct ring_buffer_per_cpu	**buffers;

	struct hlist_node		node;
	u64				(*clock)(void);

	struct rb_irq_work		irq_work;
	bool				time_stamp_abs;

	unsigned long			range_addr_start;
	unsigned long			range_addr_end;

	long				last_text_delta;
	long				last_data_delta;

	unsigned int			subbuf_size;
	unsigned int			subbuf_order;
	unsigned int			max_data_size;
};

struct ring_buffer_iter {
	struct ring_buffer_per_cpu	*cpu_buffer;
	unsigned long			head;
	unsigned long			next_event;
	struct buffer_page		*head_page;
	struct buffer_page		*cache_reader_page;
	unsigned long			cache_read;
	unsigned long			cache_pages_removed;
	u64				read_stamp;
	u64				page_stamp;
	struct ring_buffer_event	*event;
	size_t				event_size;
	int				missed_events;
};

int ring_buffer_print_page_header(struct trace_buffer *buffer, struct trace_seq *s)
{
	struct buffer_data_page field;

	trace_seq_printf(s, "\tfield: u64 timestamp;\t"
			 "offset:0;\tsize:%u;\tsigned:%u;\n",
			 (unsigned int)sizeof(field.time_stamp),
			 (unsigned int)is_signed_type(u64));

	trace_seq_printf(s, "\tfield: local_t commit;\t"
			 "offset:%u;\tsize:%u;\tsigned:%u;\n",
			 (unsigned int)offsetof(typeof(field), commit),
			 (unsigned int)sizeof(field.commit),
			 (unsigned int)is_signed_type(long));

	trace_seq_printf(s, "\tfield: int overwrite;\t"
			 "offset:%u;\tsize:%u;\tsigned:%u;\n",
			 (unsigned int)offsetof(typeof(field), commit),
			 1,
			 (unsigned int)is_signed_type(long));

	trace_seq_printf(s, "\tfield: char data;\t"
			 "offset:%u;\tsize:%u;\tsigned:%u;\n",
			 (unsigned int)offsetof(typeof(field), data),
			 (unsigned int)buffer->subbuf_size,
			 (unsigned int)is_signed_type(char));

	return !trace_seq_has_overflowed(s);
}

static inline void rb_time_read(rb_time_t *t, u64 *ret)
{
	*ret = local64_read(&t->time);
}
static void rb_time_set(rb_time_t *t, u64 val)
{
	local64_set(&t->time, val);
}

/*
 * Enable this to make sure that the event passed to
 * ring_buffer_event_time_stamp() is not committed and also
 * is on the buffer that it passed in.
 */
//#define RB_VERIFY_EVENT
#ifdef RB_VERIFY_EVENT
static struct list_head *rb_list_head(struct list_head *list);
static void verify_event(struct ring_buffer_per_cpu *cpu_buffer,
			 void *event)
{
	struct buffer_page *page = cpu_buffer->commit_page;
	struct buffer_page *tail_page = READ_ONCE(cpu_buffer->tail_page);
	struct list_head *next;
	long commit, write;
	unsigned long addr = (unsigned long)event;
	bool done = false;
	int stop = 0;

	/* Make sure the event exists and is not committed yet */
	do {
		if (page == tail_page || WARN_ON_ONCE(stop++ > 100))
			done = true;
		commit = local_read(&page->page->commit);
		write = local_read(&page->write);
		if (addr >= (unsigned long)&page->page->data[commit] &&
		    addr < (unsigned long)&page->page->data[write])
			return;

		next = rb_list_head(page->list.next);
		page = list_entry(next, struct buffer_page, list);
	} while (!done);
	WARN_ON_ONCE(1);
}
#else
static inline void verify_event(struct ring_buffer_per_cpu *cpu_buffer,
			 void *event)
{
}
#endif

/*
 * The absolute time stamp drops the 5 MSBs and some clocks may
 * require them. The rb_fix_abs_ts() will take a previous full
 * time stamp, and add the 5 MSB of that time stamp on to the
 * saved absolute time stamp. Then they are compared in case of
 * the unlikely event that the latest time stamp incremented
 * the 5 MSB.
 */
static inline u64 rb_fix_abs_ts(u64 abs, u64 save_ts)
{
	if (save_ts & TS_MSB) {
		abs |= save_ts & TS_MSB;
		/* Check for overflow */
		if (unlikely(abs < save_ts))
			abs += 1ULL << 59;
	}
	return abs;
}

static inline u64 rb_time_stamp(struct trace_buffer *buffer);

/**
 * ring_buffer_event_time_stamp - return the event's current time stamp
 * @buffer: The buffer that the event is on
 * @event: the event to get the time stamp of
 *
 * Note, this must be called after @event is reserved, and before it is
 * committed to the ring buffer. And must be called from the same
 * context where the event was reserved (normal, softirq, irq, etc).
 *
 * Returns the time stamp associated with the current event.
 * If the event has an extended time stamp, then that is used as
 * the time stamp to return.
 * In the highly unlikely case that the event was nested more than
 * the max nesting, then the write_stamp of the buffer is returned,
 * otherwise  current time is returned, but that really neither of
 * the last two cases should ever happen.
 */
u64 ring_buffer_event_time_stamp(struct trace_buffer *buffer,
				 struct ring_buffer_event *event)
{
	struct ring_buffer_per_cpu *cpu_buffer = buffer->buffers[smp_processor_id()];
	unsigned int nest;
	u64 ts;

	/* If the event includes an absolute time, then just use that */
	if (event->type_len == RINGBUF_TYPE_TIME_STAMP) {
		ts = rb_event_time_stamp(event);
		return rb_fix_abs_ts(ts, cpu_buffer->tail_page->page->time_stamp);
	}

	nest = local_read(&cpu_buffer->committing);
	verify_event(cpu_buffer, event);
	if (WARN_ON_ONCE(!nest))
		goto fail;

	/* Read the current saved nesting level time stamp */
	if (likely(--nest < MAX_NEST))
		return cpu_buffer->event_stamp[nest];

	/* Shouldn't happen, warn if it does */
	WARN_ONCE(1, "nest (%d) greater than max", nest);

 fail:
	rb_time_read(&cpu_buffer->write_stamp, &ts);

	return ts;
}

/**
 * ring_buffer_nr_dirty_pages - get the number of used pages in the ring buffer
 * @buffer: The ring_buffer to get the number of pages from
 * @cpu: The cpu of the ring_buffer to get the number of pages from
 *
 * Returns the number of pages that have content in the ring buffer.
 */
size_t ring_buffer_nr_dirty_pages(struct trace_buffer *buffer, int cpu)
{
	size_t read;
	size_t lost;
	size_t cnt;

	read = local_read(&buffer->buffers[cpu]->pages_read);
	lost = local_read(&buffer->buffers[cpu]->pages_lost);
	cnt = local_read(&buffer->buffers[cpu]->pages_touched);

	if (WARN_ON_ONCE(cnt < lost))
		return 0;

	cnt -= lost;

	/* The reader can read an empty page, but not more than that */
	if (cnt < read) {
		WARN_ON_ONCE(read > cnt + 1);
		return 0;
	}

	return cnt - read;
}

static __always_inline bool full_hit(struct trace_buffer *buffer, int cpu, int full)
{
	struct ring_buffer_per_cpu *cpu_buffer = buffer->buffers[cpu];
	size_t nr_pages;
	size_t dirty;

	nr_pages = cpu_buffer->nr_pages;
	if (!nr_pages || !full)
		return true;

	/*
	 * Add one as dirty will never equal nr_pages, as the sub-buffer
	 * that the writer is on is not counted as dirty.
	 * This is needed if "buffer_percent" is set to 100.
	 */
	dirty = ring_buffer_nr_dirty_pages(buffer, cpu) + 1;

	return (dirty * 100) >= (full * nr_pages);
}

/*
 * rb_wake_up_waiters - wake up tasks waiting for ring buffer input
 *
 * Schedules a delayed work to wake up any task that is blocked on the
 * ring buffer waiters queue.
 */
static void rb_wake_up_waiters(struct irq_work *work)
{
	struct rb_irq_work *rbwork = container_of(work, struct rb_irq_work, work);

	/* For waiters waiting for the first wake up */
	(void)atomic_fetch_inc_release(&rbwork->seq);

	wake_up_all(&rbwork->waiters);
	if (rbwork->full_waiters_pending || rbwork->wakeup_full) {
		/* Only cpu_buffer sets the above flags */
		struct ring_buffer_per_cpu *cpu_buffer =
			container_of(rbwork, struct ring_buffer_per_cpu, irq_work);

		/* Called from interrupt context */
		raw_spin_lock(&cpu_buffer->reader_lock);
		rbwork->wakeup_full = false;
		rbwork->full_waiters_pending = false;

		/* Waking up all waiters, they will reset the shortest full */
		cpu_buffer->shortest_full = 0;
		raw_spin_unlock(&cpu_buffer->reader_lock);

		wake_up_all(&rbwork->full_waiters);
	}
}

/**
 * ring_buffer_wake_waiters - wake up any waiters on this ring buffer
 * @buffer: The ring buffer to wake waiters on
 * @cpu: The CPU buffer to wake waiters on
 *
 * In the case of a file that represents a ring buffer is closing,
 * it is prudent to wake up any waiters that are on this.
 */
void ring_buffer_wake_waiters(struct trace_buffer *buffer, int cpu)
{
	struct ring_buffer_per_cpu *cpu_buffer;
	struct rb_irq_work *rbwork;

	if (!buffer)
		return;

	if (cpu == RING_BUFFER_ALL_CPUS) {

		/* Wake up individual ones too. One level recursion */
		for_each_buffer_cpu(buffer, cpu)
			ring_buffer_wake_waiters(buffer, cpu);

		rbwork = &buffer->irq_work;
	} else {
		if (WARN_ON_ONCE(!buffer->buffers))
			return;
		if (WARN_ON_ONCE(cpu >= nr_cpu_ids))
			return;

		cpu_buffer = buffer->buffers[cpu];
		/* The CPU buffer may not have been initialized yet */
		if (!cpu_buffer)
			return;
		rbwork = &cpu_buffer->irq_work;
	}

	/* This can be called in any context */
	irq_work_queue(&rbwork->work);
}

static bool rb_watermark_hit(struct trace_buffer *buffer, int cpu, int full)
{
	struct ring_buffer_per_cpu *cpu_buffer;
	bool ret = false;

	/* Reads of all CPUs always waits for any data */
	if (cpu == RING_BUFFER_ALL_CPUS)
		return !ring_buffer_empty(buffer);

	cpu_buffer = buffer->buffers[cpu];

	if (!ring_buffer_empty_cpu(buffer, cpu)) {
		unsigned long flags;
		bool pagebusy;

		if (!full)
			return true;

		raw_spin_lock_irqsave(&cpu_buffer->reader_lock, flags);
		pagebusy = cpu_buffer->reader_page == cpu_buffer->commit_page;
		ret = !pagebusy && full_hit(buffer, cpu, full);

		if (!ret && (!cpu_buffer->shortest_full ||
			     cpu_buffer->shortest_full > full)) {
		    cpu_buffer->shortest_full = full;
		}
		raw_spin_unlock_irqrestore(&cpu_buffer->reader_lock, flags);
	}
	return ret;
}

static inline bool
rb_wait_cond(struct rb_irq_work *rbwork, struct trace_buffer *buffer,
	     int cpu, int full, ring_buffer_cond_fn cond, void *data)
{
	if (rb_watermark_hit(buffer, cpu, full))
		return true;

	if (cond(data))
		return true;

	/*
	 * The events can happen in critical sections where
	 * checking a work queue can cause deadlocks.
	 * After adding a task to the queue, this flag is set
	 * only to notify events to try to wake up the queue
	 * using irq_work.
	 *
	 * We don't clear it even if the buffer is no longer
	 * empty. The flag only causes the next event to run
	 * irq_work to do the work queue wake up. The worse
	 * that can happen if we race with !trace_empty() is that
	 * an event will cause an irq_work to try to wake up
	 * an empty queue.
	 *
	 * There's no reason to protect this flag either, as
	 * the work queue and irq_work logic will do the necessary
	 * synchronization for the wake ups. The only thing
	 * that is necessary is that the wake up happens after
	 * a task has been queued. It's OK for spurious wake ups.
	 */
	if (full)
		rbwork->full_waiters_pending = true;
	else
		rbwork->waiters_pending = true;

	return false;
}

struct rb_wait_data {
	struct rb_irq_work		*irq_work;
	int				seq;
};

/*
 * The default wait condition for ring_buffer_wait() is to just to exit the
 * wait loop the first time it is woken up.
 */
static bool rb_wait_once(void *data)
{
	struct rb_wait_data *rdata = data;
	struct rb_irq_work *rbwork = rdata->irq_work;

	return atomic_read_acquire(&rbwork->seq) != rdata->seq;
}

/**
 * ring_buffer_wait - wait for input to the ring buffer
 * @buffer: buffer to wait on
 * @cpu: the cpu buffer to wait on
 * @full: wait until the percentage of pages are available, if @cpu != RING_BUFFER_ALL_CPUS
 * @cond: condition function to break out of wait (NULL to run once)
 * @data: the data to pass to @cond.
 *
 * If @cpu == RING_BUFFER_ALL_CPUS then the task will wake up as soon
 * as data is added to any of the @buffer's cpu buffers. Otherwise
 * it will wait for data to be added to a specific cpu buffer.
 */
int ring_buffer_wait(struct trace_buffer *buffer, int cpu, int full,
		     ring_buffer_cond_fn cond, void *data)
{
	struct ring_buffer_per_cpu *cpu_buffer;
	struct wait_queue_head *waitq;
	struct rb_irq_work *rbwork;
	struct rb_wait_data rdata;
	int ret = 0;

	/*
	 * Depending on what the caller is waiting for, either any
	 * data in any cpu buffer, or a specific buffer, put the
	 * caller on the appropriate wait queue.
	 */
	if (cpu == RING_BUFFER_ALL_CPUS) {
		rbwork = &buffer->irq_work;
		/* Full only makes sense on per cpu reads */
		full = 0;
	} else {
		if (!cpumask_test_cpu(cpu, buffer->cpumask))
			return -ENODEV;
		cpu_buffer = buffer->buffers[cpu];
		rbwork = &cpu_buffer->irq_work;
	}

	if (full)
		waitq = &rbwork->full_waiters;
	else
		waitq = &rbwork->waiters;

	/* Set up to exit loop as soon as it is woken */
	if (!cond) {
		cond = rb_wait_once;
		rdata.irq_work = rbwork;
		rdata.seq = atomic_read_acquire(&rbwork->seq);
		data = &rdata;
	}

	ret = wait_event_interruptible((*waitq),
				rb_wait_cond(rbwork, buffer, cpu, full, cond, data));

	return ret;
}

/**
 * ring_buffer_poll_wait - poll on buffer input
 * @buffer: buffer to wait on
 * @cpu: the cpu buffer to wait on
 * @filp: the file descriptor
 * @poll_table: The poll descriptor
 * @full: wait until the percentage of pages are available, if @cpu != RING_BUFFER_ALL_CPUS
 *
 * If @cpu == RING_BUFFER_ALL_CPUS then the task will wake up as soon
 * as data is added to any of the @buffer's cpu buffers. Otherwise
 * it will wait for data to be added to a specific cpu buffer.
 *
 * Returns EPOLLIN | EPOLLRDNORM if data exists in the buffers,
 * zero otherwise.
 */
__poll_t ring_buffer_poll_wait(struct trace_buffer *buffer, int cpu,
			  struct file *filp, poll_table *poll_table, int full)
{
	struct ring_buffer_per_cpu *cpu_buffer;
	struct rb_irq_work *rbwork;

	if (cpu == RING_BUFFER_ALL_CPUS) {
		rbwork = &buffer->irq_work;
		full = 0;
	} else {
		if (!cpumask_test_cpu(cpu, buffer->cpumask))
			return EPOLLERR;

		cpu_buffer = buffer->buffers[cpu];
		rbwork = &cpu_buffer->irq_work;
	}

	if (full) {
		poll_wait(filp, &rbwork->full_waiters, poll_table);

		if (rb_watermark_hit(buffer, cpu, full))
			return EPOLLIN | EPOLLRDNORM;
		/*
		 * Only allow full_waiters_pending update to be seen after
		 * the shortest_full is set (in rb_watermark_hit). If the
		 * writer sees the full_waiters_pending flag set, it will
		 * compare the amount in the ring buffer to shortest_full.
		 * If the amount in the ring buffer is greater than the
		 * shortest_full percent, it will call the irq_work handler
		 * to wake up this list. The irq_handler will reset shortest_full
		 * back to zero. That's done under the reader_lock, but
		 * the below smp_mb() makes sure that the update to
		 * full_waiters_pending doesn't leak up into the above.
		 */
		smp_mb();
		rbwork->full_waiters_pending = true;
		return 0;
	}

	poll_wait(filp, &rbwork->waiters, poll_table);
	rbwork->waiters_pending = true;

	/*
	 * There's a tight race between setting the waiters_pending and
	 * checking if the ring buffer is empty.  Once the waiters_pending bit
	 * is set, the next event will wake the task up, but we can get stuck
	 * if there's only a single event in.
	 *
	 * FIXME: Ideally, we need a memory barrier on the writer side as well,
	 * but adding a memory barrier to all events will cause too much of a
	 * performance hit in the fast path.  We only need a memory barrier when
	 * the buffer goes from empty to having content.  But as this race is
	 * extremely small, and it's not a problem if another event comes in, we
	 * will fix it later.
	 */
	smp_mb();

	if ((cpu == RING_BUFFER_ALL_CPUS && !ring_buffer_empty(buffer)) ||
	    (cpu != RING_BUFFER_ALL_CPUS && !ring_buffer_empty_cpu(buffer, cpu)))
		return EPOLLIN | EPOLLRDNORM;
	return 0;
}

/* buffer may be either ring_buffer or ring_buffer_per_cpu */
#define RB_WARN_ON(b, cond)						\
	({								\
		int _____ret = unlikely(cond);				\
		if (_____ret) {						\
			if (__same_type(*(b), struct ring_buffer_per_cpu)) { \
				struct ring_buffer_per_cpu *__b =	\
					(void *)b;			\
				atomic_inc(&__b->buffer->record_disabled); \
			} else						\
				atomic_inc(&b->record_disabled);	\
			WARN_ON(1);					\
		}							\
		_____ret;						\
	})

/* Up this if you want to test the TIME_EXTENTS and normalization */
#define DEBUG_SHIFT 0

static inline u64 rb_time_stamp(struct trace_buffer *buffer)
{
	u64 ts;

	/* Skip retpolines :-( */
	if (IS_ENABLED(CONFIG_MITIGATION_RETPOLINE) && likely(buffer->clock == trace_clock_local))
		ts = trace_clock_local();
	else
		ts = buffer->clock();

	/* shift to debug/test normalization and TIME_EXTENTS */
	return ts << DEBUG_SHIFT;
}

u64 ring_buffer_time_stamp(struct trace_buffer *buffer)
{
	u64 time;

	preempt_disable_notrace();
	time = rb_time_stamp(buffer);
	preempt_enable_notrace();

	return time;
}
EXPORT_SYMBOL_GPL(ring_buffer_time_stamp);

void ring_buffer_normalize_time_stamp(struct trace_buffer *buffer,
				      int cpu, u64 *ts)
{
	/* Just stupid testing the normalize function and deltas */
	*ts >>= DEBUG_SHIFT;
}
EXPORT_SYMBOL_GPL(ring_buffer_normalize_time_stamp);

/*
 * Making the ring buffer lockless makes things tricky.
 * Although writes only happen on the CPU that they are on,
 * and they only need to worry about interrupts. Reads can
 * happen on any CPU.
 *
 * The reader page is always off the ring buffer, but when the
 * reader finishes with a page, it needs to swap its page with
 * a new one from the buffer. The reader needs to take from
 * the head (writes go to the tail). But if a writer is in overwrite
 * mode and wraps, it must push the head page forward.
 *
 * Here lies the problem.
 *
 * The reader must be careful to replace only the head page, and
 * not another one. As described at the top of the file in the
 * ASCII art, the reader sets its old page to point to the next
 * page after head. It then sets the page after head to point to
 * the old reader page. But if the writer moves the head page
 * during this operation, the reader could end up with the tail.
 *
 * We use cmpxchg to help prevent this race. We also do something
 * special with the page before head. We set the LSB to 1.
 *
 * When the writer must push the page forward, it will clear the
 * bit that points to the head page, move the head, and then set
 * the bit that points to the new head page.
 *
 * We also don't want an interrupt coming in and moving the head
 * page on another writer. Thus we use the second LSB to catch
 * that too. Thus:
 *
 * head->list->prev->next        bit 1          bit 0
 *                              -------        -------
 * Normal page                     0              0
 * Points to head page             0              1
 * New head page                   1              0
 *
 * Note we can not trust the prev pointer of the head page, because:
 *
 * +----+       +-----+        +-----+
 * |    |------>|  T  |---X--->|  N  |
 * |    |<------|     |        |     |
 * +----+       +-----+        +-----+
 *   ^                           ^ |
 *   |          +-----+          | |
 *   +----------|  R  |----------+ |
 *              |     |<-----------+
 *              +-----+
 *
 * Key:  ---X-->  HEAD flag set in pointer
 *         T      Tail page
 *         R      Reader page
 *         N      Next page
 *
 * (see __rb_reserve_next() to see where this happens)
 *
 *  What the above shows is that the reader just swapped out
 *  the reader page with a page in the buffer, but before it
 *  could make the new header point back to the new page added
 *  it was preempted by a writer. The writer moved forward onto
 *  the new page added by the reader and is about to move forward
 *  again.
 *
 *  You can see, it is legitimate for the previous pointer of
 *  the head (or any page) not to point back to itself. But only
 *  temporarily.
 */

#define RB_PAGE_NORMAL		0UL
#define RB_PAGE_HEAD		1UL
#define RB_PAGE_UPDATE		2UL


#define RB_FLAG_MASK		3UL

/* PAGE_MOVED is not part of the mask */
#define RB_PAGE_MOVED		4UL

/*
 * rb_list_head - remove any bit
 */
static struct list_head *rb_list_head(struct list_head *list)
{
	unsigned long val = (unsigned long)list;

	return (struct list_head *)(val & ~RB_FLAG_MASK);
}

/*
 * rb_is_head_page - test if the given page is the head page
 *
 * Because the reader may move the head_page pointer, we can
 * not trust what the head page is (it may be pointing to
 * the reader page). But if the next page is a header page,
 * its flags will be non zero.
 */
static inline int
rb_is_head_page(struct buffer_page *page, struct list_head *list)
{
	unsigned long val;

	val = (unsigned long)list->next;

	if ((val & ~RB_FLAG_MASK) != (unsigned long)&page->list)
		return RB_PAGE_MOVED;

	return val & RB_FLAG_MASK;
}

/*
 * rb_is_reader_page
 *
 * The unique thing about the reader page, is that, if the
 * writer is ever on it, the previous pointer never points
 * back to the reader page.
 */
static bool rb_is_reader_page(struct buffer_page *page)
{
	struct list_head *list = page->list.prev;

	return rb_list_head(list->next) != &page->list;
}

/*
 * rb_set_list_to_head - set a list_head to be pointing to head.
 */
static void rb_set_list_to_head(struct list_head *list)
{
	unsigned long *ptr;

	ptr = (unsigned long *)&list->next;
	*ptr |= RB_PAGE_HEAD;
	*ptr &= ~RB_PAGE_UPDATE;
}

/*
 * rb_head_page_activate - sets up head page
 */
static void rb_head_page_activate(struct ring_buffer_per_cpu *cpu_buffer)
{
	struct buffer_page *head;

	head = cpu_buffer->head_page;
	if (!head)
		return;

	/*
	 * Set the previous list pointer to have the HEAD flag.
	 */
	rb_set_list_to_head(head->list.prev);

	if (cpu_buffer->ring_meta) {
		struct ring_buffer_meta *meta = cpu_buffer->ring_meta;
		meta->head_buffer = (unsigned long)head->page;
	}
}

static void rb_list_head_clear(struct list_head *list)
{
	unsigned long *ptr = (unsigned long *)&list->next;

	*ptr &= ~RB_FLAG_MASK;
}

/*
 * rb_head_page_deactivate - clears head page ptr (for free list)
 */
static void
rb_head_page_deactivate(struct ring_buffer_per_cpu *cpu_buffer)
{
	struct list_head *hd;

	/* Go through the whole list and clear any pointers found. */
	rb_list_head_clear(cpu_buffer->pages);

	list_for_each(hd, cpu_buffer->pages)
		rb_list_head_clear(hd);
}

static int rb_head_page_set(struct ring_buffer_per_cpu *cpu_buffer,
			    struct buffer_page *head,
			    struct buffer_page *prev,
			    int old_flag, int new_flag)
{
	struct list_head *list;
	unsigned long val = (unsigned long)&head->list;
	unsigned long ret;

	list = &prev->list;

	val &= ~RB_FLAG_MASK;

	ret = cmpxchg((unsigned long *)&list->next,
		      val | old_flag, val | new_flag);

	/* check if the reader took the page */
	if ((ret & ~RB_FLAG_MASK) != val)
		return RB_PAGE_MOVED;

	return ret & RB_FLAG_MASK;
}

static int rb_head_page_set_update(struct ring_buffer_per_cpu *cpu_buffer,
				   struct buffer_page *head,
				   struct buffer_page *prev,
				   int old_flag)
{
	return rb_head_page_set(cpu_buffer, head, prev,
				old_flag, RB_PAGE_UPDATE);
}

static int rb_head_page_set_head(struct ring_buffer_per_cpu *cpu_buffer,
				 struct buffer_page *head,
				 struct buffer_page *prev,
				 int old_flag)
{
	return rb_head_page_set(cpu_buffer, head, prev,
				old_flag, RB_PAGE_HEAD);
}

static int rb_head_page_set_normal(struct ring_buffer_per_cpu *cpu_buffer,
				   struct buffer_page *head,
				   struct buffer_page *prev,
				   int old_flag)
{
	return rb_head_page_set(cpu_buffer, head, prev,
				old_flag, RB_PAGE_NORMAL);
}

static inline void rb_inc_page(struct buffer_page **bpage)
{
	struct list_head *p = rb_list_head((*bpage)->list.next);

	*bpage = list_entry(p, struct buffer_page, list);
}

static struct buffer_page *
rb_set_head_page(struct ring_buffer_per_cpu *cpu_buffer)
{
	struct buffer_page *head;
	struct buffer_page *page;
	struct list_head *list;
	int i;

	if (RB_WARN_ON(cpu_buffer, !cpu_buffer->head_page))
		return NULL;

	/* sanity check */
	list = cpu_buffer->pages;
	if (RB_WARN_ON(cpu_buffer, rb_list_head(list->prev->next) != list))
		return NULL;

	page = head = cpu_buffer->head_page;
	/*
	 * It is possible that the writer moves the header behind
	 * where we started, and we miss in one loop.
	 * A second loop should grab the header, but we'll do
	 * three loops just because I'm paranoid.
	 */
	for (i = 0; i < 3; i++) {
		do {
			if (rb_is_head_page(page, page->list.prev)) {
				cpu_buffer->head_page = page;
				return page;
			}
			rb_inc_page(&page);
		} while (page != head);
	}

	RB_WARN_ON(cpu_buffer, 1);

	return NULL;
}

static bool rb_head_page_replace(struct buffer_page *old,
				struct buffer_page *new)
{
	unsigned long *ptr = (unsigned long *)&old->list.prev->next;
	unsigned long val;

	val = *ptr & ~RB_FLAG_MASK;
	val |= RB_PAGE_HEAD;

	return try_cmpxchg(ptr, &val, (unsigned long)&new->list);
}

/*
 * rb_tail_page_update - move the tail page forward
 */
static void rb_tail_page_update(struct ring_buffer_per_cpu *cpu_buffer,
			       struct buffer_page *tail_page,
			       struct buffer_page *next_page)
{
	unsigned long old_entries;
	unsigned long old_write;

	/*
	 * The tail page now needs to be moved forward.
	 *
	 * We need to reset the tail page, but without messing
	 * with possible erasing of data brought in by interrupts
	 * that have moved the tail page and are currently on it.
	 *
	 * We add a counter to the write field to denote this.
	 */
	old_write = local_add_return(RB_WRITE_INTCNT, &next_page->write);
	old_entries = local_add_return(RB_WRITE_INTCNT, &next_page->entries);

	/*
	 * Just make sure we have seen our old_write and synchronize
	 * with any interrupts that come in.
	 */
	barrier();

	/*
	 * If the tail page is still the same as what we think
	 * it is, then it is up to us to update the tail
	 * pointer.
	 */
	if (tail_page == READ_ONCE(cpu_buffer->tail_page)) {
		/* Zero the write counter */
		unsigned long val = old_write & ~RB_WRITE_MASK;
		unsigned long eval = old_entries & ~RB_WRITE_MASK;

		/*
		 * This will only succeed if an interrupt did
		 * not come in and change it. In which case, we
		 * do not want to modify it.
		 *
		 * We add (void) to let the compiler know that we do not care
		 * about the return value of these functions. We use the
		 * cmpxchg to only update if an interrupt did not already
		 * do it for us. If the cmpxchg fails, we don't care.
		 */
		(void)local_cmpxchg(&next_page->write, old_write, val);
		(void)local_cmpxchg(&next_page->entries, old_entries, eval);

		/*
		 * No need to worry about races with clearing out the commit.
		 * it only can increment when a commit takes place. But that
		 * only happens in the outer most nested commit.
		 */
		local_set(&next_page->page->commit, 0);

		/* Either we update tail_page or an interrupt does */
		if (try_cmpxchg(&cpu_buffer->tail_page, &tail_page, next_page))
			local_inc(&cpu_buffer->pages_touched);
	}
}

static void rb_check_bpage(struct ring_buffer_per_cpu *cpu_buffer,
			  struct buffer_page *bpage)
{
	unsigned long val = (unsigned long)bpage;

	RB_WARN_ON(cpu_buffer, val & RB_FLAG_MASK);
}

static bool rb_check_links(struct ring_buffer_per_cpu *cpu_buffer,
			   struct list_head *list)
{
	if (RB_WARN_ON(cpu_buffer,
		       rb_list_head(rb_list_head(list->next)->prev) != list))
		return false;

	if (RB_WARN_ON(cpu_buffer,
		       rb_list_head(rb_list_head(list->prev)->next) != list))
		return false;

	return true;
}

/**
 * rb_check_pages - integrity check of buffer pages
 * @cpu_buffer: CPU buffer with pages to test
 *
 * As a safety measure we check to make sure the data pages have not
 * been corrupted.
 */
static void rb_check_pages(struct ring_buffer_per_cpu *cpu_buffer)
{
	struct list_head *head, *tmp;
	unsigned long buffer_cnt;
	unsigned long flags;
	int nr_loops = 0;

	/*
	 * Walk the linked list underpinning the ring buffer and validate all
	 * its next and prev links.
	 *
	 * The check acquires the reader_lock to avoid concurrent processing
	 * with code that could be modifying the list. However, the lock cannot
	 * be held for the entire duration of the walk, as this would make the
	 * time when interrupts are disabled non-deterministic, dependent on the
	 * ring buffer size. Therefore, the code releases and re-acquires the
	 * lock after checking each page. The ring_buffer_per_cpu.cnt variable
	 * is then used to detect if the list was modified while the lock was
	 * not held, in which case the check needs to be restarted.
	 *
	 * The code attempts to perform the check at most three times before
	 * giving up. This is acceptable because this is only a self-validation
	 * to detect problems early on. In practice, the list modification
	 * operations are fairly spaced, and so this check typically succeeds at
	 * most on the second try.
	 */
again:
	if (++nr_loops > 3)
		return;

	raw_spin_lock_irqsave(&cpu_buffer->reader_lock, flags);
	head = rb_list_head(cpu_buffer->pages);
	if (!rb_check_links(cpu_buffer, head))
		goto out_locked;
	buffer_cnt = cpu_buffer->cnt;
	tmp = head;
	raw_spin_unlock_irqrestore(&cpu_buffer->reader_lock, flags);

	while (true) {
		raw_spin_lock_irqsave(&cpu_buffer->reader_lock, flags);

		if (buffer_cnt != cpu_buffer->cnt) {
			/* The list was updated, try again. */
			raw_spin_unlock_irqrestore(&cpu_buffer->reader_lock, flags);
			goto again;
		}

		tmp = rb_list_head(tmp->next);
		if (tmp == head)
			/* The iteration circled back, all is done. */
			goto out_locked;

		if (!rb_check_links(cpu_buffer, tmp))
			goto out_locked;

		raw_spin_unlock_irqrestore(&cpu_buffer->reader_lock, flags);
	}

out_locked:
	raw_spin_unlock_irqrestore(&cpu_buffer->reader_lock, flags);
}

/*
 * Take an address, add the meta data size as well as the array of
 * array subbuffer indexes, then align it to a subbuffer size.
 *
 * This is used to help find the next per cpu subbuffer within a mapped range.
 */
static unsigned long
rb_range_align_subbuf(unsigned long addr, int subbuf_size, int nr_subbufs)
{
	addr += sizeof(struct ring_buffer_meta) +
		sizeof(int) * nr_subbufs;
	return ALIGN(addr, subbuf_size);
}

/*
 * Return the ring_buffer_meta for a given @cpu.
 */
static void *rb_range_meta(struct trace_buffer *buffer, int nr_pages, int cpu)
{
	int subbuf_size = buffer->subbuf_size + BUF_PAGE_HDR_SIZE;
	unsigned long ptr = buffer->range_addr_start;
	struct ring_buffer_meta *meta;
	int nr_subbufs;

	if (!ptr)
		return NULL;

	/* When nr_pages passed in is zero, the first meta has already been initialized */
	if (!nr_pages) {
		meta = (struct ring_buffer_meta *)ptr;
		nr_subbufs = meta->nr_subbufs;
	} else {
		meta = NULL;
		/* Include the reader page */
		nr_subbufs = nr_pages + 1;
	}

	/*
	 * The first chunk may not be subbuffer aligned, where as
	 * the rest of the chunks are.
	 */
	if (cpu) {
		ptr = rb_range_align_subbuf(ptr, subbuf_size, nr_subbufs);
		ptr += subbuf_size * nr_subbufs;

		/* We can use multiplication to find chunks greater than 1 */
		if (cpu > 1) {
			unsigned long size;
			unsigned long p;

			/* Save the beginning of this CPU chunk */
			p = ptr;
			ptr = rb_range_align_subbuf(ptr, subbuf_size, nr_subbufs);
			ptr += subbuf_size * nr_subbufs;

			/* Now all chunks after this are the same size */
			size = ptr - p;
			ptr += size * (cpu - 2);
		}
	}
	return (void *)ptr;
}

/* Return the start of subbufs given the meta pointer */
static void *rb_subbufs_from_meta(struct ring_buffer_meta *meta)
{
	int subbuf_size = meta->subbuf_size;
	unsigned long ptr;

	ptr = (unsigned long)meta;
	ptr = rb_range_align_subbuf(ptr, subbuf_size, meta->nr_subbufs);

	return (void *)ptr;
}

/*
 * Return a specific sub-buffer for a given @cpu defined by @idx.
 */
static void *rb_range_buffer(struct ring_buffer_per_cpu *cpu_buffer, int idx)
{
	struct ring_buffer_meta *meta;
	unsigned long ptr;
	int subbuf_size;

	meta = rb_range_meta(cpu_buffer->buffer, 0, cpu_buffer->cpu);
	if (!meta)
		return NULL;

	if (WARN_ON_ONCE(idx >= meta->nr_subbufs))
		return NULL;

	subbuf_size = meta->subbuf_size;

	/* Map this buffer to the order that's in meta->buffers[] */
	idx = meta->buffers[idx];

	ptr = (unsigned long)rb_subbufs_from_meta(meta);

	ptr += subbuf_size * idx;
	if (ptr + subbuf_size > cpu_buffer->buffer->range_addr_end)
		return NULL;

	return (void *)ptr;
}

/*
 * See if the existing memory contains valid ring buffer data.
 * As the previous kernel must be the same as this kernel, all
 * the calculations (size of buffers and number of buffers)
 * must be the same.
 */
static bool rb_meta_valid(struct ring_buffer_meta *meta, int cpu,
			  struct trace_buffer *buffer, int nr_pages)
{
	int subbuf_size = PAGE_SIZE;
	struct buffer_data_page *subbuf;
	unsigned long buffers_start;
	unsigned long buffers_end;
	int i;

	/* Check the meta magic and meta struct size */
	if (meta->magic != RING_BUFFER_META_MAGIC ||
	    meta->struct_size != sizeof(*meta)) {
		pr_info("Ring buffer boot meta[%d] mismatch of magic or struct size\n", cpu);
		return false;
	}

	/* The subbuffer's size and number of subbuffers must match */
	if (meta->subbuf_size != subbuf_size ||
	    meta->nr_subbufs != nr_pages + 1) {
		pr_info("Ring buffer boot meta [%d] mismatch of subbuf_size/nr_pages\n", cpu);
		return false;
	}

	buffers_start = meta->first_buffer;
	buffers_end = meta->first_buffer + (subbuf_size * meta->nr_subbufs);

	/* Is the head and commit buffers within the range of buffers? */
	if (meta->head_buffer < buffers_start ||
	    meta->head_buffer >= buffers_end) {
		pr_info("Ring buffer boot meta [%d] head buffer out of range\n", cpu);
		return false;
	}

	if (meta->commit_buffer < buffers_start ||
	    meta->commit_buffer >= buffers_end) {
		pr_info("Ring buffer boot meta [%d] commit buffer out of range\n", cpu);
		return false;
	}

	subbuf = rb_subbufs_from_meta(meta);

	/* Is the meta buffers and the subbufs themselves have correct data? */
	for (i = 0; i < meta->nr_subbufs; i++) {
		if (meta->buffers[i] < 0 ||
		    meta->buffers[i] >= meta->nr_subbufs) {
			pr_info("Ring buffer boot meta [%d] array out of range\n", cpu);
			return false;
		}

		if ((unsigned)local_read(&subbuf->commit) > subbuf_size) {
			pr_info("Ring buffer boot meta [%d] buffer invalid commit\n", cpu);
			return false;
		}

		subbuf = (void *)subbuf + subbuf_size;
	}

	return true;
}

static int rb_meta_subbuf_idx(struct ring_buffer_meta *meta, void *subbuf);

static int rb_read_data_buffer(struct buffer_data_page *dpage, int tail, int cpu,
			       unsigned long long *timestamp, u64 *delta_ptr)
{
	struct ring_buffer_event *event;
	u64 ts, delta;
	int events = 0;
	int e;

	*delta_ptr = 0;
	*timestamp = 0;

	ts = dpage->time_stamp;

	for (e = 0; e < tail; e += rb_event_length(event)) {

		event = (struct ring_buffer_event *)(dpage->data + e);

		switch (event->type_len) {

		case RINGBUF_TYPE_TIME_EXTEND:
			delta = rb_event_time_stamp(event);
			ts += delta;
			break;

		case RINGBUF_TYPE_TIME_STAMP:
			delta = rb_event_time_stamp(event);
			delta = rb_fix_abs_ts(delta, ts);
			if (delta < ts) {
				*delta_ptr = delta;
				*timestamp = ts;
				return -1;
			}
			ts = delta;
			break;

		case RINGBUF_TYPE_PADDING:
			if (event->time_delta == 1)
				break;
			fallthrough;
		case RINGBUF_TYPE_DATA:
			events++;
			ts += event->time_delta;
			break;

		default:
			return -1;
		}
	}
	*timestamp = ts;
	return events;
}

static int rb_validate_buffer(struct buffer_data_page *dpage, int cpu)
{
	unsigned long long ts;
	u64 delta;
	int tail;

	tail = local_read(&dpage->commit);
	return rb_read_data_buffer(dpage, tail, cpu, &ts, &delta);
}

/* If the meta data has been validated, now validate the events */
static void rb_meta_validate_events(struct ring_buffer_per_cpu *cpu_buffer)
{
	struct ring_buffer_meta *meta = cpu_buffer->ring_meta;
	struct buffer_page *head_page;
	unsigned long entry_bytes = 0;
	unsigned long entries = 0;
	int ret;
	int i;

	if (!meta || !meta->head_buffer)
		return;

	/* Do the reader page first */
	ret = rb_validate_buffer(cpu_buffer->reader_page->page, cpu_buffer->cpu);
	if (ret < 0) {
		pr_info("Ring buffer reader page is invalid\n");
		goto invalid;
	}
	entries += ret;
	entry_bytes += local_read(&cpu_buffer->reader_page->page->commit);
	local_set(&cpu_buffer->reader_page->entries, ret);

	head_page = cpu_buffer->head_page;

	/* If both the head and commit are on the reader_page then we are done. */
	if (head_page == cpu_buffer->reader_page &&
	    head_page == cpu_buffer->commit_page)
		goto done;

	/* Iterate until finding the commit page */
	for (i = 0; i < meta->nr_subbufs + 1; i++, rb_inc_page(&head_page)) {

		/* Reader page has already been done */
		if (head_page == cpu_buffer->reader_page)
			continue;

		ret = rb_validate_buffer(head_page->page, cpu_buffer->cpu);
		if (ret < 0) {
			pr_info("Ring buffer meta [%d] invalid buffer page\n",
				cpu_buffer->cpu);
			goto invalid;
		}
		entries += ret;
		entry_bytes += local_read(&head_page->page->commit);
		local_set(&cpu_buffer->head_page->entries, ret);

		if (head_page == cpu_buffer->commit_page)
			break;
	}

	if (head_page != cpu_buffer->commit_page) {
		pr_info("Ring buffer meta [%d] commit page not found\n",
			cpu_buffer->cpu);
		goto invalid;
	}
 done:
	local_set(&cpu_buffer->entries, entries);
	local_set(&cpu_buffer->entries_bytes, entry_bytes);

	pr_info("Ring buffer meta [%d] is from previous boot!\n", cpu_buffer->cpu);
	return;

 invalid:
	/* The content of the buffers are invalid, reset the meta data */
	meta->head_buffer = 0;
	meta->commit_buffer = 0;

	/* Reset the reader page */
	local_set(&cpu_buffer->reader_page->entries, 0);
	local_set(&cpu_buffer->reader_page->page->commit, 0);

	/* Reset all the subbuffers */
	for (i = 0; i < meta->nr_subbufs - 1; i++, rb_inc_page(&head_page)) {
		local_set(&head_page->entries, 0);
		local_set(&head_page->page->commit, 0);
	}
}

/* Used to calculate data delta */
static char rb_data_ptr[] = "";

#define THIS_TEXT_PTR		((unsigned long)rb_meta_init_text_addr)
#define THIS_DATA_PTR		((unsigned long)rb_data_ptr)

static void rb_meta_init_text_addr(struct ring_buffer_meta *meta)
{
	meta->text_addr = THIS_TEXT_PTR;
	meta->data_addr = THIS_DATA_PTR;
}

static void rb_range_meta_init(struct trace_buffer *buffer, int nr_pages)
{
	struct ring_buffer_meta *meta;
	unsigned long delta;
	void *subbuf;
	int cpu;
	int i;

	for (cpu = 0; cpu < nr_cpu_ids; cpu++) {
		void *next_meta;

		meta = rb_range_meta(buffer, nr_pages, cpu);

		if (rb_meta_valid(meta, cpu, buffer, nr_pages)) {
			/* Make the mappings match the current address */
			subbuf = rb_subbufs_from_meta(meta);
			delta = (unsigned long)subbuf - meta->first_buffer;
			meta->first_buffer += delta;
			meta->head_buffer += delta;
			meta->commit_buffer += delta;
			buffer->last_text_delta = THIS_TEXT_PTR - meta->text_addr;
			buffer->last_data_delta = THIS_DATA_PTR - meta->data_addr;
			continue;
		}

		if (cpu < nr_cpu_ids - 1)
			next_meta = rb_range_meta(buffer, nr_pages, cpu + 1);
		else
			next_meta = (void *)buffer->range_addr_end;

		memset(meta, 0, next_meta - (void *)meta);

		meta->magic = RING_BUFFER_META_MAGIC;
		meta->struct_size = sizeof(*meta);

		meta->nr_subbufs = nr_pages + 1;
		meta->subbuf_size = PAGE_SIZE;

		subbuf = rb_subbufs_from_meta(meta);

		meta->first_buffer = (unsigned long)subbuf;
		rb_meta_init_text_addr(meta);

		/*
		 * The buffers[] array holds the order of the sub-buffers
		 * that are after the meta data. The sub-buffers may
		 * be swapped out when read and inserted into a different
		 * location of the ring buffer. Although their addresses
		 * remain the same, the buffers[] array contains the
		 * index into the sub-buffers holding their actual order.
		 */
		for (i = 0; i < meta->nr_subbufs; i++) {
			meta->buffers[i] = i;
			rb_init_page(subbuf);
			subbuf += meta->subbuf_size;
		}
	}
}

static void *rbm_start(struct seq_file *m, loff_t *pos)
{
	struct ring_buffer_per_cpu *cpu_buffer = m->private;
	struct ring_buffer_meta *meta = cpu_buffer->ring_meta;
	unsigned long val;

	if (!meta)
		return NULL;

	if (*pos > meta->nr_subbufs)
		return NULL;

	val = *pos;
	val++;

	return (void *)val;
}

static void *rbm_next(struct seq_file *m, void *v, loff_t *pos)
{
	(*pos)++;

	return rbm_start(m, pos);
}

static int rbm_show(struct seq_file *m, void *v)
{
	struct ring_buffer_per_cpu *cpu_buffer = m->private;
	struct ring_buffer_meta *meta = cpu_buffer->ring_meta;
	unsigned long val = (unsigned long)v;

	if (val == 1) {
		seq_printf(m, "head_buffer:   %d\n",
			   rb_meta_subbuf_idx(meta, (void *)meta->head_buffer));
		seq_printf(m, "commit_buffer: %d\n",
			   rb_meta_subbuf_idx(meta, (void *)meta->commit_buffer));
		seq_printf(m, "subbuf_size:   %d\n", meta->subbuf_size);
		seq_printf(m, "nr_subbufs:    %d\n", meta->nr_subbufs);
		return 0;
	}

	val -= 2;
	seq_printf(m, "buffer[%ld]:    %d\n", val, meta->buffers[val]);

	return 0;
}

static void rbm_stop(struct seq_file *m, void *p)
{
}

static const struct seq_operations rb_meta_seq_ops = {
	.start		= rbm_start,
	.next		= rbm_next,
	.show		= rbm_show,
	.stop		= rbm_stop,
};

int ring_buffer_meta_seq_init(struct file *file, struct trace_buffer *buffer, int cpu)
{
	struct seq_file *m;
	int ret;

	ret = seq_open(file, &rb_meta_seq_ops);
	if (ret)
		return ret;

	m = file->private_data;
	m->private = buffer->buffers[cpu];

	return 0;
}

/* Map the buffer_pages to the previous head and commit pages */
static void rb_meta_buffer_update(struct ring_buffer_per_cpu *cpu_buffer,
				  struct buffer_page *bpage)
{
	struct ring_buffer_meta *meta = cpu_buffer->ring_meta;

	if (meta->head_buffer == (unsigned long)bpage->page)
		cpu_buffer->head_page = bpage;

	if (meta->commit_buffer == (unsigned long)bpage->page) {
		cpu_buffer->commit_page = bpage;
		cpu_buffer->tail_page = bpage;
	}
}

static int __rb_allocate_pages(struct ring_buffer_per_cpu *cpu_buffer,
		long nr_pages, struct list_head *pages)
{
	struct trace_buffer *buffer = cpu_buffer->buffer;
	struct ring_buffer_meta *meta = NULL;
	struct buffer_page *bpage, *tmp;
	bool user_thread = current->mm != NULL;
	gfp_t mflags;
	long i;

	/*
	 * Check if the available memory is there first.
	 * Note, si_mem_available() only gives us a rough estimate of available
	 * memory. It may not be accurate. But we don't care, we just want
	 * to prevent doing any allocation when it is obvious that it is
	 * not going to succeed.
	 */
	i = si_mem_available();
	if (i < nr_pages)
		return -ENOMEM;

	/*
	 * __GFP_RETRY_MAYFAIL flag makes sure that the allocation fails
	 * gracefully without invoking oom-killer and the system is not
	 * destabilized.
	 */
	mflags = GFP_KERNEL | __GFP_RETRY_MAYFAIL;

	/*
	 * If a user thread allocates too much, and si_mem_available()
	 * reports there's enough memory, even though there is not.
	 * Make sure the OOM killer kills this thread. This can happen
	 * even with RETRY_MAYFAIL because another task may be doing
	 * an allocation after this task has taken all memory.
	 * This is the task the OOM killer needs to take out during this
	 * loop, even if it was triggered by an allocation somewhere else.
	 */
	if (user_thread)
		set_current_oom_origin();

	if (buffer->range_addr_start)
		meta = rb_range_meta(buffer, nr_pages, cpu_buffer->cpu);

	for (i = 0; i < nr_pages; i++) {
		struct page *page;

		bpage = kzalloc_node(ALIGN(sizeof(*bpage), cache_line_size()),
				    mflags, cpu_to_node(cpu_buffer->cpu));
		if (!bpage)
			goto free_pages;

		rb_check_bpage(cpu_buffer, bpage);

		/*
		 * Append the pages as for mapped buffers we want to keep
		 * the order
		 */
		list_add_tail(&bpage->list, pages);

		if (meta) {
			/* A range was given. Use that for the buffer page */
			bpage->page = rb_range_buffer(cpu_buffer, i + 1);
			if (!bpage->page)
				goto free_pages;
			/* If this is valid from a previous boot */
			if (meta->head_buffer)
				rb_meta_buffer_update(cpu_buffer, bpage);
			bpage->range = 1;
			bpage->id = i + 1;
		} else {
			page = alloc_pages_node(cpu_to_node(cpu_buffer->cpu),
						mflags | __GFP_COMP | __GFP_ZERO,
						cpu_buffer->buffer->subbuf_order);
			if (!page)
				goto free_pages;
			bpage->page = page_address(page);
			rb_init_page(bpage->page);
		}
		bpage->order = cpu_buffer->buffer->subbuf_order;

		if (user_thread && fatal_signal_pending(current))
			goto free_pages;
	}
	if (user_thread)
		clear_current_oom_origin();

	return 0;

free_pages:
	list_for_each_entry_safe(bpage, tmp, pages, list) {
		list_del_init(&bpage->list);
		free_buffer_page(bpage);
	}
	if (user_thread)
		clear_current_oom_origin();

	return -ENOMEM;
}

static int rb_allocate_pages(struct ring_buffer_per_cpu *cpu_buffer,
			     unsigned long nr_pages)
{
	LIST_HEAD(pages);

	WARN_ON(!nr_pages);

	if (__rb_allocate_pages(cpu_buffer, nr_pages, &pages))
		return -ENOMEM;

	/*
	 * The ring buffer page list is a circular list that does not
	 * start and end with a list head. All page list items point to
	 * other pages.
	 */
	cpu_buffer->pages = pages.next;
	list_del(&pages);

	cpu_buffer->nr_pages = nr_pages;

	rb_check_pages(cpu_buffer);

	return 0;
}

static struct ring_buffer_per_cpu *
rb_allocate_cpu_buffer(struct trace_buffer *buffer, long nr_pages, int cpu)
{
	struct ring_buffer_per_cpu *cpu_buffer;
	struct ring_buffer_meta *meta;
	struct buffer_page *bpage;
	struct page *page;
	int ret;

	cpu_buffer = kzalloc_node(ALIGN(sizeof(*cpu_buffer), cache_line_size()),
				  GFP_KERNEL, cpu_to_node(cpu));
	if (!cpu_buffer)
		return NULL;

	cpu_buffer->cpu = cpu;
	cpu_buffer->buffer = buffer;
	raw_spin_lock_init(&cpu_buffer->reader_lock);
	lockdep_set_class(&cpu_buffer->reader_lock, buffer->reader_lock_key);
	cpu_buffer->lock = (arch_spinlock_t)__ARCH_SPIN_LOCK_UNLOCKED;
	INIT_WORK(&cpu_buffer->update_pages_work, update_pages_handler);
	init_completion(&cpu_buffer->update_done);
	init_irq_work(&cpu_buffer->irq_work.work, rb_wake_up_waiters);
	init_waitqueue_head(&cpu_buffer->irq_work.waiters);
	init_waitqueue_head(&cpu_buffer->irq_work.full_waiters);
	mutex_init(&cpu_buffer->mapping_lock);

	bpage = kzalloc_node(ALIGN(sizeof(*bpage), cache_line_size()),
			    GFP_KERNEL, cpu_to_node(cpu));
	if (!bpage)
		goto fail_free_buffer;

	rb_check_bpage(cpu_buffer, bpage);

	cpu_buffer->reader_page = bpage;

	if (buffer->range_addr_start) {
		/*
		 * Range mapped buffers have the same restrictions as memory
		 * mapped ones do.
		 */
		cpu_buffer->mapped = 1;
		cpu_buffer->ring_meta = rb_range_meta(buffer, nr_pages, cpu);
		bpage->page = rb_range_buffer(cpu_buffer, 0);
		if (!bpage->page)
			goto fail_free_reader;
		if (cpu_buffer->ring_meta->head_buffer)
			rb_meta_buffer_update(cpu_buffer, bpage);
		bpage->range = 1;
	} else {
		page = alloc_pages_node(cpu_to_node(cpu),
					GFP_KERNEL | __GFP_COMP | __GFP_ZERO,
					cpu_buffer->buffer->subbuf_order);
		if (!page)
			goto fail_free_reader;
		bpage->page = page_address(page);
		rb_init_page(bpage->page);
	}

	INIT_LIST_HEAD(&cpu_buffer->reader_page->list);
	INIT_LIST_HEAD(&cpu_buffer->new_pages);

	ret = rb_allocate_pages(cpu_buffer, nr_pages);
	if (ret < 0)
		goto fail_free_reader;

	rb_meta_validate_events(cpu_buffer);

	/* If the boot meta was valid then this has already been updated */
	meta = cpu_buffer->ring_meta;
	if (!meta || !meta->head_buffer ||
	    !cpu_buffer->head_page || !cpu_buffer->commit_page || !cpu_buffer->tail_page) {
		if (meta && meta->head_buffer &&
		    (cpu_buffer->head_page || cpu_buffer->commit_page || cpu_buffer->tail_page)) {
			pr_warn("Ring buffer meta buffers not all mapped\n");
			if (!cpu_buffer->head_page)
				pr_warn("   Missing head_page\n");
			if (!cpu_buffer->commit_page)
				pr_warn("   Missing commit_page\n");
			if (!cpu_buffer->tail_page)
				pr_warn("   Missing tail_page\n");
		}

		cpu_buffer->head_page
			= list_entry(cpu_buffer->pages, struct buffer_page, list);
		cpu_buffer->tail_page = cpu_buffer->commit_page = cpu_buffer->head_page;

		rb_head_page_activate(cpu_buffer);

		if (cpu_buffer->ring_meta)
			meta->commit_buffer = meta->head_buffer;
	} else {
		/* The valid meta buffer still needs to activate the head page */
		rb_head_page_activate(cpu_buffer);
	}

	return cpu_buffer;

 fail_free_reader:
	free_buffer_page(cpu_buffer->reader_page);

 fail_free_buffer:
	kfree(cpu_buffer);
	return NULL;
}

static void rb_free_cpu_buffer(struct ring_buffer_per_cpu *cpu_buffer)
{
	struct list_head *head = cpu_buffer->pages;
	struct buffer_page *bpage, *tmp;

	irq_work_sync(&cpu_buffer->irq_work.work);

	free_buffer_page(cpu_buffer->reader_page);

	if (head) {
		rb_head_page_deactivate(cpu_buffer);

		list_for_each_entry_safe(bpage, tmp, head, list) {
			list_del_init(&bpage->list);
			free_buffer_page(bpage);
		}
		bpage = list_entry(head, struct buffer_page, list);
		free_buffer_page(bpage);
	}

	free_page((unsigned long)cpu_buffer->free_page);

	kfree(cpu_buffer);
}

static struct trace_buffer *alloc_buffer(unsigned long size, unsigned flags,
					 int order, unsigned long start,
					 unsigned long end,
					 struct lock_class_key *key)
{
	struct trace_buffer *buffer;
	long nr_pages;
	int subbuf_size;
	int bsize;
	int cpu;
	int ret;

	/* keep it in its own cache line */
	buffer = kzalloc(ALIGN(sizeof(*buffer), cache_line_size()),
			 GFP_KERNEL);
	if (!buffer)
		return NULL;

	if (!zalloc_cpumask_var(&buffer->cpumask, GFP_KERNEL))
		goto fail_free_buffer;

	buffer->subbuf_order = order;
	subbuf_size = (PAGE_SIZE << order);
	buffer->subbuf_size = subbuf_size - BUF_PAGE_HDR_SIZE;

	/* Max payload is buffer page size - header (8bytes) */
	buffer->max_data_size = buffer->subbuf_size - (sizeof(u32) * 2);

	buffer->flags = flags;
	buffer->clock = trace_clock_local;
	buffer->reader_lock_key = key;

	init_irq_work(&buffer->irq_work.work, rb_wake_up_waiters);
	init_waitqueue_head(&buffer->irq_work.waiters);

	buffer->cpus = nr_cpu_ids;

	bsize = sizeof(void *) * nr_cpu_ids;
	buffer->buffers = kzalloc(ALIGN(bsize, cache_line_size()),
				  GFP_KERNEL);
	if (!buffer->buffers)
		goto fail_free_cpumask;

	/* If start/end are specified, then that overrides size */
	if (start && end) {
		unsigned long ptr;
		int n;

		size = end - start;
		size = size / nr_cpu_ids;

		/*
		 * The number of sub-buffers (nr_pages) is determined by the
		 * total size allocated minus the meta data size.
		 * Then that is divided by the number of per CPU buffers
		 * needed, plus account for the integer array index that
		 * will be appended to the meta data.
		 */
		nr_pages = (size - sizeof(struct ring_buffer_meta)) /
			(subbuf_size + sizeof(int));
		/* Need at least two pages plus the reader page */
		if (nr_pages < 3)
			goto fail_free_buffers;

 again:
		/* Make sure that the size fits aligned */
		for (n = 0, ptr = start; n < nr_cpu_ids; n++) {
			ptr += sizeof(struct ring_buffer_meta) +
				sizeof(int) * nr_pages;
			ptr = ALIGN(ptr, subbuf_size);
			ptr += subbuf_size * nr_pages;
		}
		if (ptr > end) {
			if (nr_pages <= 3)
				goto fail_free_buffers;
			nr_pages--;
			goto again;
		}

		/* nr_pages should not count the reader page */
		nr_pages--;
		buffer->range_addr_start = start;
		buffer->range_addr_end = end;

		rb_range_meta_init(buffer, nr_pages);
	} else {

		/* need at least two pages */
		nr_pages = DIV_ROUND_UP(size, buffer->subbuf_size);
		if (nr_pages < 2)
			nr_pages = 2;
	}

	cpu = raw_smp_processor_id();
	cpumask_set_cpu(cpu, buffer->cpumask);
	buffer->buffers[cpu] = rb_allocate_cpu_buffer(buffer, nr_pages, cpu);
	if (!buffer->buffers[cpu])
		goto fail_free_buffers;

	/* If already mapped, do not hook to CPU hotplug */
	if (!start) {
		ret = cpuhp_state_add_instance(CPUHP_TRACE_RB_PREPARE, &buffer->node);
		if (ret < 0)
			goto fail_free_buffers;
	}

	mutex_init(&buffer->mutex);

	return buffer;

 fail_free_buffers:
	for_each_buffer_cpu(buffer, cpu) {
		if (buffer->buffers[cpu])
			rb_free_cpu_buffer(buffer->buffers[cpu]);
	}
	kfree(buffer->buffers);

 fail_free_cpumask:
	free_cpumask_var(buffer->cpumask);

 fail_free_buffer:
	kfree(buffer);
	return NULL;
}

/**
 * __ring_buffer_alloc - allocate a new ring_buffer
 * @size: the size in bytes per cpu that is needed.
 * @flags: attributes to set for the ring buffer.
 * @key: ring buffer reader_lock_key.
 *
 * Currently the only flag that is available is the RB_FL_OVERWRITE
 * flag. This flag means that the buffer will overwrite old data
 * when the buffer wraps. If this flag is not set, the buffer will
 * drop data when the tail hits the head.
 */
struct trace_buffer *__ring_buffer_alloc(unsigned long size, unsigned flags,
					struct lock_class_key *key)
{
	/* Default buffer page size - one system page */
	return alloc_buffer(size, flags, 0, 0, 0,key);

}
EXPORT_SYMBOL_GPL(__ring_buffer_alloc);

/**
 * __ring_buffer_alloc_range - allocate a new ring_buffer from existing memory
 * @size: the size in bytes per cpu that is needed.
 * @flags: attributes to set for the ring buffer.
 * @order: sub-buffer order
 * @start: start of allocated range
 * @range_size: size of allocated range
 * @key: ring buffer reader_lock_key.
 *
 * Currently the only flag that is available is the RB_FL_OVERWRITE
 * flag. This flag means that the buffer will overwrite old data
 * when the buffer wraps. If this flag is not set, the buffer will
 * drop data when the tail hits the head.
 */
struct trace_buffer *__ring_buffer_alloc_range(unsigned long size, unsigned flags,
					       int order, unsigned long start,
					       unsigned long range_size,
					       struct lock_class_key *key)
{
	return alloc_buffer(size, flags, order, start, start + range_size, key);
}

/**
 * ring_buffer_last_boot_delta - return the delta offset from last boot
 * @buffer: The buffer to return the delta from
 * @text: Return text delta
 * @data: Return data delta
 *
 * Returns: The true if the delta is non zero
 */
bool ring_buffer_last_boot_delta(struct trace_buffer *buffer, long *text,
				 long *data)
{
	if (!buffer)
		return false;

	if (!buffer->last_text_delta)
		return false;

	*text = buffer->last_text_delta;
	*data = buffer->last_data_delta;

	return true;
}

/**
 * ring_buffer_free - free a ring buffer.
 * @buffer: the buffer to free.
 */
void
ring_buffer_free(struct trace_buffer *buffer)
{
	int cpu;

	cpuhp_state_remove_instance(CPUHP_TRACE_RB_PREPARE, &buffer->node);

	irq_work_sync(&buffer->irq_work.work);

	for_each_buffer_cpu(buffer, cpu)
		rb_free_cpu_buffer(buffer->buffers[cpu]);

	kfree(buffer->buffers);
	free_cpumask_var(buffer->cpumask);

	kfree(buffer);
}
EXPORT_SYMBOL_GPL(ring_buffer_free);

void ring_buffer_set_clock(struct trace_buffer *buffer,
			   u64 (*clock)(void))
{
	buffer->clock = clock;
}

void ring_buffer_set_time_stamp_abs(struct trace_buffer *buffer, bool abs)
{
	buffer->time_stamp_abs = abs;
}

bool ring_buffer_time_stamp_abs(struct trace_buffer *buffer)
{
	return buffer->time_stamp_abs;
}

static inline unsigned long rb_page_entries(struct buffer_page *bpage)
{
	return local_read(&bpage->entries) & RB_WRITE_MASK;
}

static inline unsigned long rb_page_write(struct buffer_page *bpage)
{
	return local_read(&bpage->write) & RB_WRITE_MASK;
}

static bool
rb_remove_pages(struct ring_buffer_per_cpu *cpu_buffer, unsigned long nr_pages)
{
	struct list_head *tail_page, *to_remove, *next_page;
	struct buffer_page *to_remove_page, *tmp_iter_page;
	struct buffer_page *last_page, *first_page;
	unsigned long nr_removed;
	unsigned long head_bit;
	int page_entries;

	head_bit = 0;

	raw_spin_lock_irq(&cpu_buffer->reader_lock);
	atomic_inc(&cpu_buffer->record_disabled);
	/*
	 * We don't race with the readers since we have acquired the reader
	 * lock. We also don't race with writers after disabling recording.
	 * This makes it easy to figure out the first and the last page to be
	 * removed from the list. We unlink all the pages in between including
	 * the first and last pages. This is done in a busy loop so that we
	 * lose the least number of traces.
	 * The pages are freed after we restart recording and unlock readers.
	 */
	tail_page = &cpu_buffer->tail_page->list;

	/*
	 * tail page might be on reader page, we remove the next page
	 * from the ring buffer
	 */
	if (cpu_buffer->tail_page == cpu_buffer->reader_page)
		tail_page = rb_list_head(tail_page->next);
	to_remove = tail_page;

	/* start of pages to remove */
	first_page = list_entry(rb_list_head(to_remove->next),
				struct buffer_page, list);

	for (nr_removed = 0; nr_removed < nr_pages; nr_removed++) {
		to_remove = rb_list_head(to_remove)->next;
		head_bit |= (unsigned long)to_remove & RB_PAGE_HEAD;
	}
	/* Read iterators need to reset themselves when some pages removed */
	cpu_buffer->pages_removed += nr_removed;

	next_page = rb_list_head(to_remove)->next;

	/*
	 * Now we remove all pages between tail_page and next_page.
	 * Make sure that we have head_bit value preserved for the
	 * next page
	 */
	tail_page->next = (struct list_head *)((unsigned long)next_page |
						head_bit);
	next_page = rb_list_head(next_page);
	next_page->prev = tail_page;

	/* make sure pages points to a valid page in the ring buffer */
	cpu_buffer->pages = next_page;
	cpu_buffer->cnt++;

	/* update head page */
	if (head_bit)
		cpu_buffer->head_page = list_entry(next_page,
						struct buffer_page, list);

	/* pages are removed, resume tracing and then free the pages */
	atomic_dec(&cpu_buffer->record_disabled);
	raw_spin_unlock_irq(&cpu_buffer->reader_lock);

	RB_WARN_ON(cpu_buffer, list_empty(cpu_buffer->pages));

	/* last buffer page to remove */
	last_page = list_entry(rb_list_head(to_remove), struct buffer_page,
				list);
	tmp_iter_page = first_page;

	do {
		cond_resched();

		to_remove_page = tmp_iter_page;
		rb_inc_page(&tmp_iter_page);

		/* update the counters */
		page_entries = rb_page_entries(to_remove_page);
		if (page_entries) {
			/*
			 * If something was added to this page, it was full
			 * since it is not the tail page. So we deduct the
			 * bytes consumed in ring buffer from here.
			 * Increment overrun to account for the lost events.
			 */
			local_add(page_entries, &cpu_buffer->overrun);
			local_sub(rb_page_commit(to_remove_page), &cpu_buffer->entries_bytes);
			local_inc(&cpu_buffer->pages_lost);
		}

		/*
		 * We have already removed references to this list item, just
		 * free up the buffer_page and its page
		 */
		free_buffer_page(to_remove_page);
		nr_removed--;

	} while (to_remove_page != last_page);

	RB_WARN_ON(cpu_buffer, nr_removed);

	return nr_removed == 0;
}

static bool
rb_insert_pages(struct ring_buffer_per_cpu *cpu_buffer)
{
	struct list_head *pages = &cpu_buffer->new_pages;
	unsigned long flags;
	bool success;
	int retries;

	/* Can be called at early boot up, where interrupts must not been enabled */
	raw_spin_lock_irqsave(&cpu_buffer->reader_lock, flags);
	/*
	 * We are holding the reader lock, so the reader page won't be swapped
	 * in the ring buffer. Now we are racing with the writer trying to
	 * move head page and the tail page.
	 * We are going to adapt the reader page update process where:
	 * 1. We first splice the start and end of list of new pages between
	 *    the head page and its previous page.
	 * 2. We cmpxchg the prev_page->next to point from head page to the
	 *    start of new pages list.
	 * 3. Finally, we update the head->prev to the end of new list.
	 *
	 * We will try this process 10 times, to make sure that we don't keep
	 * spinning.
	 */
	retries = 10;
	success = false;
	while (retries--) {
		struct list_head *head_page, *prev_page;
		struct list_head *last_page, *first_page;
		struct list_head *head_page_with_bit;
		struct buffer_page *hpage = rb_set_head_page(cpu_buffer);

		if (!hpage)
			break;
		head_page = &hpage->list;
		prev_page = head_page->prev;

		first_page = pages->next;
		last_page  = pages->prev;

		head_page_with_bit = (struct list_head *)
				     ((unsigned long)head_page | RB_PAGE_HEAD);

		last_page->next = head_page_with_bit;
		first_page->prev = prev_page;

		/* caution: head_page_with_bit gets updated on cmpxchg failure */
		if (try_cmpxchg(&prev_page->next,
				&head_page_with_bit, first_page)) {
			/*
			 * yay, we replaced the page pointer to our new list,
			 * now, we just have to update to head page's prev
			 * pointer to point to end of list
			 */
			head_page->prev = last_page;
			cpu_buffer->cnt++;
			success = true;
			break;
		}
	}

	if (success)
		INIT_LIST_HEAD(pages);
	/*
	 * If we weren't successful in adding in new pages, warn and stop
	 * tracing
	 */
	RB_WARN_ON(cpu_buffer, !success);
	raw_spin_unlock_irqrestore(&cpu_buffer->reader_lock, flags);

	/* free pages if they weren't inserted */
	if (!success) {
		struct buffer_page *bpage, *tmp;
		list_for_each_entry_safe(bpage, tmp, &cpu_buffer->new_pages,
					 list) {
			list_del_init(&bpage->list);
			free_buffer_page(bpage);
		}
	}
	return success;
}

static void rb_update_pages(struct ring_buffer_per_cpu *cpu_buffer)
{
	bool success;

	if (cpu_buffer->nr_pages_to_update > 0)
		success = rb_insert_pages(cpu_buffer);
	else
		success = rb_remove_pages(cpu_buffer,
					-cpu_buffer->nr_pages_to_update);

	if (success)
		cpu_buffer->nr_pages += cpu_buffer->nr_pages_to_update;
}

static void update_pages_handler(struct work_struct *work)
{
	struct ring_buffer_per_cpu *cpu_buffer = container_of(work,
			struct ring_buffer_per_cpu, update_pages_work);
	rb_update_pages(cpu_buffer);
	complete(&cpu_buffer->update_done);
}

/**
 * ring_buffer_resize - resize the ring buffer
 * @buffer: the buffer to resize.
 * @size: the new size.
 * @cpu_id: the cpu buffer to resize
 *
 * Minimum size is 2 * buffer->subbuf_size.
 *
 * Returns 0 on success and < 0 on failure.
 */
int ring_buffer_resize(struct trace_buffer *buffer, unsigned long size,
			int cpu_id)
{
	struct ring_buffer_per_cpu *cpu_buffer;
	unsigned long nr_pages;
	int cpu, err;

	/*
	 * Always succeed at resizing a non-existent buffer:
	 */
	if (!buffer)
		return 0;

	/* Make sure the requested buffer exists */
	if (cpu_id != RING_BUFFER_ALL_CPUS &&
	    !cpumask_test_cpu(cpu_id, buffer->cpumask))
		return 0;

	nr_pages = DIV_ROUND_UP(size, buffer->subbuf_size);

	/* we need a minimum of two pages */
	if (nr_pages < 2)
		nr_pages = 2;

	/* prevent another thread from changing buffer sizes */
	mutex_lock(&buffer->mutex);
	atomic_inc(&buffer->resizing);

	if (cpu_id == RING_BUFFER_ALL_CPUS) {
		/*
		 * Don't succeed if resizing is disabled, as a reader might be
		 * manipulating the ring buffer and is expecting a sane state while
		 * this is true.
		 */
		for_each_buffer_cpu(buffer, cpu) {
			cpu_buffer = buffer->buffers[cpu];
			if (atomic_read(&cpu_buffer->resize_disabled)) {
				err = -EBUSY;
				goto out_err_unlock;
			}
		}

		/* calculate the pages to update */
		for_each_buffer_cpu(buffer, cpu) {
			cpu_buffer = buffer->buffers[cpu];

			cpu_buffer->nr_pages_to_update = nr_pages -
							cpu_buffer->nr_pages;
			/*
			 * nothing more to do for removing pages or no update
			 */
			if (cpu_buffer->nr_pages_to_update <= 0)
				continue;
			/*
			 * to add pages, make sure all new pages can be
			 * allocated without receiving ENOMEM
			 */
			INIT_LIST_HEAD(&cpu_buffer->new_pages);
			if (__rb_allocate_pages(cpu_buffer, cpu_buffer->nr_pages_to_update,
						&cpu_buffer->new_pages)) {
				/* not enough memory for new pages */
				err = -ENOMEM;
				goto out_err;
			}

			cond_resched();
		}

		cpus_read_lock();
		/*
		 * Fire off all the required work handlers
		 * We can't schedule on offline CPUs, but it's not necessary
		 * since we can change their buffer sizes without any race.
		 */
		for_each_buffer_cpu(buffer, cpu) {
			cpu_buffer = buffer->buffers[cpu];
			if (!cpu_buffer->nr_pages_to_update)
				continue;

			/* Can't run something on an offline CPU. */
			if (!cpu_online(cpu)) {
				rb_update_pages(cpu_buffer);
				cpu_buffer->nr_pages_to_update = 0;
			} else {
				/* Run directly if possible. */
				migrate_disable();
				if (cpu != smp_processor_id()) {
					migrate_enable();
					schedule_work_on(cpu,
							 &cpu_buffer->update_pages_work);
				} else {
					update_pages_handler(&cpu_buffer->update_pages_work);
					migrate_enable();
				}
			}
		}

		/* wait for all the updates to complete */
		for_each_buffer_cpu(buffer, cpu) {
			cpu_buffer = buffer->buffers[cpu];
			if (!cpu_buffer->nr_pages_to_update)
				continue;

			if (cpu_online(cpu))
				wait_for_completion(&cpu_buffer->update_done);
			cpu_buffer->nr_pages_to_update = 0;
		}

		cpus_read_unlock();
	} else {
		cpu_buffer = buffer->buffers[cpu_id];

		if (nr_pages == cpu_buffer->nr_pages)
			goto out;

		/*
		 * Don't succeed if resizing is disabled, as a reader might be
		 * manipulating the ring buffer and is expecting a sane state while
		 * this is true.
		 */
		if (atomic_read(&cpu_buffer->resize_disabled)) {
			err = -EBUSY;
			goto out_err_unlock;
		}

		cpu_buffer->nr_pages_to_update = nr_pages -
						cpu_buffer->nr_pages;

		INIT_LIST_HEAD(&cpu_buffer->new_pages);
		if (cpu_buffer->nr_pages_to_update > 0 &&
			__rb_allocate_pages(cpu_buffer, cpu_buffer->nr_pages_to_update,
					    &cpu_buffer->new_pages)) {
			err = -ENOMEM;
			goto out_err;
		}

		cpus_read_lock();

		/* Can't run something on an offline CPU. */
		if (!cpu_online(cpu_id))
			rb_update_pages(cpu_buffer);
		else {
			/* Run directly if possible. */
			migrate_disable();
			if (cpu_id == smp_processor_id()) {
				rb_update_pages(cpu_buffer);
				migrate_enable();
			} else {
				migrate_enable();
				schedule_work_on(cpu_id,
						 &cpu_buffer->update_pages_work);
				wait_for_completion(&cpu_buffer->update_done);
			}
		}

		cpu_buffer->nr_pages_to_update = 0;
		cpus_read_unlock();
	}

 out:
	/*
	 * The ring buffer resize can happen with the ring buffer
	 * enabled, so that the update disturbs the tracing as little
	 * as possible. But if the buffer is disabled, we do not need
	 * to worry about that, and we can take the time to verify
	 * that the buffer is not corrupt.
	 */
	if (atomic_read(&buffer->record_disabled)) {
		atomic_inc(&buffer->record_disabled);
		/*
		 * Even though the buffer was disabled, we must make sure
		 * that it is truly disabled before calling rb_check_pages.
		 * There could have been a race between checking
		 * record_disable and incrementing it.
		 */
		synchronize_rcu();
		for_each_buffer_cpu(buffer, cpu) {
			cpu_buffer = buffer->buffers[cpu];
			rb_check_pages(cpu_buffer);
		}
		atomic_dec(&buffer->record_disabled);
	}

	atomic_dec(&buffer->resizing);
	mutex_unlock(&buffer->mutex);
	return 0;

 out_err:
	for_each_buffer_cpu(buffer, cpu) {
		struct buffer_page *bpage, *tmp;

		cpu_buffer = buffer->buffers[cpu];
		cpu_buffer->nr_pages_to_update = 0;

		if (list_empty(&cpu_buffer->new_pages))
			continue;

		list_for_each_entry_safe(bpage, tmp, &cpu_buffer->new_pages,
					list) {
			list_del_init(&bpage->list);
			free_buffer_page(bpage);
		}
	}
 out_err_unlock:
	atomic_dec(&buffer->resizing);
	mutex_unlock(&buffer->mutex);
	return err;
}
EXPORT_SYMBOL_GPL(ring_buffer_resize);

void ring_buffer_change_overwrite(struct trace_buffer *buffer, int val)
{
	mutex_lock(&buffer->mutex);
	if (val)
		buffer->flags |= RB_FL_OVERWRITE;
	else
		buffer->flags &= ~RB_FL_OVERWRITE;
	mutex_unlock(&buffer->mutex);
}
EXPORT_SYMBOL_GPL(ring_buffer_change_overwrite);

static __always_inline void *__rb_page_index(struct buffer_page *bpage, unsigned index)
{
	return bpage->page->data + index;
}

static __always_inline struct ring_buffer_event *
rb_reader_event(struct ring_buffer_per_cpu *cpu_buffer)
{
	return __rb_page_index(cpu_buffer->reader_page,
			       cpu_buffer->reader_page->read);
}

static struct ring_buffer_event *
rb_iter_head_event(struct ring_buffer_iter *iter)
{
	struct ring_buffer_event *event;
	struct buffer_page *iter_head_page = iter->head_page;
	unsigned long commit;
	unsigned length;

	if (iter->head != iter->next_event)
		return iter->event;

	/*
	 * When the writer goes across pages, it issues a cmpxchg which
	 * is a mb(), which will synchronize with the rmb here.
	 * (see rb_tail_page_update() and __rb_reserve_next())
	 */
	commit = rb_page_commit(iter_head_page);
	smp_rmb();

	/* An event needs to be at least 8 bytes in size */
	if (iter->head > commit - 8)
		goto reset;

	event = __rb_page_index(iter_head_page, iter->head);
	length = rb_event_length(event);

	/*
	 * READ_ONCE() doesn't work on functions and we don't want the
	 * compiler doing any crazy optimizations with length.
	 */
	barrier();

	if ((iter->head + length) > commit || length > iter->event_size)
		/* Writer corrupted the read? */
		goto reset;

	memcpy(iter->event, event, length);
	/*
	 * If the page stamp is still the same after this rmb() then the
	 * event was safely copied without the writer entering the page.
	 */
	smp_rmb();

	/* Make sure the page didn't change since we read this */
	if (iter->page_stamp != iter_head_page->page->time_stamp ||
	    commit > rb_page_commit(iter_head_page))
		goto reset;

	iter->next_event = iter->head + length;
	return iter->event;
 reset:
	/* Reset to the beginning */
	iter->page_stamp = iter->read_stamp = iter->head_page->page->time_stamp;
	iter->head = 0;
	iter->next_event = 0;
	iter->missed_events = 1;
	return NULL;
}

/* Size is determined by what has been committed */
static __always_inline unsigned rb_page_size(struct buffer_page *bpage)
{
	return rb_page_commit(bpage) & ~RB_MISSED_MASK;
}

static __always_inline unsigned
rb_commit_index(struct ring_buffer_per_cpu *cpu_buffer)
{
	return rb_page_commit(cpu_buffer->commit_page);
}

static __always_inline unsigned
rb_event_index(struct ring_buffer_per_cpu *cpu_buffer, struct ring_buffer_event *event)
{
	unsigned long addr = (unsigned long)event;

	addr &= (PAGE_SIZE << cpu_buffer->buffer->subbuf_order) - 1;

	return addr - BUF_PAGE_HDR_SIZE;
}

static void rb_inc_iter(struct ring_buffer_iter *iter)
{
	struct ring_buffer_per_cpu *cpu_buffer = iter->cpu_buffer;

	/*
	 * The iterator could be on the reader page (it starts there).
	 * But the head could have moved, since the reader was
	 * found. Check for this case and assign the iterator
	 * to the head page instead of next.
	 */
	if (iter->head_page == cpu_buffer->reader_page)
		iter->head_page = rb_set_head_page(cpu_buffer);
	else
		rb_inc_page(&iter->head_page);

	iter->page_stamp = iter->read_stamp = iter->head_page->page->time_stamp;
	iter->head = 0;
	iter->next_event = 0;
}

/* Return the index into the sub-buffers for a given sub-buffer */
static int rb_meta_subbuf_idx(struct ring_buffer_meta *meta, void *subbuf)
{
	void *subbuf_array;

	subbuf_array = (void *)meta + sizeof(int) * meta->nr_subbufs;
	subbuf_array = (void *)ALIGN((unsigned long)subbuf_array, meta->subbuf_size);
	return (subbuf - subbuf_array) / meta->subbuf_size;
}

static void rb_update_meta_head(struct ring_buffer_per_cpu *cpu_buffer,
				struct buffer_page *next_page)
{
	struct ring_buffer_meta *meta = cpu_buffer->ring_meta;
	unsigned long old_head = (unsigned long)next_page->page;
	unsigned long new_head;

	rb_inc_page(&next_page);
	new_head = (unsigned long)next_page->page;

	/*
	 * Only move it forward once, if something else came in and
	 * moved it forward, then we don't want to touch it.
	 */
	(void)cmpxchg(&meta->head_buffer, old_head, new_head);
}

static void rb_update_meta_reader(struct ring_buffer_per_cpu *cpu_buffer,
				  struct buffer_page *reader)
{
	struct ring_buffer_meta *meta = cpu_buffer->ring_meta;
	void *old_reader = cpu_buffer->reader_page->page;
	void *new_reader = reader->page;
	int id;

	id = reader->id;
	cpu_buffer->reader_page->id = id;
	reader->id = 0;

	meta->buffers[0] = rb_meta_subbuf_idx(meta, new_reader);
	meta->buffers[id] = rb_meta_subbuf_idx(meta, old_reader);

	/* The head pointer is the one after the reader */
	rb_update_meta_head(cpu_buffer, reader);
}

/*
 * rb_handle_head_page - writer hit the head page
 *
 * Returns: +1 to retry page
 *           0 to continue
 *          -1 on error
 */
static int
rb_handle_head_page(struct ring_buffer_per_cpu *cpu_buffer,
		    struct buffer_page *tail_page,
		    struct buffer_page *next_page)
{
	struct buffer_page *new_head;
	int entries;
	int type;
	int ret;

	entries = rb_page_entries(next_page);

	/*
	 * The hard part is here. We need to move the head
	 * forward, and protect against both readers on
	 * other CPUs and writers coming in via interrupts.
	 */
	type = rb_head_page_set_update(cpu_buffer, next_page, tail_page,
				       RB_PAGE_HEAD);

	/*
	 * type can be one of four:
	 *  NORMAL - an interrupt already moved it for us
	 *  HEAD   - we are the first to get here.
	 *  UPDATE - we are the interrupt interrupting
	 *           a current move.
	 *  MOVED  - a reader on another CPU moved the next
	 *           pointer to its reader page. Give up
	 *           and try again.
	 */

	switch (type) {
	case RB_PAGE_HEAD:
		/*
		 * We changed the head to UPDATE, thus
		 * it is our responsibility to update
		 * the counters.
		 */
		local_add(entries, &cpu_buffer->overrun);
		local_sub(rb_page_commit(next_page), &cpu_buffer->entries_bytes);
		local_inc(&cpu_buffer->pages_lost);

		if (cpu_buffer->ring_meta)
			rb_update_meta_head(cpu_buffer, next_page);
		/*
		 * The entries will be zeroed out when we move the
		 * tail page.
		 */

		/* still more to do */
		break;

	case RB_PAGE_UPDATE:
		/*
		 * This is an interrupt that interrupt the
		 * previous update. Still more to do.
		 */
		break;
	case RB_PAGE_NORMAL:
		/*
		 * An interrupt came in before the update
		 * and processed this for us.
		 * Nothing left to do.
		 */
		return 1;
	case RB_PAGE_MOVED:
		/*
		 * The reader is on another CPU and just did
		 * a swap with our next_page.
		 * Try again.
		 */
		return 1;
	default:
		RB_WARN_ON(cpu_buffer, 1); /* WTF??? */
		return -1;
	}

	/*
	 * Now that we are here, the old head pointer is
	 * set to UPDATE. This will keep the reader from
	 * swapping the head page with the reader page.
	 * The reader (on another CPU) will spin till
	 * we are finished.
	 *
	 * We just need to protect against interrupts
	 * doing the job. We will set the next pointer
	 * to HEAD. After that, we set the old pointer
	 * to NORMAL, but only if it was HEAD before.
	 * otherwise we are an interrupt, and only
	 * want the outer most commit to reset it.
	 */
	new_head = next_page;
	rb_inc_page(&new_head);

	ret = rb_head_page_set_head(cpu_buffer, new_head, next_page,
				    RB_PAGE_NORMAL);

	/*
	 * Valid returns are:
	 *  HEAD   - an interrupt came in and already set it.
	 *  NORMAL - One of two things:
	 *            1) We really set it.
	 *            2) A bunch of interrupts came in and moved
	 *               the page forward again.
	 */
	switch (ret) {
	case RB_PAGE_HEAD:
	case RB_PAGE_NORMAL:
		/* OK */
		break;
	default:
		RB_WARN_ON(cpu_buffer, 1);
		return -1;
	}

	/*
	 * It is possible that an interrupt came in,
	 * set the head up, then more interrupts came in
	 * and moved it again. When we get back here,
	 * the page would have been set to NORMAL but we
	 * just set it back to HEAD.
	 *
	 * How do you detect this? Well, if that happened
	 * the tail page would have moved.
	 */
	if (ret == RB_PAGE_NORMAL) {
		struct buffer_page *buffer_tail_page;

		buffer_tail_page = READ_ONCE(cpu_buffer->tail_page);
		/*
		 * If the tail had moved passed next, then we need
		 * to reset the pointer.
		 */
		if (buffer_tail_page != tail_page &&
		    buffer_tail_page != next_page)
			rb_head_page_set_normal(cpu_buffer, new_head,
						next_page,
						RB_PAGE_HEAD);
	}

	/*
	 * If this was the outer most commit (the one that
	 * changed the original pointer from HEAD to UPDATE),
	 * then it is up to us to reset it to NORMAL.
	 */
	if (type == RB_PAGE_HEAD) {
		ret = rb_head_page_set_normal(cpu_buffer, next_page,
					      tail_page,
					      RB_PAGE_UPDATE);
		if (RB_WARN_ON(cpu_buffer,
			       ret != RB_PAGE_UPDATE))
			return -1;
	}

	return 0;
}

static inline void
rb_reset_tail(struct ring_buffer_per_cpu *cpu_buffer,
	      unsigned long tail, struct rb_event_info *info)
{
	unsigned long bsize = READ_ONCE(cpu_buffer->buffer->subbuf_size);
	struct buffer_page *tail_page = info->tail_page;
	struct ring_buffer_event *event;
	unsigned long length = info->length;

	/*
	 * Only the event that crossed the page boundary
	 * must fill the old tail_page with padding.
	 */
	if (tail >= bsize) {
		/*
		 * If the page was filled, then we still need
		 * to update the real_end. Reset it to zero
		 * and the reader will ignore it.
		 */
		if (tail == bsize)
			tail_page->real_end = 0;

		local_sub(length, &tail_page->write);
		return;
	}

	event = __rb_page_index(tail_page, tail);

	/*
	 * Save the original length to the meta data.
	 * This will be used by the reader to add lost event
	 * counter.
	 */
	tail_page->real_end = tail;

	/*
	 * If this event is bigger than the minimum size, then
	 * we need to be careful that we don't subtract the
	 * write counter enough to allow another writer to slip
	 * in on this page.
	 * We put in a discarded commit instead, to make sure
	 * that this space is not used again, and this space will
	 * not be accounted into 'entries_bytes'.
	 *
	 * If we are less than the minimum size, we don't need to
	 * worry about it.
	 */
	if (tail > (bsize - RB_EVNT_MIN_SIZE)) {
		/* No room for any events */

		/* Mark the rest of the page with padding */
		rb_event_set_padding(event);

		/* Make sure the padding is visible before the write update */
		smp_wmb();

		/* Set the write back to the previous setting */
		local_sub(length, &tail_page->write);
		return;
	}

	/* Put in a discarded event */
	event->array[0] = (bsize - tail) - RB_EVNT_HDR_SIZE;
	event->type_len = RINGBUF_TYPE_PADDING;
	/* time delta must be non zero */
	event->time_delta = 1;

	/* account for padding bytes */
	local_add(bsize - tail, &cpu_buffer->entries_bytes);

	/* Make sure the padding is visible before the tail_page->write update */
	smp_wmb();

	/* Set write to end of buffer */
	length = (tail + length) - bsize;
	local_sub(length, &tail_page->write);
}

static inline void rb_end_commit(struct ring_buffer_per_cpu *cpu_buffer);

/*
 * This is the slow path, force gcc not to inline it.
 */
static noinline struct ring_buffer_event *
rb_move_tail(struct ring_buffer_per_cpu *cpu_buffer,
	     unsigned long tail, struct rb_event_info *info)
{
	struct buffer_page *tail_page = info->tail_page;
	struct buffer_page *commit_page = cpu_buffer->commit_page;
	struct trace_buffer *buffer = cpu_buffer->buffer;
	struct buffer_page *next_page;
	int ret;

	next_page = tail_page;

	rb_inc_page(&next_page);

	/*
	 * If for some reason, we had an interrupt storm that made
	 * it all the way around the buffer, bail, and warn
	 * about it.
	 */
	if (unlikely(next_page == commit_page)) {
		local_inc(&cpu_buffer->commit_overrun);
		goto out_reset;
	}

	/*
	 * This is where the fun begins!
	 *
	 * We are fighting against races between a reader that
	 * could be on another CPU trying to swap its reader
	 * page with the buffer head.
	 *
	 * We are also fighting against interrupts coming in and
	 * moving the head or tail on us as well.
	 *
	 * If the next page is the head page then we have filled
	 * the buffer, unless the commit page is still on the
	 * reader page.
	 */
	if (rb_is_head_page(next_page, &tail_page->list)) {

		/*
		 * If the commit is not on the reader page, then
		 * move the header page.
		 */
		if (!rb_is_reader_page(cpu_buffer->commit_page)) {
			/*
			 * If we are not in overwrite mode,
			 * this is easy, just stop here.
			 */
			if (!(buffer->flags & RB_FL_OVERWRITE)) {
				local_inc(&cpu_buffer->dropped_events);
				goto out_reset;
			}

			ret = rb_handle_head_page(cpu_buffer,
						  tail_page,
						  next_page);
			if (ret < 0)
				goto out_reset;
			if (ret)
				goto out_again;
		} else {
			/*
			 * We need to be careful here too. The
			 * commit page could still be on the reader
			 * page. We could have a small buffer, and
			 * have filled up the buffer with events
			 * from interrupts and such, and wrapped.
			 *
			 * Note, if the tail page is also on the
			 * reader_page, we let it move out.
			 */
			if (unlikely((cpu_buffer->commit_page !=
				      cpu_buffer->tail_page) &&
				     (cpu_buffer->commit_page ==
				      cpu_buffer->reader_page))) {
				local_inc(&cpu_buffer->commit_overrun);
				goto out_reset;
			}
		}
	}

	rb_tail_page_update(cpu_buffer, tail_page, next_page);

 out_again:

	rb_reset_tail(cpu_buffer, tail, info);

	/* Commit what we have for now. */
	rb_end_commit(cpu_buffer);
	/* rb_end_commit() decs committing */
	local_inc(&cpu_buffer->committing);

	/* fail and let the caller try again */
	return ERR_PTR(-EAGAIN);

 out_reset:
	/* reset write */
	rb_reset_tail(cpu_buffer, tail, info);

	return NULL;
}

/* Slow path */
static struct ring_buffer_event *
rb_add_time_stamp(struct ring_buffer_per_cpu *cpu_buffer,
		  struct ring_buffer_event *event, u64 delta, bool abs)
{
	if (abs)
		event->type_len = RINGBUF_TYPE_TIME_STAMP;
	else
		event->type_len = RINGBUF_TYPE_TIME_EXTEND;

	/* Not the first event on the page, or not delta? */
	if (abs || rb_event_index(cpu_buffer, event)) {
		event->time_delta = delta & TS_MASK;
		event->array[0] = delta >> TS_SHIFT;
	} else {
		/* nope, just zero it */
		event->time_delta = 0;
		event->array[0] = 0;
	}

	return skip_time_extend(event);
}

#ifndef CONFIG_HAVE_UNSTABLE_SCHED_CLOCK
static inline bool sched_clock_stable(void)
{
	return true;
}
#endif

static void
rb_check_timestamp(struct ring_buffer_per_cpu *cpu_buffer,
		   struct rb_event_info *info)
{
	u64 write_stamp;

	WARN_ONCE(1, "Delta way too big! %llu ts=%llu before=%llu after=%llu write stamp=%llu\n%s",
		  (unsigned long long)info->delta,
		  (unsigned long long)info->ts,
		  (unsigned long long)info->before,
		  (unsigned long long)info->after,
		  (unsigned long long)({rb_time_read(&cpu_buffer->write_stamp, &write_stamp); write_stamp;}),
		  sched_clock_stable() ? "" :
		  "If you just came from a suspend/resume,\n"
		  "please switch to the trace global clock:\n"
		  "  echo global > /sys/kernel/tracing/trace_clock\n"
		  "or add trace_clock=global to the kernel command line\n");
}

static void rb_add_timestamp(struct ring_buffer_per_cpu *cpu_buffer,
				      struct ring_buffer_event **event,
				      struct rb_event_info *info,
				      u64 *delta,
				      unsigned int *length)
{
	bool abs = info->add_timestamp &
		(RB_ADD_STAMP_FORCE | RB_ADD_STAMP_ABSOLUTE);

	if (unlikely(info->delta > (1ULL << 59))) {
		/*
		 * Some timers can use more than 59 bits, and when a timestamp
		 * is added to the buffer, it will lose those bits.
		 */
		if (abs && (info->ts & TS_MSB)) {
			info->delta &= ABS_TS_MASK;

		/* did the clock go backwards */
		} else if (info->before == info->after && info->before > info->ts) {
			/* not interrupted */
			static int once;

			/*
			 * This is possible with a recalibrating of the TSC.
			 * Do not produce a call stack, but just report it.
			 */
			if (!once) {
				once++;
				pr_warn("Ring buffer clock went backwards: %llu -> %llu\n",
					info->before, info->ts);
			}
		} else
			rb_check_timestamp(cpu_buffer, info);
		if (!abs)
			info->delta = 0;
	}
	*event = rb_add_time_stamp(cpu_buffer, *event, info->delta, abs);
	*length -= RB_LEN_TIME_EXTEND;
	*delta = 0;
}

/**
 * rb_update_event - update event type and data
 * @cpu_buffer: The per cpu buffer of the @event
 * @event: the event to update
 * @info: The info to update the @event with (contains length and delta)
 *
 * Update the type and data fields of the @event. The length
 * is the actual size that is written to the ring buffer,
 * and with this, we can determine what to place into the
 * data field.
 */
static void
rb_update_event(struct ring_buffer_per_cpu *cpu_buffer,
		struct ring_buffer_event *event,
		struct rb_event_info *info)
{
	unsigned length = info->length;
	u64 delta = info->delta;
	unsigned int nest = local_read(&cpu_buffer->committing) - 1;

	if (!WARN_ON_ONCE(nest >= MAX_NEST))
		cpu_buffer->event_stamp[nest] = info->ts;

	/*
	 * If we need to add a timestamp, then we
	 * add it to the start of the reserved space.
	 */
	if (unlikely(info->add_timestamp))
		rb_add_timestamp(cpu_buffer, &event, info, &delta, &length);

	event->time_delta = delta;
	length -= RB_EVNT_HDR_SIZE;
	if (length > RB_MAX_SMALL_DATA || RB_FORCE_8BYTE_ALIGNMENT) {
		event->type_len = 0;
		event->array[0] = length;
	} else
		event->type_len = DIV_ROUND_UP(length, RB_ALIGNMENT);
}

static unsigned rb_calculate_event_length(unsigned length)
{
	struct ring_buffer_event event; /* Used only for sizeof array */

	/* zero length can cause confusions */
	if (!length)
		length++;

	if (length > RB_MAX_SMALL_DATA || RB_FORCE_8BYTE_ALIGNMENT)
		length += sizeof(event.array[0]);

	length += RB_EVNT_HDR_SIZE;
	length = ALIGN(length, RB_ARCH_ALIGNMENT);

	/*
	 * In case the time delta is larger than the 27 bits for it
	 * in the header, we need to add a timestamp. If another
	 * event comes in when trying to discard this one to increase
	 * the length, then the timestamp will be added in the allocated
	 * space of this event. If length is bigger than the size needed
	 * for the TIME_EXTEND, then padding has to be used. The events
	 * length must be either RB_LEN_TIME_EXTEND, or greater than or equal
	 * to RB_LEN_TIME_EXTEND + 8, as 8 is the minimum size for padding.
	 * As length is a multiple of 4, we only need to worry if it
	 * is 12 (RB_LEN_TIME_EXTEND + 4).
	 */
	if (length == RB_LEN_TIME_EXTEND + RB_ALIGNMENT)
		length += RB_ALIGNMENT;

	return length;
}

static inline bool
rb_try_to_discard(struct ring_buffer_per_cpu *cpu_buffer,
		  struct ring_buffer_event *event)
{
	unsigned long new_index, old_index;
	struct buffer_page *bpage;
	unsigned long addr;

	new_index = rb_event_index(cpu_buffer, event);
	old_index = new_index + rb_event_ts_length(event);
	addr = (unsigned long)event;
	addr &= ~((PAGE_SIZE << cpu_buffer->buffer->subbuf_order) - 1);

	bpage = READ_ONCE(cpu_buffer->tail_page);

	/*
	 * Make sure the tail_page is still the same and
	 * the next write location is the end of this event
	 */
	if (bpage->page == (void *)addr && rb_page_write(bpage) == old_index) {
		unsigned long write_mask =
			local_read(&bpage->write) & ~RB_WRITE_MASK;
		unsigned long event_length = rb_event_length(event);

		/*
		 * For the before_stamp to be different than the write_stamp
		 * to make sure that the next event adds an absolute
		 * value and does not rely on the saved write stamp, which
		 * is now going to be bogus.
		 *
		 * By setting the before_stamp to zero, the next event
		 * is not going to use the write_stamp and will instead
		 * create an absolute timestamp. This means there's no
		 * reason to update the wirte_stamp!
		 */
		rb_time_set(&cpu_buffer->before_stamp, 0);

		/*
		 * If an event were to come in now, it would see that the
		 * write_stamp and the before_stamp are different, and assume
		 * that this event just added itself before updating
		 * the write stamp. The interrupting event will fix the
		 * write stamp for us, and use an absolute timestamp.
		 */

		/*
		 * This is on the tail page. It is possible that
		 * a write could come in and move the tail page
		 * and write to the next page. That is fine
		 * because we just shorten what is on this page.
		 */
		old_index += write_mask;
		new_index += write_mask;

		/* caution: old_index gets updated on cmpxchg failure */
		if (local_try_cmpxchg(&bpage->write, &old_index, new_index)) {
			/* update counters */
			local_sub(event_length, &cpu_buffer->entries_bytes);
			return true;
		}
	}

	/* could not discard */
	return false;
}

static void rb_start_commit(struct ring_buffer_per_cpu *cpu_buffer)
{
	local_inc(&cpu_buffer->committing);
	local_inc(&cpu_buffer->commits);
}

static __always_inline void
rb_set_commit_to_write(struct ring_buffer_per_cpu *cpu_buffer)
{
	unsigned long max_count;

	/*
	 * We only race with interrupts and NMIs on this CPU.
	 * If we own the commit event, then we can commit
	 * all others that interrupted us, since the interruptions
	 * are in stack format (they finish before they come
	 * back to us). This allows us to do a simple loop to
	 * assign the commit to the tail.
	 */
 again:
	max_count = cpu_buffer->nr_pages * 100;

	while (cpu_buffer->commit_page != READ_ONCE(cpu_buffer->tail_page)) {
		if (RB_WARN_ON(cpu_buffer, !(--max_count)))
			return;
		if (RB_WARN_ON(cpu_buffer,
			       rb_is_reader_page(cpu_buffer->tail_page)))
			return;
		/*
		 * No need for a memory barrier here, as the update
		 * of the tail_page did it for this page.
		 */
		local_set(&cpu_buffer->commit_page->page->commit,
			  rb_page_write(cpu_buffer->commit_page));
		rb_inc_page(&cpu_buffer->commit_page);
		if (cpu_buffer->ring_meta) {
			struct ring_buffer_meta *meta = cpu_buffer->ring_meta;
			meta->commit_buffer = (unsigned long)cpu_buffer->commit_page->page;
		}
		/* add barrier to keep gcc from optimizing too much */
		barrier();
	}
	while (rb_commit_index(cpu_buffer) !=
	       rb_page_write(cpu_buffer->commit_page)) {

		/* Make sure the readers see the content of what is committed. */
		smp_wmb();
		local_set(&cpu_buffer->commit_page->page->commit,
			  rb_page_write(cpu_buffer->commit_page));
		RB_WARN_ON(cpu_buffer,
			   local_read(&cpu_buffer->commit_page->page->commit) &
			   ~RB_WRITE_MASK);
		barrier();
	}

	/* again, keep gcc from optimizing */
	barrier();

	/*
	 * If an interrupt came in just after the first while loop
	 * and pushed the tail page forward, we will be left with
	 * a dangling commit that will never go forward.
	 */
	if (unlikely(cpu_buffer->commit_page != READ_ONCE(cpu_buffer->tail_page)))
		goto again;
}

static __always_inline void rb_end_commit(struct ring_buffer_per_cpu *cpu_buffer)
{
	unsigned long commits;

	if (RB_WARN_ON(cpu_buffer,
		       !local_read(&cpu_buffer->committing)))
		return;

 again:
	commits = local_read(&cpu_buffer->commits);
	/* synchronize with interrupts */
	barrier();
	if (local_read(&cpu_buffer->committing) == 1)
		rb_set_commit_to_write(cpu_buffer);

	local_dec(&cpu_buffer->committing);

	/* synchronize with interrupts */
	barrier();

	/*
	 * Need to account for interrupts coming in between the
	 * updating of the commit page and the clearing of the
	 * committing counter.
	 */
	if (unlikely(local_read(&cpu_buffer->commits) != commits) &&
	    !local_read(&cpu_buffer->committing)) {
		local_inc(&cpu_buffer->committing);
		goto again;
	}
}

static inline void rb_event_discard(struct ring_buffer_event *event)
{
	if (extended_time(event))
		event = skip_time_extend(event);

	/* array[0] holds the actual length for the discarded event */
	event->array[0] = rb_event_data_length(event) - RB_EVNT_HDR_SIZE;
	event->type_len = RINGBUF_TYPE_PADDING;
	/* time delta must be non zero */
	if (!event->time_delta)
		event->time_delta = 1;
}

static void rb_commit(struct ring_buffer_per_cpu *cpu_buffer)
{
	local_inc(&cpu_buffer->entries);
	rb_end_commit(cpu_buffer);
}

static __always_inline void
rb_wakeups(struct trace_buffer *buffer, struct ring_buffer_per_cpu *cpu_buffer)
{
	if (buffer->irq_work.waiters_pending) {
		buffer->irq_work.waiters_pending = false;
		/* irq_work_queue() supplies it's own memory barriers */
		irq_work_queue(&buffer->irq_work.work);
	}

	if (cpu_buffer->irq_work.waiters_pending) {
		cpu_buffer->irq_work.waiters_pending = false;
		/* irq_work_queue() supplies it's own memory barriers */
		irq_work_queue(&cpu_buffer->irq_work.work);
	}

	if (cpu_buffer->last_pages_touch == local_read(&cpu_buffer->pages_touched))
		return;

	if (cpu_buffer->reader_page == cpu_buffer->commit_page)
		return;

	if (!cpu_buffer->irq_work.full_waiters_pending)
		return;

	cpu_buffer->last_pages_touch = local_read(&cpu_buffer->pages_touched);

	if (!full_hit(buffer, cpu_buffer->cpu, cpu_buffer->shortest_full))
		return;

	cpu_buffer->irq_work.wakeup_full = true;
	cpu_buffer->irq_work.full_waiters_pending = false;
	/* irq_work_queue() supplies it's own memory barriers */
	irq_work_queue(&cpu_buffer->irq_work.work);
}

#ifdef CONFIG_RING_BUFFER_RECORD_RECURSION
# define do_ring_buffer_record_recursion()	\
	do_ftrace_record_recursion(_THIS_IP_, _RET_IP_)
#else
# define do_ring_buffer_record_recursion() do { } while (0)
#endif

/*
 * The lock and unlock are done within a preempt disable section.
 * The current_context per_cpu variable can only be modified
 * by the current task between lock and unlock. But it can
 * be modified more than once via an interrupt. To pass this
 * information from the lock to the unlock without having to
 * access the 'in_interrupt()' functions again (which do show
 * a bit of overhead in something as critical as function tracing,
 * we use a bitmask trick.
 *
 *  bit 1 =  NMI context
 *  bit 2 =  IRQ context
 *  bit 3 =  SoftIRQ context
 *  bit 4 =  normal context.
 *
 * This works because this is the order of contexts that can
 * preempt other contexts. A SoftIRQ never preempts an IRQ
 * context.
 *
 * When the context is determined, the corresponding bit is
 * checked and set (if it was set, then a recursion of that context
 * happened).
 *
 * On unlock, we need to clear this bit. To do so, just subtract
 * 1 from the current_context and AND it to itself.
 *
 * (binary)
 *  101 - 1 = 100
 *  101 & 100 = 100 (clearing bit zero)
 *
 *  1010 - 1 = 1001
 *  1010 & 1001 = 1000 (clearing bit 1)
 *
 * The least significant bit can be cleared this way, and it
 * just so happens that it is the same bit corresponding to
 * the current context.
 *
 * Now the TRANSITION bit breaks the above slightly. The TRANSITION bit
 * is set when a recursion is detected at the current context, and if
 * the TRANSITION bit is already set, it will fail the recursion.
 * This is needed because there's a lag between the changing of
 * interrupt context and updating the preempt count. In this case,
 * a false positive will be found. To handle this, one extra recursion
 * is allowed, and this is done by the TRANSITION bit. If the TRANSITION
 * bit is already set, then it is considered a recursion and the function
 * ends. Otherwise, the TRANSITION bit is set, and that bit is returned.
 *
 * On the trace_recursive_unlock(), the TRANSITION bit will be the first
 * to be cleared. Even if it wasn't the context that set it. That is,
 * if an interrupt comes in while NORMAL bit is set and the ring buffer
 * is called before preempt_count() is updated, since the check will
 * be on the NORMAL bit, the TRANSITION bit will then be set. If an
 * NMI then comes in, it will set the NMI bit, but when the NMI code
 * does the trace_recursive_unlock() it will clear the TRANSITION bit
 * and leave the NMI bit set. But this is fine, because the interrupt
 * code that set the TRANSITION bit will then clear the NMI bit when it
 * calls trace_recursive_unlock(). If another NMI comes in, it will
 * set the TRANSITION bit and continue.
 *
 * Note: The TRANSITION bit only handles a single transition between context.
 */

static __always_inline bool
trace_recursive_lock(struct ring_buffer_per_cpu *cpu_buffer)
{
	unsigned int val = cpu_buffer->current_context;
	int bit = interrupt_context_level();

	bit = RB_CTX_NORMAL - bit;

	if (unlikely(val & (1 << (bit + cpu_buffer->nest)))) {
		/*
		 * It is possible that this was called by transitioning
		 * between interrupt context, and preempt_count() has not
		 * been updated yet. In this case, use the TRANSITION bit.
		 */
		bit = RB_CTX_TRANSITION;
		if (val & (1 << (bit + cpu_buffer->nest))) {
			do_ring_buffer_record_recursion();
			return true;
		}
	}

	val |= (1 << (bit + cpu_buffer->nest));
	cpu_buffer->current_context = val;

	return false;
}

static __always_inline void
trace_recursive_unlock(struct ring_buffer_per_cpu *cpu_buffer)
{
	cpu_buffer->current_context &=
		cpu_buffer->current_context - (1 << cpu_buffer->nest);
}

/* The recursive locking above uses 5 bits */
#define NESTED_BITS 5

/**
 * ring_buffer_nest_start - Allow to trace while nested
 * @buffer: The ring buffer to modify
 *
 * The ring buffer has a safety mechanism to prevent recursion.
 * But there may be a case where a trace needs to be done while
 * tracing something else. In this case, calling this function
 * will allow this function to nest within a currently active
 * ring_buffer_lock_reserve().
 *
 * Call this function before calling another ring_buffer_lock_reserve() and
 * call ring_buffer_nest_end() after the nested ring_buffer_unlock_commit().
 */
void ring_buffer_nest_start(struct trace_buffer *buffer)
{
	struct ring_buffer_per_cpu *cpu_buffer;
	int cpu;

	/* Enabled by ring_buffer_nest_end() */
	preempt_disable_notrace();
	cpu = raw_smp_processor_id();
	cpu_buffer = buffer->buffers[cpu];
	/* This is the shift value for the above recursive locking */
	cpu_buffer->nest += NESTED_BITS;
}

/**
 * ring_buffer_nest_end - Allow to trace while nested
 * @buffer: The ring buffer to modify
 *
 * Must be called after ring_buffer_nest_start() and after the
 * ring_buffer_unlock_commit().
 */
void ring_buffer_nest_end(struct trace_buffer *buffer)
{
	struct ring_buffer_per_cpu *cpu_buffer;
	int cpu;

	/* disabled by ring_buffer_nest_start() */
	cpu = raw_smp_processor_id();
	cpu_buffer = buffer->buffers[cpu];
	/* This is the shift value for the above recursive locking */
	cpu_buffer->nest -= NESTED_BITS;
	preempt_enable_notrace();
}

/**
 * ring_buffer_unlock_commit - commit a reserved
 * @buffer: The buffer to commit to
 *
 * This commits the data to the ring buffer, and releases any locks held.
 *
 * Must be paired with ring_buffer_lock_reserve.
 */
int ring_buffer_unlock_commit(struct trace_buffer *buffer)
{
	struct ring_buffer_per_cpu *cpu_buffer;
	int cpu = raw_smp_processor_id();

	cpu_buffer = buffer->buffers[cpu];

	rb_commit(cpu_buffer);

	rb_wakeups(buffer, cpu_buffer);

	trace_recursive_unlock(cpu_buffer);

	preempt_enable_notrace();

	return 0;
}
EXPORT_SYMBOL_GPL(ring_buffer_unlock_commit);

/* Special value to validate all deltas on a page. */
#define CHECK_FULL_PAGE		1L

#ifdef CONFIG_RING_BUFFER_VALIDATE_TIME_DELTAS

static const char *show_irq_str(int bits)
{
	const char *type[] = {
		".",	// 0
		"s",	// 1
		"h",	// 2
		"Hs",	// 3
		"n",	// 4
		"Ns",	// 5
		"Nh",	// 6
		"NHs",	// 7
	};

	return type[bits];
}

/* Assume this is an trace event */
static const char *show_flags(struct ring_buffer_event *event)
{
	struct trace_entry *entry;
	int bits = 0;

	if (rb_event_data_length(event) - RB_EVNT_HDR_SIZE < sizeof(*entry))
		return "X";

	entry = ring_buffer_event_data(event);

	if (entry->flags & TRACE_FLAG_SOFTIRQ)
		bits |= 1;

	if (entry->flags & TRACE_FLAG_HARDIRQ)
		bits |= 2;

	if (entry->flags & TRACE_FLAG_NMI)
		bits |= 4;

	return show_irq_str(bits);
}

static const char *show_irq(struct ring_buffer_event *event)
{
	struct trace_entry *entry;

	if (rb_event_data_length(event) - RB_EVNT_HDR_SIZE < sizeof(*entry))
		return "";

	entry = ring_buffer_event_data(event);
	if (entry->flags & TRACE_FLAG_IRQS_OFF)
		return "d";
	return "";
}

static const char *show_interrupt_level(void)
{
	unsigned long pc = preempt_count();
	unsigned char level = 0;

	if (pc & SOFTIRQ_OFFSET)
		level |= 1;

	if (pc & HARDIRQ_MASK)
		level |= 2;

	if (pc & NMI_MASK)
		level |= 4;

	return show_irq_str(level);
}

static void dump_buffer_page(struct buffer_data_page *bpage,
			     struct rb_event_info *info,
			     unsigned long tail)
{
	struct ring_buffer_event *event;
	u64 ts, delta;
	int e;

	ts = bpage->time_stamp;
	pr_warn("  [%lld] PAGE TIME STAMP\n", ts);

	for (e = 0; e < tail; e += rb_event_length(event)) {

		event = (struct ring_buffer_event *)(bpage->data + e);

		switch (event->type_len) {

		case RINGBUF_TYPE_TIME_EXTEND:
			delta = rb_event_time_stamp(event);
			ts += delta;
			pr_warn(" 0x%x: [%lld] delta:%lld TIME EXTEND\n",
				e, ts, delta);
			break;

		case RINGBUF_TYPE_TIME_STAMP:
			delta = rb_event_time_stamp(event);
			ts = rb_fix_abs_ts(delta, ts);
			pr_warn(" 0x%x:  [%lld] absolute:%lld TIME STAMP\n",
				e, ts, delta);
			break;

		case RINGBUF_TYPE_PADDING:
			ts += event->time_delta;
			pr_warn(" 0x%x:  [%lld] delta:%d PADDING\n",
				e, ts, event->time_delta);
			break;

		case RINGBUF_TYPE_DATA:
			ts += event->time_delta;
			pr_warn(" 0x%x:  [%lld] delta:%d %s%s\n",
				e, ts, event->time_delta,
				show_flags(event), show_irq(event));
			break;

		default:
			break;
		}
	}
	pr_warn("expected end:0x%lx last event actually ended at:0x%x\n", tail, e);
}

static DEFINE_PER_CPU(atomic_t, checking);
static atomic_t ts_dump;

#define buffer_warn_return(fmt, ...)					\
	do {								\
		/* If another report is happening, ignore this one */	\
		if (atomic_inc_return(&ts_dump) != 1) {			\
			atomic_dec(&ts_dump);				\
			goto out;					\
		}							\
		atomic_inc(&cpu_buffer->record_disabled);		\
		pr_warn(fmt, ##__VA_ARGS__);				\
		dump_buffer_page(bpage, info, tail);			\
		atomic_dec(&ts_dump);					\
		/* There's some cases in boot up that this can happen */ \
		if (WARN_ON_ONCE(system_state != SYSTEM_BOOTING))	\
			/* Do not re-enable checking */			\
			return;						\
	} while (0)

/*
 * Check if the current event time stamp matches the deltas on
 * the buffer page.
 */
static void check_buffer(struct ring_buffer_per_cpu *cpu_buffer,
			 struct rb_event_info *info,
			 unsigned long tail)
{
	struct buffer_data_page *bpage;
	u64 ts, delta;
	bool full = false;
	int ret;

	bpage = info->tail_page->page;

	if (tail == CHECK_FULL_PAGE) {
		full = true;
		tail = local_read(&bpage->commit);
	} else if (info->add_timestamp &
		   (RB_ADD_STAMP_FORCE | RB_ADD_STAMP_ABSOLUTE)) {
		/* Ignore events with absolute time stamps */
		return;
	}

	/*
	 * Do not check the first event (skip possible extends too).
	 * Also do not check if previous events have not been committed.
	 */
	if (tail <= 8 || tail > local_read(&bpage->commit))
		return;

	/*
	 * If this interrupted another event,
	 */
	if (atomic_inc_return(this_cpu_ptr(&checking)) != 1)
		goto out;

	ret = rb_read_data_buffer(bpage, tail, cpu_buffer->cpu, &ts, &delta);
	if (ret < 0) {
		if (delta < ts) {
			buffer_warn_return("[CPU: %d]ABSOLUTE TIME WENT BACKWARDS: last ts: %lld absolute ts: %lld\n",
					   cpu_buffer->cpu, ts, delta);
			goto out;
		}
	}
	if ((full && ts > info->ts) ||
	    (!full && ts + info->delta != info->ts)) {
		buffer_warn_return("[CPU: %d]TIME DOES NOT MATCH expected:%lld actual:%lld delta:%lld before:%lld after:%lld%s context:%s\n",
				   cpu_buffer->cpu,
				   ts + info->delta, info->ts, info->delta,
				   info->before, info->after,
				   full ? " (full)" : "", show_interrupt_level());
	}
out:
	atomic_dec(this_cpu_ptr(&checking));
}
#else
static inline void check_buffer(struct ring_buffer_per_cpu *cpu_buffer,
			 struct rb_event_info *info,
			 unsigned long tail)
{
}
#endif /* CONFIG_RING_BUFFER_VALIDATE_TIME_DELTAS */

static struct ring_buffer_event *
__rb_reserve_next(struct ring_buffer_per_cpu *cpu_buffer,
		  struct rb_event_info *info)
{
	struct ring_buffer_event *event;
	struct buffer_page *tail_page;
	unsigned long tail, write, w;

	/* Don't let the compiler play games with cpu_buffer->tail_page */
	tail_page = info->tail_page = READ_ONCE(cpu_buffer->tail_page);

 /*A*/	w = local_read(&tail_page->write) & RB_WRITE_MASK;
	barrier();
	rb_time_read(&cpu_buffer->before_stamp, &info->before);
	rb_time_read(&cpu_buffer->write_stamp, &info->after);
	barrier();
	info->ts = rb_time_stamp(cpu_buffer->buffer);

	if ((info->add_timestamp & RB_ADD_STAMP_ABSOLUTE)) {
		info->delta = info->ts;
	} else {
		/*
		 * If interrupting an event time update, we may need an
		 * absolute timestamp.
		 * Don't bother if this is the start of a new page (w == 0).
		 */
		if (!w) {
			/* Use the sub-buffer timestamp */
			info->delta = 0;
		} else if (unlikely(info->before != info->after)) {
			info->add_timestamp |= RB_ADD_STAMP_FORCE | RB_ADD_STAMP_EXTEND;
			info->length += RB_LEN_TIME_EXTEND;
		} else {
			info->delta = info->ts - info->after;
			if (unlikely(test_time_stamp(info->delta))) {
				info->add_timestamp |= RB_ADD_STAMP_EXTEND;
				info->length += RB_LEN_TIME_EXTEND;
			}
		}
	}

 /*B*/	rb_time_set(&cpu_buffer->before_stamp, info->ts);

 /*C*/	write = local_add_return(info->length, &tail_page->write);

	/* set write to only the index of the write */
	write &= RB_WRITE_MASK;

	tail = write - info->length;

	/* See if we shot pass the end of this buffer page */
	if (unlikely(write > cpu_buffer->buffer->subbuf_size)) {
		check_buffer(cpu_buffer, info, CHECK_FULL_PAGE);
		return rb_move_tail(cpu_buffer, tail, info);
	}

	if (likely(tail == w)) {
		/* Nothing interrupted us between A and C */
 /*D*/		rb_time_set(&cpu_buffer->write_stamp, info->ts);
		/*
		 * If something came in between C and D, the write stamp
		 * may now not be in sync. But that's fine as the before_stamp
		 * will be different and then next event will just be forced
		 * to use an absolute timestamp.
		 */
		if (likely(!(info->add_timestamp &
			     (RB_ADD_STAMP_FORCE | RB_ADD_STAMP_ABSOLUTE))))
			/* This did not interrupt any time update */
			info->delta = info->ts - info->after;
		else
			/* Just use full timestamp for interrupting event */
			info->delta = info->ts;
		check_buffer(cpu_buffer, info, tail);
	} else {
		u64 ts;
		/* SLOW PATH - Interrupted between A and C */

		/* Save the old before_stamp */
		rb_time_read(&cpu_buffer->before_stamp, &info->before);

		/*
		 * Read a new timestamp and update the before_stamp to make
		 * the next event after this one force using an absolute
		 * timestamp. This is in case an interrupt were to come in
		 * between E and F.
		 */
		ts = rb_time_stamp(cpu_buffer->buffer);
		rb_time_set(&cpu_buffer->before_stamp, ts);

		barrier();
 /*E*/		rb_time_read(&cpu_buffer->write_stamp, &info->after);
		barrier();
 /*F*/		if (write == (local_read(&tail_page->write) & RB_WRITE_MASK) &&
		    info->after == info->before && info->after < ts) {
			/*
			 * Nothing came after this event between C and F, it is
			 * safe to use info->after for the delta as it
			 * matched info->before and is still valid.
			 */
			info->delta = ts - info->after;
		} else {
			/*
			 * Interrupted between C and F:
			 * Lost the previous events time stamp. Just set the
			 * delta to zero, and this will be the same time as
			 * the event this event interrupted. And the events that
			 * came after this will still be correct (as they would
			 * have built their delta on the previous event.
			 */
			info->delta = 0;
		}
		info->ts = ts;
		info->add_timestamp &= ~RB_ADD_STAMP_FORCE;
	}

	/*
	 * If this is the first commit on the page, then it has the same
	 * timestamp as the page itself.
	 */
	if (unlikely(!tail && !(info->add_timestamp &
				(RB_ADD_STAMP_FORCE | RB_ADD_STAMP_ABSOLUTE))))
		info->delta = 0;

	/* We reserved something on the buffer */

	event = __rb_page_index(tail_page, tail);
	rb_update_event(cpu_buffer, event, info);

	local_inc(&tail_page->entries);

	/*
	 * If this is the first commit on the page, then update
	 * its timestamp.
	 */
	if (unlikely(!tail))
		tail_page->page->time_stamp = info->ts;

	/* account for these added bytes */
	local_add(info->length, &cpu_buffer->entries_bytes);

	return event;
}

static __always_inline struct ring_buffer_event *
rb_reserve_next_event(struct trace_buffer *buffer,
		      struct ring_buffer_per_cpu *cpu_buffer,
		      unsigned long length)
{
	struct ring_buffer_event *event;
	struct rb_event_info info;
	int nr_loops = 0;
	int add_ts_default;

	/* ring buffer does cmpxchg, make sure it is safe in NMI context */
	if (!IS_ENABLED(CONFIG_ARCH_HAVE_NMI_SAFE_CMPXCHG) &&
	    (unlikely(in_nmi()))) {
		return NULL;
	}

	rb_start_commit(cpu_buffer);
	/* The commit page can not change after this */

#ifdef CONFIG_RING_BUFFER_ALLOW_SWAP
	/*
	 * Due to the ability to swap a cpu buffer from a buffer
	 * it is possible it was swapped before we committed.
	 * (committing stops a swap). We check for it here and
	 * if it happened, we have to fail the write.
	 */
	barrier();
	if (unlikely(READ_ONCE(cpu_buffer->buffer) != buffer)) {
		local_dec(&cpu_buffer->committing);
		local_dec(&cpu_buffer->commits);
		return NULL;
	}
#endif

	info.length = rb_calculate_event_length(length);

	if (ring_buffer_time_stamp_abs(cpu_buffer->buffer)) {
		add_ts_default = RB_ADD_STAMP_ABSOLUTE;
		info.length += RB_LEN_TIME_EXTEND;
		if (info.length > cpu_buffer->buffer->max_data_size)
			goto out_fail;
	} else {
		add_ts_default = RB_ADD_STAMP_NONE;
	}

 again:
	info.add_timestamp = add_ts_default;
	info.delta = 0;

	/*
	 * We allow for interrupts to reenter here and do a trace.
	 * If one does, it will cause this original code to loop
	 * back here. Even with heavy interrupts happening, this
	 * should only happen a few times in a row. If this happens
	 * 1000 times in a row, there must be either an interrupt
	 * storm or we have something buggy.
	 * Bail!
	 */
	if (RB_WARN_ON(cpu_buffer, ++nr_loops > 1000))
		goto out_fail;

	event = __rb_reserve_next(cpu_buffer, &info);

	if (unlikely(PTR_ERR(event) == -EAGAIN)) {
		if (info.add_timestamp & (RB_ADD_STAMP_FORCE | RB_ADD_STAMP_EXTEND))
			info.length -= RB_LEN_TIME_EXTEND;
		goto again;
	}

	if (likely(event))
		return event;
 out_fail:
	rb_end_commit(cpu_buffer);
	return NULL;
}

/**
 * ring_buffer_lock_reserve - reserve a part of the buffer
 * @buffer: the ring buffer to reserve from
 * @length: the length of the data to reserve (excluding event header)
 *
 * Returns a reserved event on the ring buffer to copy directly to.
 * The user of this interface will need to get the body to write into
 * and can use the ring_buffer_event_data() interface.
 *
 * The length is the length of the data needed, not the event length
 * which also includes the event header.
 *
 * Must be paired with ring_buffer_unlock_commit, unless NULL is returned.
 * If NULL is returned, then nothing has been allocated or locked.
 */
struct ring_buffer_event *
ring_buffer_lock_reserve(struct trace_buffer *buffer, unsigned long length)
{
	struct ring_buffer_per_cpu *cpu_buffer;
	struct ring_buffer_event *event;
	int cpu;

	/* If we are tracing schedule, we don't want to recurse */
	preempt_disable_notrace();

	if (unlikely(atomic_read(&buffer->record_disabled)))
		goto out;

	cpu = raw_smp_processor_id();

	if (unlikely(!cpumask_test_cpu(cpu, buffer->cpumask)))
		goto out;

	cpu_buffer = buffer->buffers[cpu];

	if (unlikely(atomic_read(&cpu_buffer->record_disabled)))
		goto out;

	if (unlikely(length > buffer->max_data_size))
		goto out;

	if (unlikely(trace_recursive_lock(cpu_buffer)))
		goto out;

	event = rb_reserve_next_event(buffer, cpu_buffer, length);
	if (!event)
		goto out_unlock;

	return event;

 out_unlock:
	trace_recursive_unlock(cpu_buffer);
 out:
	preempt_enable_notrace();
	return NULL;
}
EXPORT_SYMBOL_GPL(ring_buffer_lock_reserve);

/*
 * Decrement the entries to the page that an event is on.
 * The event does not even need to exist, only the pointer
 * to the page it is on. This may only be called before the commit
 * takes place.
 */
static inline void
rb_decrement_entry(struct ring_buffer_per_cpu *cpu_buffer,
		   struct ring_buffer_event *event)
{
	unsigned long addr = (unsigned long)event;
	struct buffer_page *bpage = cpu_buffer->commit_page;
	struct buffer_page *start;

	addr &= ~((PAGE_SIZE << cpu_buffer->buffer->subbuf_order) - 1);

	/* Do the likely case first */
	if (likely(bpage->page == (void *)addr)) {
		local_dec(&bpage->entries);
		return;
	}

	/*
	 * Because the commit page may be on the reader page we
	 * start with the next page and check the end loop there.
	 */
	rb_inc_page(&bpage);
	start = bpage;
	do {
		if (bpage->page == (void *)addr) {
			local_dec(&bpage->entries);
			return;
		}
		rb_inc_page(&bpage);
	} while (bpage != start);

	/* commit not part of this buffer?? */
	RB_WARN_ON(cpu_buffer, 1);
}

/**
 * ring_buffer_discard_commit - discard an event that has not been committed
 * @buffer: the ring buffer
 * @event: non committed event to discard
 *
 * Sometimes an event that is in the ring buffer needs to be ignored.
 * This function lets the user discard an event in the ring buffer
 * and then that event will not be read later.
 *
 * This function only works if it is called before the item has been
 * committed. It will try to free the event from the ring buffer
 * if another event has not been added behind it.
 *
 * If another event has been added behind it, it will set the event
 * up as discarded, and perform the commit.
 *
 * If this function is called, do not call ring_buffer_unlock_commit on
 * the event.
 */
void ring_buffer_discard_commit(struct trace_buffer *buffer,
				struct ring_buffer_event *event)
{
	struct ring_buffer_per_cpu *cpu_buffer;
	int cpu;

	/* The event is discarded regardless */
	rb_event_discard(event);

	cpu = smp_processor_id();
	cpu_buffer = buffer->buffers[cpu];

	/*
	 * This must only be called if the event has not been
	 * committed yet. Thus we can assume that preemption
	 * is still disabled.
	 */
	RB_WARN_ON(buffer, !local_read(&cpu_buffer->committing));

	rb_decrement_entry(cpu_buffer, event);
	if (rb_try_to_discard(cpu_buffer, event))
		goto out;

 out:
	rb_end_commit(cpu_buffer);

	trace_recursive_unlock(cpu_buffer);

	preempt_enable_notrace();

}
EXPORT_SYMBOL_GPL(ring_buffer_discard_commit);

/**
 * ring_buffer_write - write data to the buffer without reserving
 * @buffer: The ring buffer to write to.
 * @length: The length of the data being written (excluding the event header)
 * @data: The data to write to the buffer.
 *
 * This is like ring_buffer_lock_reserve and ring_buffer_unlock_commit as
 * one function. If you already have the data to write to the buffer, it
 * may be easier to simply call this function.
 *
 * Note, like ring_buffer_lock_reserve, the length is the length of the data
 * and not the length of the event which would hold the header.
 */
int ring_buffer_write(struct trace_buffer *buffer,
		      unsigned long length,
		      void *data)
{
	struct ring_buffer_per_cpu *cpu_buffer;
	struct ring_buffer_event *event;
	void *body;
	int ret = -EBUSY;
	int cpu;

	preempt_disable_notrace();

	if (atomic_read(&buffer->record_disabled))
		goto out;

	cpu = raw_smp_processor_id();

	if (!cpumask_test_cpu(cpu, buffer->cpumask))
		goto out;

	cpu_buffer = buffer->buffers[cpu];

	if (atomic_read(&cpu_buffer->record_disabled))
		goto out;

	if (length > buffer->max_data_size)
		goto out;

	if (unlikely(trace_recursive_lock(cpu_buffer)))
		goto out;

	event = rb_reserve_next_event(buffer, cpu_buffer, length);
	if (!event)
		goto out_unlock;

	body = rb_event_data(event);

	memcpy(body, data, length);

	rb_commit(cpu_buffer);

	rb_wakeups(buffer, cpu_buffer);

	ret = 0;

 out_unlock:
	trace_recursive_unlock(cpu_buffer);

 out:
	preempt_enable_notrace();

	return ret;
}
EXPORT_SYMBOL_GPL(ring_buffer_write);

static bool rb_per_cpu_empty(struct ring_buffer_per_cpu *cpu_buffer)
{
	struct buffer_page *reader = cpu_buffer->reader_page;
	struct buffer_page *head = rb_set_head_page(cpu_buffer);
	struct buffer_page *commit = cpu_buffer->commit_page;

	/* In case of error, head will be NULL */
	if (unlikely(!head))
		return true;

	/* Reader should exhaust content in reader page */
	if (reader->read != rb_page_size(reader))
		return false;

	/*
	 * If writers are committing on the reader page, knowing all
	 * committed content has been read, the ring buffer is empty.
	 */
	if (commit == reader)
		return true;

	/*
	 * If writers are committing on a page other than reader page
	 * and head page, there should always be content to read.
	 */
	if (commit != head)
		return false;

	/*
	 * Writers are committing on the head page, we just need
	 * to care about there're committed data, and the reader will
	 * swap reader page with head page when it is to read data.
	 */
	return rb_page_commit(commit) == 0;
}

/**
 * ring_buffer_record_disable - stop all writes into the buffer
 * @buffer: The ring buffer to stop writes to.
 *
 * This prevents all writes to the buffer. Any attempt to write
 * to the buffer after this will fail and return NULL.
 *
 * The caller should call synchronize_rcu() after this.
 */
void ring_buffer_record_disable(struct trace_buffer *buffer)
{
	atomic_inc(&buffer->record_disabled);
}
EXPORT_SYMBOL_GPL(ring_buffer_record_disable);

/**
 * ring_buffer_record_enable - enable writes to the buffer
 * @buffer: The ring buffer to enable writes
 *
 * Note, multiple disables will need the same number of enables
 * to truly enable the writing (much like preempt_disable).
 */
void ring_buffer_record_enable(struct trace_buffer *buffer)
{
	atomic_dec(&buffer->record_disabled);
}
EXPORT_SYMBOL_GPL(ring_buffer_record_enable);

/**
 * ring_buffer_record_off - stop all writes into the buffer
 * @buffer: The ring buffer to stop writes to.
 *
 * This prevents all writes to the buffer. Any attempt to write
 * to the buffer after this will fail and return NULL.
 *
 * This is different than ring_buffer_record_disable() as
 * it works like an on/off switch, where as the disable() version
 * must be paired with a enable().
 */
void ring_buffer_record_off(struct trace_buffer *buffer)
{
	unsigned int rd;
	unsigned int new_rd;

	rd = atomic_read(&buffer->record_disabled);
	do {
		new_rd = rd | RB_BUFFER_OFF;
	} while (!atomic_try_cmpxchg(&buffer->record_disabled, &rd, new_rd));
}
EXPORT_SYMBOL_GPL(ring_buffer_record_off);

/**
 * ring_buffer_record_on - restart writes into the buffer
 * @buffer: The ring buffer to start writes to.
 *
 * This enables all writes to the buffer that was disabled by
 * ring_buffer_record_off().
 *
 * This is different than ring_buffer_record_enable() as
 * it works like an on/off switch, where as the enable() version
 * must be paired with a disable().
 */
void ring_buffer_record_on(struct trace_buffer *buffer)
{
	unsigned int rd;
	unsigned int new_rd;

	rd = atomic_read(&buffer->record_disabled);
	do {
		new_rd = rd & ~RB_BUFFER_OFF;
	} while (!atomic_try_cmpxchg(&buffer->record_disabled, &rd, new_rd));
}
EXPORT_SYMBOL_GPL(ring_buffer_record_on);

/**
 * ring_buffer_record_is_on - return true if the ring buffer can write
 * @buffer: The ring buffer to see if write is enabled
 *
 * Returns true if the ring buffer is in a state that it accepts writes.
 */
bool ring_buffer_record_is_on(struct trace_buffer *buffer)
{
	return !atomic_read(&buffer->record_disabled);
}

/**
 * ring_buffer_record_is_set_on - return true if the ring buffer is set writable
 * @buffer: The ring buffer to see if write is set enabled
 *
 * Returns true if the ring buffer is set writable by ring_buffer_record_on().
 * Note that this does NOT mean it is in a writable state.
 *
 * It may return true when the ring buffer has been disabled by
 * ring_buffer_record_disable(), as that is a temporary disabling of
 * the ring buffer.
 */
bool ring_buffer_record_is_set_on(struct trace_buffer *buffer)
{
	return !(atomic_read(&buffer->record_disabled) & RB_BUFFER_OFF);
}

/**
 * ring_buffer_record_disable_cpu - stop all writes into the cpu_buffer
 * @buffer: The ring buffer to stop writes to.
 * @cpu: The CPU buffer to stop
 *
 * This prevents all writes to the buffer. Any attempt to write
 * to the buffer after this will fail and return NULL.
 *
 * The caller should call synchronize_rcu() after this.
 */
void ring_buffer_record_disable_cpu(struct trace_buffer *buffer, int cpu)
{
	struct ring_buffer_per_cpu *cpu_buffer;

	if (!cpumask_test_cpu(cpu, buffer->cpumask))
		return;

	cpu_buffer = buffer->buffers[cpu];
	atomic_inc(&cpu_buffer->record_disabled);
}
EXPORT_SYMBOL_GPL(ring_buffer_record_disable_cpu);

/**
 * ring_buffer_record_enable_cpu - enable writes to the buffer
 * @buffer: The ring buffer to enable writes
 * @cpu: The CPU to enable.
 *
 * Note, multiple disables will need the same number of enables
 * to truly enable the writing (much like preempt_disable).
 */
void ring_buffer_record_enable_cpu(struct trace_buffer *buffer, int cpu)
{
	struct ring_buffer_per_cpu *cpu_buffer;

	if (!cpumask_test_cpu(cpu, buffer->cpumask))
		return;

	cpu_buffer = buffer->buffers[cpu];
	atomic_dec(&cpu_buffer->record_disabled);
}
EXPORT_SYMBOL_GPL(ring_buffer_record_enable_cpu);

/*
 * The total entries in the ring buffer is the running counter
 * of entries entered into the ring buffer, minus the sum of
 * the entries read from the ring buffer and the number of
 * entries that were overwritten.
 */
static inline unsigned long
rb_num_of_entries(struct ring_buffer_per_cpu *cpu_buffer)
{
	return local_read(&cpu_buffer->entries) -
		(local_read(&cpu_buffer->overrun) + cpu_buffer->read);
}

/**
 * ring_buffer_oldest_event_ts - get the oldest event timestamp from the buffer
 * @buffer: The ring buffer
 * @cpu: The per CPU buffer to read from.
 */
u64 ring_buffer_oldest_event_ts(struct trace_buffer *buffer, int cpu)
{
	unsigned long flags;
	struct ring_buffer_per_cpu *cpu_buffer;
	struct buffer_page *bpage;
	u64 ret = 0;

	if (!cpumask_test_cpu(cpu, buffer->cpumask))
		return 0;

	cpu_buffer = buffer->buffers[cpu];
	raw_spin_lock_irqsave(&cpu_buffer->reader_lock, flags);
	/*
	 * if the tail is on reader_page, oldest time stamp is on the reader
	 * page
	 */
	if (cpu_buffer->tail_page == cpu_buffer->reader_page)
		bpage = cpu_buffer->reader_page;
	else
		bpage = rb_set_head_page(cpu_buffer);
	if (bpage)
		ret = bpage->page->time_stamp;
	raw_spin_unlock_irqrestore(&cpu_buffer->reader_lock, flags);

	return ret;
}
EXPORT_SYMBOL_GPL(ring_buffer_oldest_event_ts);

/**
 * ring_buffer_bytes_cpu - get the number of bytes unconsumed in a cpu buffer
 * @buffer: The ring buffer
 * @cpu: The per CPU buffer to read from.
 */
unsigned long ring_buffer_bytes_cpu(struct trace_buffer *buffer, int cpu)
{
	struct ring_buffer_per_cpu *cpu_buffer;
	unsigned long ret;

	if (!cpumask_test_cpu(cpu, buffer->cpumask))
		return 0;

	cpu_buffer = buffer->buffers[cpu];
	ret = local_read(&cpu_buffer->entries_bytes) - cpu_buffer->read_bytes;

	return ret;
}
EXPORT_SYMBOL_GPL(ring_buffer_bytes_cpu);

/**
 * ring_buffer_entries_cpu - get the number of entries in a cpu buffer
 * @buffer: The ring buffer
 * @cpu: The per CPU buffer to get the entries from.
 */
unsigned long ring_buffer_entries_cpu(struct trace_buffer *buffer, int cpu)
{
	struct ring_buffer_per_cpu *cpu_buffer;

	if (!cpumask_test_cpu(cpu, buffer->cpumask))
		return 0;

	cpu_buffer = buffer->buffers[cpu];

	return rb_num_of_entries(cpu_buffer);
}
EXPORT_SYMBOL_GPL(ring_buffer_entries_cpu);

/**
 * ring_buffer_overrun_cpu - get the number of overruns caused by the ring
 * buffer wrapping around (only if RB_FL_OVERWRITE is on).
 * @buffer: The ring buffer
 * @cpu: The per CPU buffer to get the number of overruns from
 */
unsigned long ring_buffer_overrun_cpu(struct trace_buffer *buffer, int cpu)
{
	struct ring_buffer_per_cpu *cpu_buffer;
	unsigned long ret;

	if (!cpumask_test_cpu(cpu, buffer->cpumask))
		return 0;

	cpu_buffer = buffer->buffers[cpu];
	ret = local_read(&cpu_buffer->overrun);

	return ret;
}
EXPORT_SYMBOL_GPL(ring_buffer_overrun_cpu);

/**
 * ring_buffer_commit_overrun_cpu - get the number of overruns caused by
 * commits failing due to the buffer wrapping around while there are uncommitted
 * events, such as during an interrupt storm.
 * @buffer: The ring buffer
 * @cpu: The per CPU buffer to get the number of overruns from
 */
unsigned long
ring_buffer_commit_overrun_cpu(struct trace_buffer *buffer, int cpu)
{
	struct ring_buffer_per_cpu *cpu_buffer;
	unsigned long ret;

	if (!cpumask_test_cpu(cpu, buffer->cpumask))
		return 0;

	cpu_buffer = buffer->buffers[cpu];
	ret = local_read(&cpu_buffer->commit_overrun);

	return ret;
}
EXPORT_SYMBOL_GPL(ring_buffer_commit_overrun_cpu);

/**
 * ring_buffer_dropped_events_cpu - get the number of dropped events caused by
 * the ring buffer filling up (only if RB_FL_OVERWRITE is off).
 * @buffer: The ring buffer
 * @cpu: The per CPU buffer to get the number of overruns from
 */
unsigned long
ring_buffer_dropped_events_cpu(struct trace_buffer *buffer, int cpu)
{
	struct ring_buffer_per_cpu *cpu_buffer;
	unsigned long ret;

	if (!cpumask_test_cpu(cpu, buffer->cpumask))
		return 0;

	cpu_buffer = buffer->buffers[cpu];
	ret = local_read(&cpu_buffer->dropped_events);

	return ret;
}
EXPORT_SYMBOL_GPL(ring_buffer_dropped_events_cpu);

/**
 * ring_buffer_read_events_cpu - get the number of events successfully read
 * @buffer: The ring buffer
 * @cpu: The per CPU buffer to get the number of events read
 */
unsigned long
ring_buffer_read_events_cpu(struct trace_buffer *buffer, int cpu)
{
	struct ring_buffer_per_cpu *cpu_buffer;

	if (!cpumask_test_cpu(cpu, buffer->cpumask))
		return 0;

	cpu_buffer = buffer->buffers[cpu];
	return cpu_buffer->read;
}
EXPORT_SYMBOL_GPL(ring_buffer_read_events_cpu);

/**
 * ring_buffer_entries - get the number of entries in a buffer
 * @buffer: The ring buffer
 *
 * Returns the total number of entries in the ring buffer
 * (all CPU entries)
 */
unsigned long ring_buffer_entries(struct trace_buffer *buffer)
{
	struct ring_buffer_per_cpu *cpu_buffer;
	unsigned long entries = 0;
	int cpu;

	/* if you care about this being correct, lock the buffer */
	for_each_buffer_cpu(buffer, cpu) {
		cpu_buffer = buffer->buffers[cpu];
		entries += rb_num_of_entries(cpu_buffer);
	}

	return entries;
}
EXPORT_SYMBOL_GPL(ring_buffer_entries);

/**
 * ring_buffer_overruns - get the number of overruns in buffer
 * @buffer: The ring buffer
 *
 * Returns the total number of overruns in the ring buffer
 * (all CPU entries)
 */
unsigned long ring_buffer_overruns(struct trace_buffer *buffer)
{
	struct ring_buffer_per_cpu *cpu_buffer;
	unsigned long overruns = 0;
	int cpu;

	/* if you care about this being correct, lock the buffer */
	for_each_buffer_cpu(buffer, cpu) {
		cpu_buffer = buffer->buffers[cpu];
		overruns += local_read(&cpu_buffer->overrun);
	}

	return overruns;
}
EXPORT_SYMBOL_GPL(ring_buffer_overruns);

static void rb_iter_reset(struct ring_buffer_iter *iter)
{
	struct ring_buffer_per_cpu *cpu_buffer = iter->cpu_buffer;

	/* Iterator usage is expected to have record disabled */
	iter->head_page = cpu_buffer->reader_page;
	iter->head = cpu_buffer->reader_page->read;
	iter->next_event = iter->head;

	iter->cache_reader_page = iter->head_page;
	iter->cache_read = cpu_buffer->read;
	iter->cache_pages_removed = cpu_buffer->pages_removed;

	if (iter->head) {
		iter->read_stamp = cpu_buffer->read_stamp;
		iter->page_stamp = cpu_buffer->reader_page->page->time_stamp;
	} else {
		iter->read_stamp = iter->head_page->page->time_stamp;
		iter->page_stamp = iter->read_stamp;
	}
}

/**
 * ring_buffer_iter_reset - reset an iterator
 * @iter: The iterator to reset
 *
 * Resets the iterator, so that it will start from the beginning
 * again.
 */
void ring_buffer_iter_reset(struct ring_buffer_iter *iter)
{
	struct ring_buffer_per_cpu *cpu_buffer;
	unsigned long flags;

	if (!iter)
		return;

	cpu_buffer = iter->cpu_buffer;

	raw_spin_lock_irqsave(&cpu_buffer->reader_lock, flags);
	rb_iter_reset(iter);
	raw_spin_unlock_irqrestore(&cpu_buffer->reader_lock, flags);
}
EXPORT_SYMBOL_GPL(ring_buffer_iter_reset);

/**
 * ring_buffer_iter_empty - check if an iterator has no more to read
 * @iter: The iterator to check
 */
int ring_buffer_iter_empty(struct ring_buffer_iter *iter)
{
	struct ring_buffer_per_cpu *cpu_buffer;
	struct buffer_page *reader;
	struct buffer_page *head_page;
	struct buffer_page *commit_page;
	struct buffer_page *curr_commit_page;
	unsigned commit;
	u64 curr_commit_ts;
	u64 commit_ts;

	cpu_buffer = iter->cpu_buffer;
	reader = cpu_buffer->reader_page;
	head_page = cpu_buffer->head_page;
	commit_page = READ_ONCE(cpu_buffer->commit_page);
	commit_ts = commit_page->page->time_stamp;

	/*
	 * When the writer goes across pages, it issues a cmpxchg which
	 * is a mb(), which will synchronize with the rmb here.
	 * (see rb_tail_page_update())
	 */
	smp_rmb();
	commit = rb_page_commit(commit_page);
	/* We want to make sure that the commit page doesn't change */
	smp_rmb();

	/* Make sure commit page didn't change */
	curr_commit_page = READ_ONCE(cpu_buffer->commit_page);
	curr_commit_ts = READ_ONCE(curr_commit_page->page->time_stamp);

	/* If the commit page changed, then there's more data */
	if (curr_commit_page != commit_page ||
	    curr_commit_ts != commit_ts)
		return 0;

	/* Still racy, as it may return a false positive, but that's OK */
	return ((iter->head_page == commit_page && iter->head >= commit) ||
		(iter->head_page == reader && commit_page == head_page &&
		 head_page->read == commit &&
		 iter->head == rb_page_size(cpu_buffer->reader_page)));
}
EXPORT_SYMBOL_GPL(ring_buffer_iter_empty);

static void
rb_update_read_stamp(struct ring_buffer_per_cpu *cpu_buffer,
		     struct ring_buffer_event *event)
{
	u64 delta;

	switch (event->type_len) {
	case RINGBUF_TYPE_PADDING:
		return;

	case RINGBUF_TYPE_TIME_EXTEND:
		delta = rb_event_time_stamp(event);
		cpu_buffer->read_stamp += delta;
		return;

	case RINGBUF_TYPE_TIME_STAMP:
		delta = rb_event_time_stamp(event);
		delta = rb_fix_abs_ts(delta, cpu_buffer->read_stamp);
		cpu_buffer->read_stamp = delta;
		return;

	case RINGBUF_TYPE_DATA:
		cpu_buffer->read_stamp += event->time_delta;
		return;

	default:
		RB_WARN_ON(cpu_buffer, 1);
	}
}

static void
rb_update_iter_read_stamp(struct ring_buffer_iter *iter,
			  struct ring_buffer_event *event)
{
	u64 delta;

	switch (event->type_len) {
	case RINGBUF_TYPE_PADDING:
		return;

	case RINGBUF_TYPE_TIME_EXTEND:
		delta = rb_event_time_stamp(event);
		iter->read_stamp += delta;
		return;

	case RINGBUF_TYPE_TIME_STAMP:
		delta = rb_event_time_stamp(event);
		delta = rb_fix_abs_ts(delta, iter->read_stamp);
		iter->read_stamp = delta;
		return;

	case RINGBUF_TYPE_DATA:
		iter->read_stamp += event->time_delta;
		return;

	default:
		RB_WARN_ON(iter->cpu_buffer, 1);
	}
}

static struct buffer_page *
rb_get_reader_page(struct ring_buffer_per_cpu *cpu_buffer)
{
	struct buffer_page *reader = NULL;
	unsigned long bsize = READ_ONCE(cpu_buffer->buffer->subbuf_size);
	unsigned long overwrite;
	unsigned long flags;
	int nr_loops = 0;
	bool ret;

	local_irq_save(flags);
	arch_spin_lock(&cpu_buffer->lock);

 again:
	/*
	 * This should normally only loop twice. But because the
	 * start of the reader inserts an empty page, it causes
	 * a case where we will loop three times. There should be no
	 * reason to loop four times (that I know of).
	 */
	if (RB_WARN_ON(cpu_buffer, ++nr_loops > 3)) {
		reader = NULL;
		goto out;
	}

	reader = cpu_buffer->reader_page;

	/* If there's more to read, return this page */
	if (cpu_buffer->reader_page->read < rb_page_size(reader))
		goto out;

	/* Never should we have an index greater than the size */
	if (RB_WARN_ON(cpu_buffer,
		       cpu_buffer->reader_page->read > rb_page_size(reader)))
		goto out;

	/* check if we caught up to the tail */
	reader = NULL;
	if (cpu_buffer->commit_page == cpu_buffer->reader_page)
		goto out;

	/* Don't bother swapping if the ring buffer is empty */
	if (rb_num_of_entries(cpu_buffer) == 0)
		goto out;

	/*
	 * Reset the reader page to size zero.
	 */
	local_set(&cpu_buffer->reader_page->write, 0);
	local_set(&cpu_buffer->reader_page->entries, 0);
	local_set(&cpu_buffer->reader_page->page->commit, 0);
	cpu_buffer->reader_page->real_end = 0;

 spin:
	/*
	 * Splice the empty reader page into the list around the head.
	 */
	reader = rb_set_head_page(cpu_buffer);
	if (!reader)
		goto out;
	cpu_buffer->reader_page->list.next = rb_list_head(reader->list.next);
	cpu_buffer->reader_page->list.prev = reader->list.prev;

	/*
	 * cpu_buffer->pages just needs to point to the buffer, it
	 *  has no specific buffer page to point to. Lets move it out
	 *  of our way so we don't accidentally swap it.
	 */
	cpu_buffer->pages = reader->list.prev;

	/* The reader page will be pointing to the new head */
	rb_set_list_to_head(&cpu_buffer->reader_page->list);

	/*
	 * We want to make sure we read the overruns after we set up our
	 * pointers to the next object. The writer side does a
	 * cmpxchg to cross pages which acts as the mb on the writer
	 * side. Note, the reader will constantly fail the swap
	 * while the writer is updating the pointers, so this
	 * guarantees that the overwrite recorded here is the one we
	 * want to compare with the last_overrun.
	 */
	smp_mb();
	overwrite = local_read(&(cpu_buffer->overrun));

	/*
	 * Here's the tricky part.
	 *
	 * We need to move the pointer past the header page.
	 * But we can only do that if a writer is not currently
	 * moving it. The page before the header page has the
	 * flag bit '1' set if it is pointing to the page we want.
	 * but if the writer is in the process of moving it
	 * than it will be '2' or already moved '0'.
	 */

	ret = rb_head_page_replace(reader, cpu_buffer->reader_page);

	/*
	 * If we did not convert it, then we must try again.
	 */
	if (!ret)
		goto spin;

	if (cpu_buffer->ring_meta)
		rb_update_meta_reader(cpu_buffer, reader);

	/*
	 * Yay! We succeeded in replacing the page.
	 *
	 * Now make the new head point back to the reader page.
	 */
	rb_list_head(reader->list.next)->prev = &cpu_buffer->reader_page->list;
	rb_inc_page(&cpu_buffer->head_page);

	cpu_buffer->cnt++;
	local_inc(&cpu_buffer->pages_read);

	/* Finally update the reader page to the new head */
	cpu_buffer->reader_page = reader;
	cpu_buffer->reader_page->read = 0;

	if (overwrite != cpu_buffer->last_overrun) {
		cpu_buffer->lost_events = overwrite - cpu_buffer->last_overrun;
		cpu_buffer->last_overrun = overwrite;
	}

	goto again;

 out:
	/* Update the read_stamp on the first event */
	if (reader && reader->read == 0)
		cpu_buffer->read_stamp = reader->page->time_stamp;

	arch_spin_unlock(&cpu_buffer->lock);
	local_irq_restore(flags);

	/*
	 * The writer has preempt disable, wait for it. But not forever
	 * Although, 1 second is pretty much "forever"
	 */
#define USECS_WAIT	1000000
        for (nr_loops = 0; nr_loops < USECS_WAIT; nr_loops++) {
		/* If the write is past the end of page, a writer is still updating it */
		if (likely(!reader || rb_page_write(reader) <= bsize))
			break;

		udelay(1);

		/* Get the latest version of the reader write value */
		smp_rmb();
	}

	/* The writer is not moving forward? Something is wrong */
	if (RB_WARN_ON(cpu_buffer, nr_loops == USECS_WAIT))
		reader = NULL;

	/*
	 * Make sure we see any padding after the write update
	 * (see rb_reset_tail()).
	 *
	 * In addition, a writer may be writing on the reader page
	 * if the page has not been fully filled, so the read barrier
	 * is also needed to make sure we see the content of what is
	 * committed by the writer (see rb_set_commit_to_write()).
	 */
	smp_rmb();


	return reader;
}

static void rb_advance_reader(struct ring_buffer_per_cpu *cpu_buffer)
{
	struct ring_buffer_event *event;
	struct buffer_page *reader;
	unsigned length;

	reader = rb_get_reader_page(cpu_buffer);

	/* This function should not be called when buffer is empty */
	if (RB_WARN_ON(cpu_buffer, !reader))
		return;

	event = rb_reader_event(cpu_buffer);

	if (event->type_len <= RINGBUF_TYPE_DATA_TYPE_LEN_MAX)
		cpu_buffer->read++;

	rb_update_read_stamp(cpu_buffer, event);

	length = rb_event_length(event);
	cpu_buffer->reader_page->read += length;
	cpu_buffer->read_bytes += length;
}

static void rb_advance_iter(struct ring_buffer_iter *iter)
{
	struct ring_buffer_per_cpu *cpu_buffer;

	cpu_buffer = iter->cpu_buffer;

	/* If head == next_event then we need to jump to the next event */
	if (iter->head == iter->next_event) {
		/* If the event gets overwritten again, there's nothing to do */
		if (rb_iter_head_event(iter) == NULL)
			return;
	}

	iter->head = iter->next_event;

	/*
	 * Check if we are at the end of the buffer.
	 */
	if (iter->next_event >= rb_page_size(iter->head_page)) {
		/* discarded commits can make the page empty */
		if (iter->head_page == cpu_buffer->commit_page)
			return;
		rb_inc_iter(iter);
		return;
	}

	rb_update_iter_read_stamp(iter, iter->event);
}

static int rb_lost_events(struct ring_buffer_per_cpu *cpu_buffer)
{
	return cpu_buffer->lost_events;
}

static struct ring_buffer_event *
rb_buffer_peek(struct ring_buffer_per_cpu *cpu_buffer, u64 *ts,
	       unsigned long *lost_events)
{
	struct ring_buffer_event *event;
	struct buffer_page *reader;
	int nr_loops = 0;

	if (ts)
		*ts = 0;
 again:
	/*
	 * We repeat when a time extend is encountered.
	 * Since the time extend is always attached to a data event,
	 * we should never loop more than once.
	 * (We never hit the following condition more than twice).
	 */
	if (RB_WARN_ON(cpu_buffer, ++nr_loops > 2))
		return NULL;

	reader = rb_get_reader_page(cpu_buffer);
	if (!reader)
		return NULL;

	event = rb_reader_event(cpu_buffer);

	switch (event->type_len) {
	case RINGBUF_TYPE_PADDING:
		if (rb_null_event(event))
			RB_WARN_ON(cpu_buffer, 1);
		/*
		 * Because the writer could be discarding every
		 * event it creates (which would probably be bad)
		 * if we were to go back to "again" then we may never
		 * catch up, and will trigger the warn on, or lock
		 * the box. Return the padding, and we will release
		 * the current locks, and try again.
		 */
		return event;

	case RINGBUF_TYPE_TIME_EXTEND:
		/* Internal data, OK to advance */
		rb_advance_reader(cpu_buffer);
		goto again;

	case RINGBUF_TYPE_TIME_STAMP:
		if (ts) {
			*ts = rb_event_time_stamp(event);
			*ts = rb_fix_abs_ts(*ts, reader->page->time_stamp);
			ring_buffer_normalize_time_stamp(cpu_buffer->buffer,
							 cpu_buffer->cpu, ts);
		}
		/* Internal data, OK to advance */
		rb_advance_reader(cpu_buffer);
		goto again;

	case RINGBUF_TYPE_DATA:
		if (ts && !(*ts)) {
			*ts = cpu_buffer->read_stamp + event->time_delta;
			ring_buffer_normalize_time_stamp(cpu_buffer->buffer,
							 cpu_buffer->cpu, ts);
		}
		if (lost_events)
			*lost_events = rb_lost_events(cpu_buffer);
		return event;

	default:
		RB_WARN_ON(cpu_buffer, 1);
	}

	return NULL;
}
EXPORT_SYMBOL_GPL(ring_buffer_peek);

static struct ring_buffer_event *
rb_iter_peek(struct ring_buffer_iter *iter, u64 *ts)
{
	struct trace_buffer *buffer;
	struct ring_buffer_per_cpu *cpu_buffer;
	struct ring_buffer_event *event;
	int nr_loops = 0;

	if (ts)
		*ts = 0;

	cpu_buffer = iter->cpu_buffer;
	buffer = cpu_buffer->buffer;

	/*
	 * Check if someone performed a consuming read to the buffer
	 * or removed some pages from the buffer. In these cases,
	 * iterator was invalidated and we need to reset it.
	 */
	if (unlikely(iter->cache_read != cpu_buffer->read ||
		     iter->cache_reader_page != cpu_buffer->reader_page ||
		     iter->cache_pages_removed != cpu_buffer->pages_removed))
		rb_iter_reset(iter);

 again:
	if (ring_buffer_iter_empty(iter))
		return NULL;

	/*
	 * As the writer can mess with what the iterator is trying
	 * to read, just give up if we fail to get an event after
	 * three tries. The iterator is not as reliable when reading
	 * the ring buffer with an active write as the consumer is.
	 * Do not warn if the three failures is reached.
	 */
	if (++nr_loops > 3)
		return NULL;

	if (rb_per_cpu_empty(cpu_buffer))
		return NULL;

	if (iter->head >= rb_page_size(iter->head_page)) {
		rb_inc_iter(iter);
		goto again;
	}

	event = rb_iter_head_event(iter);
	if (!event)
		goto again;

	switch (event->type_len) {
	case RINGBUF_TYPE_PADDING:
		if (rb_null_event(event)) {
			rb_inc_iter(iter);
			goto again;
		}
		rb_advance_iter(iter);
		return event;

	case RINGBUF_TYPE_TIME_EXTEND:
		/* Internal data, OK to advance */
		rb_advance_iter(iter);
		goto again;

	case RINGBUF_TYPE_TIME_STAMP:
		if (ts) {
			*ts = rb_event_time_stamp(event);
			*ts = rb_fix_abs_ts(*ts, iter->head_page->page->time_stamp);
			ring_buffer_normalize_time_stamp(cpu_buffer->buffer,
							 cpu_buffer->cpu, ts);
		}
		/* Internal data, OK to advance */
		rb_advance_iter(iter);
		goto again;

	case RINGBUF_TYPE_DATA:
		if (ts && !(*ts)) {
			*ts = iter->read_stamp + event->time_delta;
			ring_buffer_normalize_time_stamp(buffer,
							 cpu_buffer->cpu, ts);
		}
		return event;

	default:
		RB_WARN_ON(cpu_buffer, 1);
	}

	return NULL;
}
EXPORT_SYMBOL_GPL(ring_buffer_iter_peek);

static inline bool rb_reader_lock(struct ring_buffer_per_cpu *cpu_buffer)
{
	if (likely(!in_nmi())) {
		raw_spin_lock(&cpu_buffer->reader_lock);
		return true;
	}

	/*
	 * If an NMI die dumps out the content of the ring buffer
	 * trylock must be used to prevent a deadlock if the NMI
	 * preempted a task that holds the ring buffer locks. If
	 * we get the lock then all is fine, if not, then continue
	 * to do the read, but this can corrupt the ring buffer,
	 * so it must be permanently disabled from future writes.
	 * Reading from NMI is a oneshot deal.
	 */
	if (raw_spin_trylock(&cpu_buffer->reader_lock))
		return true;

	/* Continue without locking, but disable the ring buffer */
	atomic_inc(&cpu_buffer->record_disabled);
	return false;
}

static inline void
rb_reader_unlock(struct ring_buffer_per_cpu *cpu_buffer, bool locked)
{
	if (likely(locked))
		raw_spin_unlock(&cpu_buffer->reader_lock);
}

/**
 * ring_buffer_peek - peek at the next event to be read
 * @buffer: The ring buffer to read
 * @cpu: The cpu to peak at
 * @ts: The timestamp counter of this event.
 * @lost_events: a variable to store if events were lost (may be NULL)
 *
 * This will return the event that will be read next, but does
 * not consume the data.
 */
struct ring_buffer_event *
ring_buffer_peek(struct trace_buffer *buffer, int cpu, u64 *ts,
		 unsigned long *lost_events)
{
	struct ring_buffer_per_cpu *cpu_buffer = buffer->buffers[cpu];
	struct ring_buffer_event *event;
	unsigned long flags;
	bool dolock;

	if (!cpumask_test_cpu(cpu, buffer->cpumask))
		return NULL;

 again:
	local_irq_save(flags);
	dolock = rb_reader_lock(cpu_buffer);
	event = rb_buffer_peek(cpu_buffer, ts, lost_events);
	if (event && event->type_len == RINGBUF_TYPE_PADDING)
		rb_advance_reader(cpu_buffer);
	rb_reader_unlock(cpu_buffer, dolock);
	local_irq_restore(flags);

	if (event && event->type_len == RINGBUF_TYPE_PADDING)
		goto again;

	return event;
}

/** ring_buffer_iter_dropped - report if there are dropped events
 * @iter: The ring buffer iterator
 *
 * Returns true if there was dropped events since the last peek.
 */
bool ring_buffer_iter_dropped(struct ring_buffer_iter *iter)
{
	bool ret = iter->missed_events != 0;

	iter->missed_events = 0;
	return ret;
}
EXPORT_SYMBOL_GPL(ring_buffer_iter_dropped);

/**
 * ring_buffer_iter_peek - peek at the next event to be read
 * @iter: The ring buffer iterator
 * @ts: The timestamp counter of this event.
 *
 * This will return the event that will be read next, but does
 * not increment the iterator.
 */
struct ring_buffer_event *
ring_buffer_iter_peek(struct ring_buffer_iter *iter, u64 *ts)
{
	struct ring_buffer_per_cpu *cpu_buffer = iter->cpu_buffer;
	struct ring_buffer_event *event;
	unsigned long flags;

 again:
	raw_spin_lock_irqsave(&cpu_buffer->reader_lock, flags);
	event = rb_iter_peek(iter, ts);
	raw_spin_unlock_irqrestore(&cpu_buffer->reader_lock, flags);

	if (event && event->type_len == RINGBUF_TYPE_PADDING)
		goto again;

	return event;
}

/**
 * ring_buffer_consume - return an event and consume it
 * @buffer: The ring buffer to get the next event from
 * @cpu: the cpu to read the buffer from
 * @ts: a variable to store the timestamp (may be NULL)
 * @lost_events: a variable to store if events were lost (may be NULL)
 *
 * Returns the next event in the ring buffer, and that event is consumed.
 * Meaning, that sequential reads will keep returning a different event,
 * and eventually empty the ring buffer if the producer is slower.
 */
struct ring_buffer_event *
ring_buffer_consume(struct trace_buffer *buffer, int cpu, u64 *ts,
		    unsigned long *lost_events)
{
	struct ring_buffer_per_cpu *cpu_buffer;
	struct ring_buffer_event *event = NULL;
	unsigned long flags;
	bool dolock;

 again:
	/* might be called in atomic */
	preempt_disable();

	if (!cpumask_test_cpu(cpu, buffer->cpumask))
		goto out;

	cpu_buffer = buffer->buffers[cpu];
	local_irq_save(flags);
	dolock = rb_reader_lock(cpu_buffer);

	event = rb_buffer_peek(cpu_buffer, ts, lost_events);
	if (event) {
		cpu_buffer->lost_events = 0;
		rb_advance_reader(cpu_buffer);
	}

	rb_reader_unlock(cpu_buffer, dolock);
	local_irq_restore(flags);

 out:
	preempt_enable();

	if (event && event->type_len == RINGBUF_TYPE_PADDING)
		goto again;

	return event;
}
EXPORT_SYMBOL_GPL(ring_buffer_consume);

/**
 * ring_buffer_read_prepare - Prepare for a non consuming read of the buffer
 * @buffer: The ring buffer to read from
 * @cpu: The cpu buffer to iterate over
 * @flags: gfp flags to use for memory allocation
 *
 * This performs the initial preparations necessary to iterate
 * through the buffer.  Memory is allocated, buffer resizing
 * is disabled, and the iterator pointer is returned to the caller.
 *
 * After a sequence of ring_buffer_read_prepare calls, the user is
 * expected to make at least one call to ring_buffer_read_prepare_sync.
 * Afterwards, ring_buffer_read_start is invoked to get things going
 * for real.
 *
 * This overall must be paired with ring_buffer_read_finish.
 */
struct ring_buffer_iter *
ring_buffer_read_prepare(struct trace_buffer *buffer, int cpu, gfp_t flags)
{
	struct ring_buffer_per_cpu *cpu_buffer;
	struct ring_buffer_iter *iter;

	if (!cpumask_test_cpu(cpu, buffer->cpumask))
		return NULL;

	iter = kzalloc(sizeof(*iter), flags);
	if (!iter)
		return NULL;

	/* Holds the entire event: data and meta data */
	iter->event_size = buffer->subbuf_size;
	iter->event = kmalloc(iter->event_size, flags);
	if (!iter->event) {
		kfree(iter);
		return NULL;
	}

	cpu_buffer = buffer->buffers[cpu];

	iter->cpu_buffer = cpu_buffer;

	atomic_inc(&cpu_buffer->resize_disabled);

	return iter;
}
EXPORT_SYMBOL_GPL(ring_buffer_read_prepare);

/**
 * ring_buffer_read_prepare_sync - Synchronize a set of prepare calls
 *
 * All previously invoked ring_buffer_read_prepare calls to prepare
 * iterators will be synchronized.  Afterwards, read_buffer_read_start
 * calls on those iterators are allowed.
 */
void
ring_buffer_read_prepare_sync(void)
{
	synchronize_rcu();
}
EXPORT_SYMBOL_GPL(ring_buffer_read_prepare_sync);

/**
 * ring_buffer_read_start - start a non consuming read of the buffer
 * @iter: The iterator returned by ring_buffer_read_prepare
 *
 * This finalizes the startup of an iteration through the buffer.
 * The iterator comes from a call to ring_buffer_read_prepare and
 * an intervening ring_buffer_read_prepare_sync must have been
 * performed.
 *
 * Must be paired with ring_buffer_read_finish.
 */
void
ring_buffer_read_start(struct ring_buffer_iter *iter)
{
	struct ring_buffer_per_cpu *cpu_buffer;
	unsigned long flags;

	if (!iter)
		return;

	cpu_buffer = iter->cpu_buffer;

	raw_spin_lock_irqsave(&cpu_buffer->reader_lock, flags);
	arch_spin_lock(&cpu_buffer->lock);
	rb_iter_reset(iter);
	arch_spin_unlock(&cpu_buffer->lock);
	raw_spin_unlock_irqrestore(&cpu_buffer->reader_lock, flags);
}
EXPORT_SYMBOL_GPL(ring_buffer_read_start);

/**
 * ring_buffer_read_finish - finish reading the iterator of the buffer
 * @iter: The iterator retrieved by ring_buffer_start
 *
 * This re-enables resizing of the buffer, and frees the iterator.
 */
void
ring_buffer_read_finish(struct ring_buffer_iter *iter)
{
	struct ring_buffer_per_cpu *cpu_buffer = iter->cpu_buffer;

	/* Use this opportunity to check the integrity of the ring buffer. */
	rb_check_pages(cpu_buffer);

	atomic_dec(&cpu_buffer->resize_disabled);
	kfree(iter->event);
	kfree(iter);
}
EXPORT_SYMBOL_GPL(ring_buffer_read_finish);

/**
 * ring_buffer_iter_advance - advance the iterator to the next location
 * @iter: The ring buffer iterator
 *
 * Move the location of the iterator such that the next read will
 * be the next location of the iterator.
 */
void ring_buffer_iter_advance(struct ring_buffer_iter *iter)
{
	struct ring_buffer_per_cpu *cpu_buffer = iter->cpu_buffer;
	unsigned long flags;

	raw_spin_lock_irqsave(&cpu_buffer->reader_lock, flags);

	rb_advance_iter(iter);

	raw_spin_unlock_irqrestore(&cpu_buffer->reader_lock, flags);
}
EXPORT_SYMBOL_GPL(ring_buffer_iter_advance);

/**
 * ring_buffer_size - return the size of the ring buffer (in bytes)
 * @buffer: The ring buffer.
 * @cpu: The CPU to get ring buffer size from.
 */
unsigned long ring_buffer_size(struct trace_buffer *buffer, int cpu)
{
	if (!cpumask_test_cpu(cpu, buffer->cpumask))
		return 0;

	return buffer->subbuf_size * buffer->buffers[cpu]->nr_pages;
}
EXPORT_SYMBOL_GPL(ring_buffer_size);

/**
 * ring_buffer_max_event_size - return the max data size of an event
 * @buffer: The ring buffer.
 *
 * Returns the maximum size an event can be.
 */
unsigned long ring_buffer_max_event_size(struct trace_buffer *buffer)
{
	/* If abs timestamp is requested, events have a timestamp too */
	if (ring_buffer_time_stamp_abs(buffer))
		return buffer->max_data_size - RB_LEN_TIME_EXTEND;
	return buffer->max_data_size;
}
EXPORT_SYMBOL_GPL(ring_buffer_max_event_size);

static void rb_clear_buffer_page(struct buffer_page *page)
{
	local_set(&page->write, 0);
	local_set(&page->entries, 0);
	rb_init_page(page->page);
	page->read = 0;
}

static void rb_update_meta_page(struct ring_buffer_per_cpu *cpu_buffer)
{
	struct trace_buffer_meta *meta = cpu_buffer->meta_page;

	if (!meta)
		return;

	meta->reader.read = cpu_buffer->reader_page->read;
	meta->reader.id = cpu_buffer->reader_page->id;
	meta->reader.lost_events = cpu_buffer->lost_events;

	meta->entries = local_read(&cpu_buffer->entries);
	meta->overrun = local_read(&cpu_buffer->overrun);
	meta->read = cpu_buffer->read;

	/* Some archs do not have data cache coherency between kernel and user-space */
	flush_dcache_folio(virt_to_folio(cpu_buffer->meta_page));
}

static void
rb_reset_cpu(struct ring_buffer_per_cpu *cpu_buffer)
{
	struct buffer_page *page;

	rb_head_page_deactivate(cpu_buffer);

	cpu_buffer->head_page
		= list_entry(cpu_buffer->pages, struct buffer_page, list);
	rb_clear_buffer_page(cpu_buffer->head_page);
	list_for_each_entry(page, cpu_buffer->pages, list) {
		rb_clear_buffer_page(page);
	}

	cpu_buffer->tail_page = cpu_buffer->head_page;
	cpu_buffer->commit_page = cpu_buffer->head_page;

	INIT_LIST_HEAD(&cpu_buffer->reader_page->list);
	INIT_LIST_HEAD(&cpu_buffer->new_pages);
	rb_clear_buffer_page(cpu_buffer->reader_page);

	local_set(&cpu_buffer->entries_bytes, 0);
	local_set(&cpu_buffer->overrun, 0);
	local_set(&cpu_buffer->commit_overrun, 0);
	local_set(&cpu_buffer->dropped_events, 0);
	local_set(&cpu_buffer->entries, 0);
	local_set(&cpu_buffer->committing, 0);
	local_set(&cpu_buffer->commits, 0);
	local_set(&cpu_buffer->pages_touched, 0);
	local_set(&cpu_buffer->pages_lost, 0);
	local_set(&cpu_buffer->pages_read, 0);
	cpu_buffer->last_pages_touch = 0;
	cpu_buffer->shortest_full = 0;
	cpu_buffer->read = 0;
	cpu_buffer->read_bytes = 0;

	rb_time_set(&cpu_buffer->write_stamp, 0);
	rb_time_set(&cpu_buffer->before_stamp, 0);

	memset(cpu_buffer->event_stamp, 0, sizeof(cpu_buffer->event_stamp));

	cpu_buffer->lost_events = 0;
	cpu_buffer->last_overrun = 0;

	rb_head_page_activate(cpu_buffer);
	cpu_buffer->pages_removed = 0;

	if (cpu_buffer->mapped) {
		rb_update_meta_page(cpu_buffer);
		if (cpu_buffer->ring_meta) {
			struct ring_buffer_meta *meta = cpu_buffer->ring_meta;
			meta->commit_buffer = meta->head_buffer;
		}
	}
}

/* Must have disabled the cpu buffer then done a synchronize_rcu */
static void reset_disabled_cpu_buffer(struct ring_buffer_per_cpu *cpu_buffer)
{
	unsigned long flags;

	raw_spin_lock_irqsave(&cpu_buffer->reader_lock, flags);

	if (RB_WARN_ON(cpu_buffer, local_read(&cpu_buffer->committing)))
		goto out;

	arch_spin_lock(&cpu_buffer->lock);

	rb_reset_cpu(cpu_buffer);

	arch_spin_unlock(&cpu_buffer->lock);

 out:
	raw_spin_unlock_irqrestore(&cpu_buffer->reader_lock, flags);
}

/**
 * ring_buffer_reset_cpu - reset a ring buffer per CPU buffer
 * @buffer: The ring buffer to reset a per cpu buffer of
 * @cpu: The CPU buffer to be reset
 */
void ring_buffer_reset_cpu(struct trace_buffer *buffer, int cpu)
{
	struct ring_buffer_per_cpu *cpu_buffer = buffer->buffers[cpu];
	struct ring_buffer_meta *meta;

	if (!cpumask_test_cpu(cpu, buffer->cpumask))
		return;

	/* prevent another thread from changing buffer sizes */
	mutex_lock(&buffer->mutex);

	atomic_inc(&cpu_buffer->resize_disabled);
	atomic_inc(&cpu_buffer->record_disabled);

	/* Make sure all commits have finished */
	synchronize_rcu();

	reset_disabled_cpu_buffer(cpu_buffer);

	atomic_dec(&cpu_buffer->record_disabled);
	atomic_dec(&cpu_buffer->resize_disabled);

	/* Make sure persistent meta now uses this buffer's addresses */
	meta = rb_range_meta(buffer, 0, cpu_buffer->cpu);
	if (meta)
		rb_meta_init_text_addr(meta);

	mutex_unlock(&buffer->mutex);
}
EXPORT_SYMBOL_GPL(ring_buffer_reset_cpu);

/* Flag to ensure proper resetting of atomic variables */
#define RESET_BIT	(1 << 30)

/**
 * ring_buffer_reset_online_cpus - reset a ring buffer per CPU buffer
 * @buffer: The ring buffer to reset a per cpu buffer of
 */
void ring_buffer_reset_online_cpus(struct trace_buffer *buffer)
{
	struct ring_buffer_per_cpu *cpu_buffer;
	struct ring_buffer_meta *meta;
	int cpu;

	/* prevent another thread from changing buffer sizes */
	mutex_lock(&buffer->mutex);

	for_each_online_buffer_cpu(buffer, cpu) {
		cpu_buffer = buffer->buffers[cpu];

		atomic_add(RESET_BIT, &cpu_buffer->resize_disabled);
		atomic_inc(&cpu_buffer->record_disabled);
	}

	/* Make sure all commits have finished */
	synchronize_rcu();

	for_each_buffer_cpu(buffer, cpu) {
		cpu_buffer = buffer->buffers[cpu];

		/*
		 * If a CPU came online during the synchronize_rcu(), then
		 * ignore it.
		 */
		if (!(atomic_read(&cpu_buffer->resize_disabled) & RESET_BIT))
			continue;

		reset_disabled_cpu_buffer(cpu_buffer);

		/* Make sure persistent meta now uses this buffer's addresses */
		meta = rb_range_meta(buffer, 0, cpu_buffer->cpu);
		if (meta)
			rb_meta_init_text_addr(meta);

		atomic_dec(&cpu_buffer->record_disabled);
		atomic_sub(RESET_BIT, &cpu_buffer->resize_disabled);
	}

	mutex_unlock(&buffer->mutex);
}

/**
 * ring_buffer_reset - reset a ring buffer
 * @buffer: The ring buffer to reset all cpu buffers
 */
void ring_buffer_reset(struct trace_buffer *buffer)
{
	struct ring_buffer_per_cpu *cpu_buffer;
	int cpu;

	/* prevent another thread from changing buffer sizes */
	mutex_lock(&buffer->mutex);

	for_each_buffer_cpu(buffer, cpu) {
		cpu_buffer = buffer->buffers[cpu];

		atomic_inc(&cpu_buffer->resize_disabled);
		atomic_inc(&cpu_buffer->record_disabled);
	}

	/* Make sure all commits have finished */
	synchronize_rcu();

	for_each_buffer_cpu(buffer, cpu) {
		cpu_buffer = buffer->buffers[cpu];

		reset_disabled_cpu_buffer(cpu_buffer);

		atomic_dec(&cpu_buffer->record_disabled);
		atomic_dec(&cpu_buffer->resize_disabled);
	}

	mutex_unlock(&buffer->mutex);
}
EXPORT_SYMBOL_GPL(ring_buffer_reset);

/**
 * ring_buffer_empty - is the ring buffer empty?
 * @buffer: The ring buffer to test
 */
bool ring_buffer_empty(struct trace_buffer *buffer)
{
	struct ring_buffer_per_cpu *cpu_buffer;
	unsigned long flags;
	bool dolock;
	bool ret;
	int cpu;

	/* yes this is racy, but if you don't like the race, lock the buffer */
	for_each_buffer_cpu(buffer, cpu) {
		cpu_buffer = buffer->buffers[cpu];
		local_irq_save(flags);
		dolock = rb_reader_lock(cpu_buffer);
		ret = rb_per_cpu_empty(cpu_buffer);
		rb_reader_unlock(cpu_buffer, dolock);
		local_irq_restore(flags);

		if (!ret)
			return false;
	}

	return true;
}
EXPORT_SYMBOL_GPL(ring_buffer_empty);

/**
 * ring_buffer_empty_cpu - is a cpu buffer of a ring buffer empty?
 * @buffer: The ring buffer
 * @cpu: The CPU buffer to test
 */
bool ring_buffer_empty_cpu(struct trace_buffer *buffer, int cpu)
{
	struct ring_buffer_per_cpu *cpu_buffer;
	unsigned long flags;
	bool dolock;
	bool ret;

	if (!cpumask_test_cpu(cpu, buffer->cpumask))
		return true;

	cpu_buffer = buffer->buffers[cpu];
	local_irq_save(flags);
	dolock = rb_reader_lock(cpu_buffer);
	ret = rb_per_cpu_empty(cpu_buffer);
	rb_reader_unlock(cpu_buffer, dolock);
	local_irq_restore(flags);

	return ret;
}
EXPORT_SYMBOL_GPL(ring_buffer_empty_cpu);

#ifdef CONFIG_RING_BUFFER_ALLOW_SWAP
/**
 * ring_buffer_swap_cpu - swap a CPU buffer between two ring buffers
 * @buffer_a: One buffer to swap with
 * @buffer_b: The other buffer to swap with
 * @cpu: the CPU of the buffers to swap
 *
 * This function is useful for tracers that want to take a "snapshot"
 * of a CPU buffer and has another back up buffer lying around.
 * it is expected that the tracer handles the cpu buffer not being
 * used at the moment.
 */
int ring_buffer_swap_cpu(struct trace_buffer *buffer_a,
			 struct trace_buffer *buffer_b, int cpu)
{
	struct ring_buffer_per_cpu *cpu_buffer_a;
	struct ring_buffer_per_cpu *cpu_buffer_b;
	int ret = -EINVAL;

	if (!cpumask_test_cpu(cpu, buffer_a->cpumask) ||
	    !cpumask_test_cpu(cpu, buffer_b->cpumask))
		goto out;

	cpu_buffer_a = buffer_a->buffers[cpu];
	cpu_buffer_b = buffer_b->buffers[cpu];

	/* It's up to the callers to not try to swap mapped buffers */
	if (WARN_ON_ONCE(cpu_buffer_a->mapped || cpu_buffer_b->mapped)) {
		ret = -EBUSY;
		goto out;
	}

	/* At least make sure the two buffers are somewhat the same */
	if (cpu_buffer_a->nr_pages != cpu_buffer_b->nr_pages)
		goto out;

	if (buffer_a->subbuf_order != buffer_b->subbuf_order)
		goto out;

	ret = -EAGAIN;

	if (atomic_read(&buffer_a->record_disabled))
		goto out;

	if (atomic_read(&buffer_b->record_disabled))
		goto out;

	if (atomic_read(&cpu_buffer_a->record_disabled))
		goto out;

	if (atomic_read(&cpu_buffer_b->record_disabled))
		goto out;

	/*
	 * We can't do a synchronize_rcu here because this
	 * function can be called in atomic context.
	 * Normally this will be called from the same CPU as cpu.
	 * If not it's up to the caller to protect this.
	 */
	atomic_inc(&cpu_buffer_a->record_disabled);
	atomic_inc(&cpu_buffer_b->record_disabled);

	ret = -EBUSY;
	if (local_read(&cpu_buffer_a->committing))
		goto out_dec;
	if (local_read(&cpu_buffer_b->committing))
		goto out_dec;

	/*
	 * When resize is in progress, we cannot swap it because
	 * it will mess the state of the cpu buffer.
	 */
	if (atomic_read(&buffer_a->resizing))
		goto out_dec;
	if (atomic_read(&buffer_b->resizing))
		goto out_dec;

	buffer_a->buffers[cpu] = cpu_buffer_b;
	buffer_b->buffers[cpu] = cpu_buffer_a;

	cpu_buffer_b->buffer = buffer_a;
	cpu_buffer_a->buffer = buffer_b;

	ret = 0;

out_dec:
	atomic_dec(&cpu_buffer_a->record_disabled);
	atomic_dec(&cpu_buffer_b->record_disabled);
out:
	return ret;
}
EXPORT_SYMBOL_GPL(ring_buffer_swap_cpu);
#endif /* CONFIG_RING_BUFFER_ALLOW_SWAP */

/**
 * ring_buffer_alloc_read_page - allocate a page to read from buffer
 * @buffer: the buffer to allocate for.
 * @cpu: the cpu buffer to allocate.
 *
 * This function is used in conjunction with ring_buffer_read_page.
 * When reading a full page from the ring buffer, these functions
 * can be used to speed up the process. The calling function should
 * allocate a few pages first with this function. Then when it
 * needs to get pages from the ring buffer, it passes the result
 * of this function into ring_buffer_read_page, which will swap
 * the page that was allocated, with the read page of the buffer.
 *
 * Returns:
 *  The page allocated, or ERR_PTR
 */
struct buffer_data_read_page *
ring_buffer_alloc_read_page(struct trace_buffer *buffer, int cpu)
{
	struct ring_buffer_per_cpu *cpu_buffer;
	struct buffer_data_read_page *bpage = NULL;
	unsigned long flags;
	struct page *page;

	if (!cpumask_test_cpu(cpu, buffer->cpumask))
		return ERR_PTR(-ENODEV);

	bpage = kzalloc(sizeof(*bpage), GFP_KERNEL);
	if (!bpage)
		return ERR_PTR(-ENOMEM);

	bpage->order = buffer->subbuf_order;
	cpu_buffer = buffer->buffers[cpu];
	local_irq_save(flags);
	arch_spin_lock(&cpu_buffer->lock);

	if (cpu_buffer->free_page) {
		bpage->data = cpu_buffer->free_page;
		cpu_buffer->free_page = NULL;
	}

	arch_spin_unlock(&cpu_buffer->lock);
	local_irq_restore(flags);

	if (bpage->data)
		goto out;

	page = alloc_pages_node(cpu_to_node(cpu),
				GFP_KERNEL | __GFP_NORETRY | __GFP_COMP | __GFP_ZERO,
				cpu_buffer->buffer->subbuf_order);
	if (!page) {
		kfree(bpage);
		return ERR_PTR(-ENOMEM);
	}

	bpage->data = page_address(page);

 out:
	rb_init_page(bpage->data);

	return bpage;
}
EXPORT_SYMBOL_GPL(ring_buffer_alloc_read_page);

/**
 * ring_buffer_free_read_page - free an allocated read page
 * @buffer: the buffer the page was allocate for
 * @cpu: the cpu buffer the page came from
 * @data_page: the page to free
 *
 * Free a page allocated from ring_buffer_alloc_read_page.
 */
void ring_buffer_free_read_page(struct trace_buffer *buffer, int cpu,
				struct buffer_data_read_page *data_page)
{
	struct ring_buffer_per_cpu *cpu_buffer;
	struct buffer_data_page *bpage = data_page->data;
	struct page *page = virt_to_page(bpage);
	unsigned long flags;

	if (!buffer || !buffer->buffers || !buffer->buffers[cpu])
		return;

	cpu_buffer = buffer->buffers[cpu];

	/*
	 * If the page is still in use someplace else, or order of the page
	 * is different from the subbuffer order of the buffer -
	 * we can't reuse it
	 */
	if (page_ref_count(page) > 1 || data_page->order != buffer->subbuf_order)
		goto out;

	local_irq_save(flags);
	arch_spin_lock(&cpu_buffer->lock);

	if (!cpu_buffer->free_page) {
		cpu_buffer->free_page = bpage;
		bpage = NULL;
	}

	arch_spin_unlock(&cpu_buffer->lock);
	local_irq_restore(flags);

 out:
	free_pages((unsigned long)bpage, data_page->order);
	kfree(data_page);
}
EXPORT_SYMBOL_GPL(ring_buffer_free_read_page);

/**
 * ring_buffer_read_page - extract a page from the ring buffer
 * @buffer: buffer to extract from
 * @data_page: the page to use allocated from ring_buffer_alloc_read_page
 * @len: amount to extract
 * @cpu: the cpu of the buffer to extract
 * @full: should the extraction only happen when the page is full.
 *
 * This function will pull out a page from the ring buffer and consume it.
 * @data_page must be the address of the variable that was returned
 * from ring_buffer_alloc_read_page. This is because the page might be used
 * to swap with a page in the ring buffer.
 *
 * for example:
 *	rpage = ring_buffer_alloc_read_page(buffer, cpu);
 *	if (IS_ERR(rpage))
 *		return PTR_ERR(rpage);
 *	ret = ring_buffer_read_page(buffer, rpage, len, cpu, 0);
 *	if (ret >= 0)
 *		process_page(ring_buffer_read_page_data(rpage), ret);
 *	ring_buffer_free_read_page(buffer, cpu, rpage);
 *
 * When @full is set, the function will not return true unless
 * the writer is off the reader page.
 *
 * Note: it is up to the calling functions to handle sleeps and wakeups.
 *  The ring buffer can be used anywhere in the kernel and can not
 *  blindly call wake_up. The layer that uses the ring buffer must be
 *  responsible for that.
 *
 * Returns:
 *  >=0 if data has been transferred, returns the offset of consumed data.
 *  <0 if no data has been transferred.
 */
int ring_buffer_read_page(struct trace_buffer *buffer,
			  struct buffer_data_read_page *data_page,
			  size_t len, int cpu, int full)
{
	struct ring_buffer_per_cpu *cpu_buffer = buffer->buffers[cpu];
	struct ring_buffer_event *event;
	struct buffer_data_page *bpage;
	struct buffer_page *reader;
	unsigned long missed_events;
	unsigned long flags;
	unsigned int commit;
	unsigned int read;
	u64 save_timestamp;
	int ret = -1;

	if (!cpumask_test_cpu(cpu, buffer->cpumask))
		goto out;

	/*
	 * If len is not big enough to hold the page header, then
	 * we can not copy anything.
	 */
	if (len <= BUF_PAGE_HDR_SIZE)
		goto out;

	len -= BUF_PAGE_HDR_SIZE;

	if (!data_page || !data_page->data)
		goto out;
	if (data_page->order != buffer->subbuf_order)
		goto out;

	bpage = data_page->data;
	if (!bpage)
		goto out;

	raw_spin_lock_irqsave(&cpu_buffer->reader_lock, flags);

	reader = rb_get_reader_page(cpu_buffer);
	if (!reader)
		goto out_unlock;

	event = rb_reader_event(cpu_buffer);

	read = reader->read;
	commit = rb_page_size(reader);

	/* Check if any events were dropped */
	missed_events = cpu_buffer->lost_events;

	/*
	 * If this page has been partially read or
	 * if len is not big enough to read the rest of the page or
	 * a writer is still on the page, then
	 * we must copy the data from the page to the buffer.
	 * Otherwise, we can simply swap the page with the one passed in.
	 */
	if (read || (len < (commit - read)) ||
	    cpu_buffer->reader_page == cpu_buffer->commit_page ||
	    cpu_buffer->mapped) {
		struct buffer_data_page *rpage = cpu_buffer->reader_page->page;
		unsigned int rpos = read;
		unsigned int pos = 0;
		unsigned int size;

		/*
		 * If a full page is expected, this can still be returned
		 * if there's been a previous partial read and the
		 * rest of the page can be read and the commit page is off
		 * the reader page.
		 */
		if (full &&
		    (!read || (len < (commit - read)) ||
		     cpu_buffer->reader_page == cpu_buffer->commit_page))
			goto out_unlock;

		if (len > (commit - read))
			len = (commit - read);

		/* Always keep the time extend and data together */
		size = rb_event_ts_length(event);

		if (len < size)
			goto out_unlock;

		/* save the current timestamp, since the user will need it */
		save_timestamp = cpu_buffer->read_stamp;

		/* Need to copy one event at a time */
		do {
			/* We need the size of one event, because
			 * rb_advance_reader only advances by one event,
			 * whereas rb_event_ts_length may include the size of
			 * one or two events.
			 * We have already ensured there's enough space if this
			 * is a time extend. */
			size = rb_event_length(event);
			memcpy(bpage->data + pos, rpage->data + rpos, size);

			len -= size;

			rb_advance_reader(cpu_buffer);
			rpos = reader->read;
			pos += size;

			if (rpos >= commit)
				break;

			event = rb_reader_event(cpu_buffer);
			/* Always keep the time extend and data together */
			size = rb_event_ts_length(event);
		} while (len >= size);

		/* update bpage */
		local_set(&bpage->commit, pos);
		bpage->time_stamp = save_timestamp;

		/* we copied everything to the beginning */
		read = 0;
	} else {
		/* update the entry counter */
		cpu_buffer->read += rb_page_entries(reader);
		cpu_buffer->read_bytes += rb_page_size(reader);

		/* swap the pages */
		rb_init_page(bpage);
		bpage = reader->page;
		reader->page = data_page->data;
		local_set(&reader->write, 0);
		local_set(&reader->entries, 0);
		reader->read = 0;
		data_page->data = bpage;

		/*
		 * Use the real_end for the data size,
		 * This gives us a chance to store the lost events
		 * on the page.
		 */
		if (reader->real_end)
			local_set(&bpage->commit, reader->real_end);
	}
	ret = read;

	cpu_buffer->lost_events = 0;

	commit = local_read(&bpage->commit);
	/*
	 * Set a flag in the commit field if we lost events
	 */
	if (missed_events) {
		/* If there is room at the end of the page to save the
		 * missed events, then record it there.
		 */
		if (buffer->subbuf_size - commit >= sizeof(missed_events)) {
			memcpy(&bpage->data[commit], &missed_events,
			       sizeof(missed_events));
			local_add(RB_MISSED_STORED, &bpage->commit);
			commit += sizeof(missed_events);
		}
		local_add(RB_MISSED_EVENTS, &bpage->commit);
	}

	/*
	 * This page may be off to user land. Zero it out here.
	 */
	if (commit < buffer->subbuf_size)
		memset(&bpage->data[commit], 0, buffer->subbuf_size - commit);

 out_unlock:
	raw_spin_unlock_irqrestore(&cpu_buffer->reader_lock, flags);

 out:
	return ret;
}
EXPORT_SYMBOL_GPL(ring_buffer_read_page);

/**
 * ring_buffer_read_page_data - get pointer to the data in the page.
 * @page:  the page to get the data from
 *
 * Returns pointer to the actual data in this page.
 */
void *ring_buffer_read_page_data(struct buffer_data_read_page *page)
{
	return page->data;
}
EXPORT_SYMBOL_GPL(ring_buffer_read_page_data);

/**
 * ring_buffer_subbuf_size_get - get size of the sub buffer.
 * @buffer: the buffer to get the sub buffer size from
 *
 * Returns size of the sub buffer, in bytes.
 */
int ring_buffer_subbuf_size_get(struct trace_buffer *buffer)
{
	return buffer->subbuf_size + BUF_PAGE_HDR_SIZE;
}
EXPORT_SYMBOL_GPL(ring_buffer_subbuf_size_get);

/**
 * ring_buffer_subbuf_order_get - get order of system sub pages in one buffer page.
 * @buffer: The ring_buffer to get the system sub page order from
 *
 * By default, one ring buffer sub page equals to one system page. This parameter
 * is configurable, per ring buffer. The size of the ring buffer sub page can be
 * extended, but must be an order of system page size.
 *
 * Returns the order of buffer sub page size, in system pages:
 * 0 means the sub buffer size is 1 system page and so forth.
 * In case of an error < 0 is returned.
 */
int ring_buffer_subbuf_order_get(struct trace_buffer *buffer)
{
	if (!buffer)
		return -EINVAL;

	return buffer->subbuf_order;
}
EXPORT_SYMBOL_GPL(ring_buffer_subbuf_order_get);

/**
 * ring_buffer_subbuf_order_set - set the size of ring buffer sub page.
 * @buffer: The ring_buffer to set the new page size.
 * @order: Order of the system pages in one sub buffer page
 *
 * By default, one ring buffer pages equals to one system page. This API can be
 * used to set new size of the ring buffer page. The size must be order of
 * system page size, that's why the input parameter @order is the order of
 * system pages that are allocated for one ring buffer page:
 *  0 - 1 system page
 *  1 - 2 system pages
 *  3 - 4 system pages
 *  ...
 *
 * Returns 0 on success or < 0 in case of an error.
 */
int ring_buffer_subbuf_order_set(struct trace_buffer *buffer, int order)
{
	struct ring_buffer_per_cpu *cpu_buffer;
	struct buffer_page *bpage, *tmp;
	int old_order, old_size;
	int nr_pages;
	int psize;
	int err;
	int cpu;

	if (!buffer || order < 0)
		return -EINVAL;

	if (buffer->subbuf_order == order)
		return 0;

	psize = (1 << order) * PAGE_SIZE;
	if (psize <= BUF_PAGE_HDR_SIZE)
		return -EINVAL;

	/* Size of a subbuf cannot be greater than the write counter */
	if (psize > RB_WRITE_MASK + 1)
		return -EINVAL;

	old_order = buffer->subbuf_order;
	old_size = buffer->subbuf_size;

	/* prevent another thread from changing buffer sizes */
	mutex_lock(&buffer->mutex);
	atomic_inc(&buffer->record_disabled);

	/* Make sure all commits have finished */
	synchronize_rcu();

	buffer->subbuf_order = order;
	buffer->subbuf_size = psize - BUF_PAGE_HDR_SIZE;

	/* Make sure all new buffers are allocated, before deleting the old ones */
	for_each_buffer_cpu(buffer, cpu) {

		if (!cpumask_test_cpu(cpu, buffer->cpumask))
			continue;

		cpu_buffer = buffer->buffers[cpu];

		if (cpu_buffer->mapped) {
			err = -EBUSY;
			goto error;
		}

		/* Update the number of pages to match the new size */
		nr_pages = old_size * buffer->buffers[cpu]->nr_pages;
		nr_pages = DIV_ROUND_UP(nr_pages, buffer->subbuf_size);

		/* we need a minimum of two pages */
		if (nr_pages < 2)
			nr_pages = 2;

		cpu_buffer->nr_pages_to_update = nr_pages;

		/* Include the reader page */
		nr_pages++;

		/* Allocate the new size buffer */
		INIT_LIST_HEAD(&cpu_buffer->new_pages);
		if (__rb_allocate_pages(cpu_buffer, nr_pages,
					&cpu_buffer->new_pages)) {
			/* not enough memory for new pages */
			err = -ENOMEM;
			goto error;
		}
	}

	for_each_buffer_cpu(buffer, cpu) {
		struct buffer_data_page *old_free_data_page;
		struct list_head old_pages;
		unsigned long flags;

		if (!cpumask_test_cpu(cpu, buffer->cpumask))
			continue;

		cpu_buffer = buffer->buffers[cpu];

		raw_spin_lock_irqsave(&cpu_buffer->reader_lock, flags);

		/* Clear the head bit to make the link list normal to read */
		rb_head_page_deactivate(cpu_buffer);

		/*
		 * Collect buffers from the cpu_buffer pages list and the
		 * reader_page on old_pages, so they can be freed later when not
		 * under a spinlock. The pages list is a linked list with no
		 * head, adding old_pages turns it into a regular list with
		 * old_pages being the head.
		 */
		list_add(&old_pages, cpu_buffer->pages);
		list_add(&cpu_buffer->reader_page->list, &old_pages);

		/* One page was allocated for the reader page */
		cpu_buffer->reader_page = list_entry(cpu_buffer->new_pages.next,
						     struct buffer_page, list);
		list_del_init(&cpu_buffer->reader_page->list);

		/* Install the new pages, remove the head from the list */
		cpu_buffer->pages = cpu_buffer->new_pages.next;
		list_del_init(&cpu_buffer->new_pages);
<<<<<<< HEAD
=======
		cpu_buffer->cnt++;
>>>>>>> f0f277c9

		cpu_buffer->head_page
			= list_entry(cpu_buffer->pages, struct buffer_page, list);
		cpu_buffer->tail_page = cpu_buffer->commit_page = cpu_buffer->head_page;

		cpu_buffer->nr_pages = cpu_buffer->nr_pages_to_update;
		cpu_buffer->nr_pages_to_update = 0;

		old_free_data_page = cpu_buffer->free_page;
		cpu_buffer->free_page = NULL;

		rb_head_page_activate(cpu_buffer);

		raw_spin_unlock_irqrestore(&cpu_buffer->reader_lock, flags);

		/* Free old sub buffers */
		list_for_each_entry_safe(bpage, tmp, &old_pages, list) {
			list_del_init(&bpage->list);
			free_buffer_page(bpage);
		}
		free_pages((unsigned long)old_free_data_page, old_order);

		rb_check_pages(cpu_buffer);
	}

	atomic_dec(&buffer->record_disabled);
	mutex_unlock(&buffer->mutex);

	return 0;

error:
	buffer->subbuf_order = old_order;
	buffer->subbuf_size = old_size;

	atomic_dec(&buffer->record_disabled);
	mutex_unlock(&buffer->mutex);

	for_each_buffer_cpu(buffer, cpu) {
		cpu_buffer = buffer->buffers[cpu];

		if (!cpu_buffer->nr_pages_to_update)
			continue;

		list_for_each_entry_safe(bpage, tmp, &cpu_buffer->new_pages, list) {
			list_del_init(&bpage->list);
			free_buffer_page(bpage);
		}
	}

	return err;
}
EXPORT_SYMBOL_GPL(ring_buffer_subbuf_order_set);

static int rb_alloc_meta_page(struct ring_buffer_per_cpu *cpu_buffer)
{
	struct page *page;

	if (cpu_buffer->meta_page)
		return 0;

	page = alloc_page(GFP_USER | __GFP_ZERO);
	if (!page)
		return -ENOMEM;

	cpu_buffer->meta_page = page_to_virt(page);

	return 0;
}

static void rb_free_meta_page(struct ring_buffer_per_cpu *cpu_buffer)
{
	unsigned long addr = (unsigned long)cpu_buffer->meta_page;

	free_page(addr);
	cpu_buffer->meta_page = NULL;
}

static void rb_setup_ids_meta_page(struct ring_buffer_per_cpu *cpu_buffer,
				   unsigned long *subbuf_ids)
{
	struct trace_buffer_meta *meta = cpu_buffer->meta_page;
	unsigned int nr_subbufs = cpu_buffer->nr_pages + 1;
	struct buffer_page *first_subbuf, *subbuf;
	int id = 0;

	subbuf_ids[id] = (unsigned long)cpu_buffer->reader_page->page;
	cpu_buffer->reader_page->id = id++;

	first_subbuf = subbuf = rb_set_head_page(cpu_buffer);
	do {
		if (WARN_ON(id >= nr_subbufs))
			break;

		subbuf_ids[id] = (unsigned long)subbuf->page;
		subbuf->id = id;

		rb_inc_page(&subbuf);
		id++;
	} while (subbuf != first_subbuf);

	/* install subbuf ID to kern VA translation */
	cpu_buffer->subbuf_ids = subbuf_ids;

	meta->meta_struct_len = sizeof(*meta);
	meta->nr_subbufs = nr_subbufs;
	meta->subbuf_size = cpu_buffer->buffer->subbuf_size + BUF_PAGE_HDR_SIZE;
	meta->meta_page_size = meta->subbuf_size;

	rb_update_meta_page(cpu_buffer);
}

static struct ring_buffer_per_cpu *
rb_get_mapped_buffer(struct trace_buffer *buffer, int cpu)
{
	struct ring_buffer_per_cpu *cpu_buffer;

	if (!cpumask_test_cpu(cpu, buffer->cpumask))
		return ERR_PTR(-EINVAL);

	cpu_buffer = buffer->buffers[cpu];

	mutex_lock(&cpu_buffer->mapping_lock);

	if (!cpu_buffer->user_mapped) {
		mutex_unlock(&cpu_buffer->mapping_lock);
		return ERR_PTR(-ENODEV);
	}

	return cpu_buffer;
}

static void rb_put_mapped_buffer(struct ring_buffer_per_cpu *cpu_buffer)
{
	mutex_unlock(&cpu_buffer->mapping_lock);
}

/*
 * Fast-path for rb_buffer_(un)map(). Called whenever the meta-page doesn't need
 * to be set-up or torn-down.
 */
static int __rb_inc_dec_mapped(struct ring_buffer_per_cpu *cpu_buffer,
			       bool inc)
{
	unsigned long flags;

	lockdep_assert_held(&cpu_buffer->mapping_lock);

	/* mapped is always greater or equal to user_mapped */
	if (WARN_ON(cpu_buffer->mapped < cpu_buffer->user_mapped))
		return -EINVAL;

	if (inc && cpu_buffer->mapped == UINT_MAX)
		return -EBUSY;

	if (WARN_ON(!inc && cpu_buffer->user_mapped == 0))
		return -EINVAL;

	mutex_lock(&cpu_buffer->buffer->mutex);
	raw_spin_lock_irqsave(&cpu_buffer->reader_lock, flags);

	if (inc) {
		cpu_buffer->user_mapped++;
		cpu_buffer->mapped++;
	} else {
		cpu_buffer->user_mapped--;
		cpu_buffer->mapped--;
	}

	raw_spin_unlock_irqrestore(&cpu_buffer->reader_lock, flags);
	mutex_unlock(&cpu_buffer->buffer->mutex);

	return 0;
}

/*
 *   +--------------+  pgoff == 0
 *   |   meta page  |
 *   +--------------+  pgoff == 1
 *   | subbuffer 0  |
 *   |              |
 *   +--------------+  pgoff == (1 + (1 << subbuf_order))
 *   | subbuffer 1  |
 *   |              |
 *         ...
 */
#ifdef CONFIG_MMU
static int __rb_map_vma(struct ring_buffer_per_cpu *cpu_buffer,
			struct vm_area_struct *vma)
{
	unsigned long nr_subbufs, nr_pages, nr_vma_pages, pgoff = vma->vm_pgoff;
	unsigned int subbuf_pages, subbuf_order;
	struct page **pages;
	int p = 0, s = 0;
	int err;

	/* Refuse MP_PRIVATE or writable mappings */
	if (vma->vm_flags & VM_WRITE || vma->vm_flags & VM_EXEC ||
	    !(vma->vm_flags & VM_MAYSHARE))
		return -EPERM;

	subbuf_order = cpu_buffer->buffer->subbuf_order;
	subbuf_pages = 1 << subbuf_order;

	if (subbuf_order && pgoff % subbuf_pages)
		return -EINVAL;

	/*
	 * Make sure the mapping cannot become writable later. Also tell the VM
	 * to not touch these pages (VM_DONTCOPY | VM_DONTEXPAND).
	 */
	vm_flags_mod(vma, VM_DONTCOPY | VM_DONTEXPAND | VM_DONTDUMP,
		     VM_MAYWRITE);

	lockdep_assert_held(&cpu_buffer->mapping_lock);

	nr_subbufs = cpu_buffer->nr_pages + 1; /* + reader-subbuf */
	nr_pages = ((nr_subbufs + 1) << subbuf_order) - pgoff; /* + meta-page */

	nr_vma_pages = vma_pages(vma);
	if (!nr_vma_pages || nr_vma_pages > nr_pages)
		return -EINVAL;

	nr_pages = nr_vma_pages;

	pages = kcalloc(nr_pages, sizeof(*pages), GFP_KERNEL);
	if (!pages)
		return -ENOMEM;

	if (!pgoff) {
		unsigned long meta_page_padding;

		pages[p++] = virt_to_page(cpu_buffer->meta_page);

		/*
		 * Pad with the zero-page to align the meta-page with the
		 * sub-buffers.
		 */
		meta_page_padding = subbuf_pages - 1;
		while (meta_page_padding-- && p < nr_pages) {
			unsigned long __maybe_unused zero_addr =
				vma->vm_start + (PAGE_SIZE * p);

			pages[p++] = ZERO_PAGE(zero_addr);
		}
	} else {
		/* Skip the meta-page */
		pgoff -= subbuf_pages;

		s += pgoff / subbuf_pages;
	}

	while (p < nr_pages) {
		struct page *page = virt_to_page((void *)cpu_buffer->subbuf_ids[s]);
		int off = 0;

		if (WARN_ON_ONCE(s >= nr_subbufs)) {
			err = -EINVAL;
			goto out;
		}

		for (; off < (1 << (subbuf_order)); off++, page++) {
			if (p >= nr_pages)
				break;

			pages[p++] = page;
		}
		s++;
	}

	err = vm_insert_pages(vma, vma->vm_start, pages, &nr_pages);

out:
	kfree(pages);

	return err;
}
#else
static int __rb_map_vma(struct ring_buffer_per_cpu *cpu_buffer,
			struct vm_area_struct *vma)
{
	return -EOPNOTSUPP;
}
#endif

int ring_buffer_map(struct trace_buffer *buffer, int cpu,
		    struct vm_area_struct *vma)
{
	struct ring_buffer_per_cpu *cpu_buffer;
	unsigned long flags, *subbuf_ids;
	int err = 0;

	if (!cpumask_test_cpu(cpu, buffer->cpumask))
		return -EINVAL;

	cpu_buffer = buffer->buffers[cpu];

	mutex_lock(&cpu_buffer->mapping_lock);

	if (cpu_buffer->user_mapped) {
		err = __rb_map_vma(cpu_buffer, vma);
		if (!err)
			err = __rb_inc_dec_mapped(cpu_buffer, true);
		mutex_unlock(&cpu_buffer->mapping_lock);
		return err;
	}

	/* prevent another thread from changing buffer/sub-buffer sizes */
	mutex_lock(&buffer->mutex);

	err = rb_alloc_meta_page(cpu_buffer);
	if (err)
		goto unlock;

	/* subbuf_ids include the reader while nr_pages does not */
	subbuf_ids = kcalloc(cpu_buffer->nr_pages + 1, sizeof(*subbuf_ids), GFP_KERNEL);
	if (!subbuf_ids) {
		rb_free_meta_page(cpu_buffer);
		err = -ENOMEM;
		goto unlock;
	}

	atomic_inc(&cpu_buffer->resize_disabled);

	/*
	 * Lock all readers to block any subbuf swap until the subbuf IDs are
	 * assigned.
	 */
	raw_spin_lock_irqsave(&cpu_buffer->reader_lock, flags);
	rb_setup_ids_meta_page(cpu_buffer, subbuf_ids);

	raw_spin_unlock_irqrestore(&cpu_buffer->reader_lock, flags);

	err = __rb_map_vma(cpu_buffer, vma);
	if (!err) {
		raw_spin_lock_irqsave(&cpu_buffer->reader_lock, flags);
		/* This is the first time it is mapped by user */
		cpu_buffer->mapped++;
		cpu_buffer->user_mapped = 1;
		raw_spin_unlock_irqrestore(&cpu_buffer->reader_lock, flags);
	} else {
		kfree(cpu_buffer->subbuf_ids);
		cpu_buffer->subbuf_ids = NULL;
		rb_free_meta_page(cpu_buffer);
	}

unlock:
	mutex_unlock(&buffer->mutex);
	mutex_unlock(&cpu_buffer->mapping_lock);

	return err;
}

int ring_buffer_unmap(struct trace_buffer *buffer, int cpu)
{
	struct ring_buffer_per_cpu *cpu_buffer;
	unsigned long flags;
	int err = 0;

	if (!cpumask_test_cpu(cpu, buffer->cpumask))
		return -EINVAL;

	cpu_buffer = buffer->buffers[cpu];

	mutex_lock(&cpu_buffer->mapping_lock);

	if (!cpu_buffer->user_mapped) {
		err = -ENODEV;
		goto out;
	} else if (cpu_buffer->user_mapped > 1) {
		__rb_inc_dec_mapped(cpu_buffer, false);
		goto out;
	}

	mutex_lock(&buffer->mutex);
	raw_spin_lock_irqsave(&cpu_buffer->reader_lock, flags);

	/* This is the last user space mapping */
	if (!WARN_ON_ONCE(cpu_buffer->mapped < cpu_buffer->user_mapped))
		cpu_buffer->mapped--;
	cpu_buffer->user_mapped = 0;

	raw_spin_unlock_irqrestore(&cpu_buffer->reader_lock, flags);

	kfree(cpu_buffer->subbuf_ids);
	cpu_buffer->subbuf_ids = NULL;
	rb_free_meta_page(cpu_buffer);
	atomic_dec(&cpu_buffer->resize_disabled);

	mutex_unlock(&buffer->mutex);

out:
	mutex_unlock(&cpu_buffer->mapping_lock);

	return err;
}

int ring_buffer_map_get_reader(struct trace_buffer *buffer, int cpu)
{
	struct ring_buffer_per_cpu *cpu_buffer;
	struct buffer_page *reader;
	unsigned long missed_events;
	unsigned long reader_size;
	unsigned long flags;

	cpu_buffer = rb_get_mapped_buffer(buffer, cpu);
	if (IS_ERR(cpu_buffer))
		return (int)PTR_ERR(cpu_buffer);

	raw_spin_lock_irqsave(&cpu_buffer->reader_lock, flags);

consume:
	if (rb_per_cpu_empty(cpu_buffer))
		goto out;

	reader_size = rb_page_size(cpu_buffer->reader_page);

	/*
	 * There are data to be read on the current reader page, we can
	 * return to the caller. But before that, we assume the latter will read
	 * everything. Let's update the kernel reader accordingly.
	 */
	if (cpu_buffer->reader_page->read < reader_size) {
		while (cpu_buffer->reader_page->read < reader_size)
			rb_advance_reader(cpu_buffer);
		goto out;
	}

	reader = rb_get_reader_page(cpu_buffer);
	if (WARN_ON(!reader))
		goto out;

	/* Check if any events were dropped */
	missed_events = cpu_buffer->lost_events;

	if (cpu_buffer->reader_page != cpu_buffer->commit_page) {
		if (missed_events) {
			struct buffer_data_page *bpage = reader->page;
			unsigned int commit;
			/*
			 * Use the real_end for the data size,
			 * This gives us a chance to store the lost events
			 * on the page.
			 */
			if (reader->real_end)
				local_set(&bpage->commit, reader->real_end);
			/*
			 * If there is room at the end of the page to save the
			 * missed events, then record it there.
			 */
			commit = rb_page_size(reader);
			if (buffer->subbuf_size - commit >= sizeof(missed_events)) {
				memcpy(&bpage->data[commit], &missed_events,
				       sizeof(missed_events));
				local_add(RB_MISSED_STORED, &bpage->commit);
			}
			local_add(RB_MISSED_EVENTS, &bpage->commit);
		}
	} else {
		/*
		 * There really shouldn't be any missed events if the commit
		 * is on the reader page.
		 */
		WARN_ON_ONCE(missed_events);
	}

	cpu_buffer->lost_events = 0;

	goto consume;

out:
	/* Some archs do not have data cache coherency between kernel and user-space */
	flush_dcache_folio(virt_to_folio(cpu_buffer->reader_page->page));

	rb_update_meta_page(cpu_buffer);

	raw_spin_unlock_irqrestore(&cpu_buffer->reader_lock, flags);
	rb_put_mapped_buffer(cpu_buffer);

	return 0;
}

/*
 * We only allocate new buffers, never free them if the CPU goes down.
 * If we were to free the buffer, then the user would lose any trace that was in
 * the buffer.
 */
int trace_rb_cpu_prepare(unsigned int cpu, struct hlist_node *node)
{
	struct trace_buffer *buffer;
	long nr_pages_same;
	int cpu_i;
	unsigned long nr_pages;

	buffer = container_of(node, struct trace_buffer, node);
	if (cpumask_test_cpu(cpu, buffer->cpumask))
		return 0;

	nr_pages = 0;
	nr_pages_same = 1;
	/* check if all cpu sizes are same */
	for_each_buffer_cpu(buffer, cpu_i) {
		/* fill in the size from first enabled cpu */
		if (nr_pages == 0)
			nr_pages = buffer->buffers[cpu_i]->nr_pages;
		if (nr_pages != buffer->buffers[cpu_i]->nr_pages) {
			nr_pages_same = 0;
			break;
		}
	}
	/* allocate minimum pages, user can later expand it */
	if (!nr_pages_same)
		nr_pages = 2;
	buffer->buffers[cpu] =
		rb_allocate_cpu_buffer(buffer, nr_pages, cpu);
	if (!buffer->buffers[cpu]) {
		WARN(1, "failed to allocate ring buffer on CPU %u\n",
		     cpu);
		return -ENOMEM;
	}
	smp_wmb();
	cpumask_set_cpu(cpu, buffer->cpumask);
	return 0;
}

#ifdef CONFIG_RING_BUFFER_STARTUP_TEST
/*
 * This is a basic integrity check of the ring buffer.
 * Late in the boot cycle this test will run when configured in.
 * It will kick off a thread per CPU that will go into a loop
 * writing to the per cpu ring buffer various sizes of data.
 * Some of the data will be large items, some small.
 *
 * Another thread is created that goes into a spin, sending out
 * IPIs to the other CPUs to also write into the ring buffer.
 * this is to test the nesting ability of the buffer.
 *
 * Basic stats are recorded and reported. If something in the
 * ring buffer should happen that's not expected, a big warning
 * is displayed and all ring buffers are disabled.
 */
static struct task_struct *rb_threads[NR_CPUS] __initdata;

struct rb_test_data {
	struct trace_buffer *buffer;
	unsigned long		events;
	unsigned long		bytes_written;
	unsigned long		bytes_alloc;
	unsigned long		bytes_dropped;
	unsigned long		events_nested;
	unsigned long		bytes_written_nested;
	unsigned long		bytes_alloc_nested;
	unsigned long		bytes_dropped_nested;
	int			min_size_nested;
	int			max_size_nested;
	int			max_size;
	int			min_size;
	int			cpu;
	int			cnt;
};

static struct rb_test_data rb_data[NR_CPUS] __initdata;

/* 1 meg per cpu */
#define RB_TEST_BUFFER_SIZE	1048576

static char rb_string[] __initdata =
	"abcdefghijklmnopqrstuvwxyz1234567890!@#$%^&*()?+\\"
	"?+|:';\",.<>/?abcdefghijklmnopqrstuvwxyz1234567890"
	"!@#$%^&*()?+\\?+|:';\",.<>/?abcdefghijklmnopqrstuv";

static bool rb_test_started __initdata;

struct rb_item {
	int size;
	char str[];
};

static __init int rb_write_something(struct rb_test_data *data, bool nested)
{
	struct ring_buffer_event *event;
	struct rb_item *item;
	bool started;
	int event_len;
	int size;
	int len;
	int cnt;

	/* Have nested writes different that what is written */
	cnt = data->cnt + (nested ? 27 : 0);

	/* Multiply cnt by ~e, to make some unique increment */
	size = (cnt * 68 / 25) % (sizeof(rb_string) - 1);

	len = size + sizeof(struct rb_item);

	started = rb_test_started;
	/* read rb_test_started before checking buffer enabled */
	smp_rmb();

	event = ring_buffer_lock_reserve(data->buffer, len);
	if (!event) {
		/* Ignore dropped events before test starts. */
		if (started) {
			if (nested)
				data->bytes_dropped += len;
			else
				data->bytes_dropped_nested += len;
		}
		return len;
	}

	event_len = ring_buffer_event_length(event);

	if (RB_WARN_ON(data->buffer, event_len < len))
		goto out;

	item = ring_buffer_event_data(event);
	item->size = size;
	memcpy(item->str, rb_string, size);

	if (nested) {
		data->bytes_alloc_nested += event_len;
		data->bytes_written_nested += len;
		data->events_nested++;
		if (!data->min_size_nested || len < data->min_size_nested)
			data->min_size_nested = len;
		if (len > data->max_size_nested)
			data->max_size_nested = len;
	} else {
		data->bytes_alloc += event_len;
		data->bytes_written += len;
		data->events++;
		if (!data->min_size || len < data->min_size)
			data->max_size = len;
		if (len > data->max_size)
			data->max_size = len;
	}

 out:
	ring_buffer_unlock_commit(data->buffer);

	return 0;
}

static __init int rb_test(void *arg)
{
	struct rb_test_data *data = arg;

	while (!kthread_should_stop()) {
		rb_write_something(data, false);
		data->cnt++;

		set_current_state(TASK_INTERRUPTIBLE);
		/* Now sleep between a min of 100-300us and a max of 1ms */
		usleep_range(((data->cnt % 3) + 1) * 100, 1000);
	}

	return 0;
}

static __init void rb_ipi(void *ignore)
{
	struct rb_test_data *data;
	int cpu = smp_processor_id();

	data = &rb_data[cpu];
	rb_write_something(data, true);
}

static __init int rb_hammer_test(void *arg)
{
	while (!kthread_should_stop()) {

		/* Send an IPI to all cpus to write data! */
		smp_call_function(rb_ipi, NULL, 1);
		/* No sleep, but for non preempt, let others run */
		schedule();
	}

	return 0;
}

static __init int test_ringbuffer(void)
{
	struct task_struct *rb_hammer;
	struct trace_buffer *buffer;
	int cpu;
	int ret = 0;

	if (security_locked_down(LOCKDOWN_TRACEFS)) {
		pr_warn("Lockdown is enabled, skipping ring buffer tests\n");
		return 0;
	}

	pr_info("Running ring buffer tests...\n");

	buffer = ring_buffer_alloc(RB_TEST_BUFFER_SIZE, RB_FL_OVERWRITE);
	if (WARN_ON(!buffer))
		return 0;

	/* Disable buffer so that threads can't write to it yet */
	ring_buffer_record_off(buffer);

	for_each_online_cpu(cpu) {
		rb_data[cpu].buffer = buffer;
		rb_data[cpu].cpu = cpu;
		rb_data[cpu].cnt = cpu;
		rb_threads[cpu] = kthread_run_on_cpu(rb_test, &rb_data[cpu],
						     cpu, "rbtester/%u");
		if (WARN_ON(IS_ERR(rb_threads[cpu]))) {
			pr_cont("FAILED\n");
			ret = PTR_ERR(rb_threads[cpu]);
			goto out_free;
		}
	}

	/* Now create the rb hammer! */
	rb_hammer = kthread_run(rb_hammer_test, NULL, "rbhammer");
	if (WARN_ON(IS_ERR(rb_hammer))) {
		pr_cont("FAILED\n");
		ret = PTR_ERR(rb_hammer);
		goto out_free;
	}

	ring_buffer_record_on(buffer);
	/*
	 * Show buffer is enabled before setting rb_test_started.
	 * Yes there's a small race window where events could be
	 * dropped and the thread wont catch it. But when a ring
	 * buffer gets enabled, there will always be some kind of
	 * delay before other CPUs see it. Thus, we don't care about
	 * those dropped events. We care about events dropped after
	 * the threads see that the buffer is active.
	 */
	smp_wmb();
	rb_test_started = true;

	set_current_state(TASK_INTERRUPTIBLE);
	/* Just run for 10 seconds */;
	schedule_timeout(10 * HZ);

	kthread_stop(rb_hammer);

 out_free:
	for_each_online_cpu(cpu) {
		if (!rb_threads[cpu])
			break;
		kthread_stop(rb_threads[cpu]);
	}
	if (ret) {
		ring_buffer_free(buffer);
		return ret;
	}

	/* Report! */
	pr_info("finished\n");
	for_each_online_cpu(cpu) {
		struct ring_buffer_event *event;
		struct rb_test_data *data = &rb_data[cpu];
		struct rb_item *item;
		unsigned long total_events;
		unsigned long total_dropped;
		unsigned long total_written;
		unsigned long total_alloc;
		unsigned long total_read = 0;
		unsigned long total_size = 0;
		unsigned long total_len = 0;
		unsigned long total_lost = 0;
		unsigned long lost;
		int big_event_size;
		int small_event_size;

		ret = -1;

		total_events = data->events + data->events_nested;
		total_written = data->bytes_written + data->bytes_written_nested;
		total_alloc = data->bytes_alloc + data->bytes_alloc_nested;
		total_dropped = data->bytes_dropped + data->bytes_dropped_nested;

		big_event_size = data->max_size + data->max_size_nested;
		small_event_size = data->min_size + data->min_size_nested;

		pr_info("CPU %d:\n", cpu);
		pr_info("              events:    %ld\n", total_events);
		pr_info("       dropped bytes:    %ld\n", total_dropped);
		pr_info("       alloced bytes:    %ld\n", total_alloc);
		pr_info("       written bytes:    %ld\n", total_written);
		pr_info("       biggest event:    %d\n", big_event_size);
		pr_info("      smallest event:    %d\n", small_event_size);

		if (RB_WARN_ON(buffer, total_dropped))
			break;

		ret = 0;

		while ((event = ring_buffer_consume(buffer, cpu, NULL, &lost))) {
			total_lost += lost;
			item = ring_buffer_event_data(event);
			total_len += ring_buffer_event_length(event);
			total_size += item->size + sizeof(struct rb_item);
			if (memcmp(&item->str[0], rb_string, item->size) != 0) {
				pr_info("FAILED!\n");
				pr_info("buffer had: %.*s\n", item->size, item->str);
				pr_info("expected:   %.*s\n", item->size, rb_string);
				RB_WARN_ON(buffer, 1);
				ret = -1;
				break;
			}
			total_read++;
		}
		if (ret)
			break;

		ret = -1;

		pr_info("         read events:   %ld\n", total_read);
		pr_info("         lost events:   %ld\n", total_lost);
		pr_info("        total events:   %ld\n", total_lost + total_read);
		pr_info("  recorded len bytes:   %ld\n", total_len);
		pr_info(" recorded size bytes:   %ld\n", total_size);
		if (total_lost) {
			pr_info(" With dropped events, record len and size may not match\n"
				" alloced and written from above\n");
		} else {
			if (RB_WARN_ON(buffer, total_len != total_alloc ||
				       total_size != total_written))
				break;
		}
		if (RB_WARN_ON(buffer, total_lost + total_read != total_events))
			break;

		ret = 0;
	}
	if (!ret)
		pr_info("Ring buffer PASSED!\n");

	ring_buffer_free(buffer);
	return 0;
}

late_initcall(test_ringbuffer);
#endif /* CONFIG_RING_BUFFER_STARTUP_TEST */<|MERGE_RESOLUTION|>--- conflicted
+++ resolved
@@ -6805,10 +6805,7 @@
 		/* Install the new pages, remove the head from the list */
 		cpu_buffer->pages = cpu_buffer->new_pages.next;
 		list_del_init(&cpu_buffer->new_pages);
-<<<<<<< HEAD
-=======
 		cpu_buffer->cnt++;
->>>>>>> f0f277c9
 
 		cpu_buffer->head_page
 			= list_entry(cpu_buffer->pages, struct buffer_page, list);
